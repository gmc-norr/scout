--- conflicted
+++ resolved
@@ -29,11 +29,8 @@
 - Open overlapping and compound variants in a new window (from variant page)
 - gnomAD link points to gnomAD v.3 (build GRCh38) for mitochondrial variants.
 - Display only number of affected genes for dismissed SVs in general report
-<<<<<<< HEAD
+- Chromosome build check when populating the variants filter chromosome selection
 - SV clinical filter no longer filters out sub 100 nt variants
-=======
-- Chromosome build check when populating the variants filter chromosome selection
->>>>>>> 81b16be3
 
 ## [4.31.1]
 ### Added
