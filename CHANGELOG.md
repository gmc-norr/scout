# Change Log
All notable changes to this project will be documented in this file.
This project adheres to [Semantic Versioning](http://semver.org/).

About changelog [here](https://keepachangelog.com/en/1.0.0/)

## [ ]
### Changed
- Update igv.js to v2.10.5
- Updated example of a case delivery report
- Unfreeze cyvcf2
### Fixed
- Reintroduced missing links to Swegen and Beacon and dbSNP in RD variant page, summary section
- Demo delivery report orientation to fit new columns
- Missing delivery report in demo case
<<<<<<< HEAD
- Export verified variants from all institutes when user is admin
=======
- Cast MNVs to SNV for test
>>>>>>> 6c6564c4

## [4.47]
### Added
- Added CADD, GnomAD and genotype calls to variantS export
### Changed
- Pull request template, to illustrate how to deploy pull request branches on cg-vm1 stage server
### Fixed
- Compiled Docker image contains a patched version (v4.9) of chanjo-report

## [4.46.1]
### Fixed
- Downloading of files generated within the app container (MT-report, verified variants, pedigrees, ..)

## [4.46]
### Added
- Created a Dockefile to be used to serve the dockerized app in production
- Modified the code to collect database params specified as env vars
- Created a GitHub action that pushes the Dockerfile-server image to Docker Hub (scout-server-stage) every time a PR is opened
- Created a GitHub action that pushes the Dockerfile-server image to Docker Hub (scout-server) every time a new release is created
- Reassign MatchMaker Exchange submission to another user when a Scout user is deleted
- Expose public API JSON gene panels endpoint, primarily to enable automated rerun checking for updates
- Add utils for dictionary type
- Filter institute cases using multiple HPO terms
- Vulture GitHub action to identify and remove unused variables and imports
### Changed
- Updated the python config file documentation in admin guide
- Case configuration parsing now uses Pydantic for improved typechecking and config handling
- Removed test matrices to speed up automatic testing of PRs
- Switch from Coveralls to Codecov to handle CI test coverage
- Speed-up CI tests by caching installation of libs and splitting tests into randomized groups using pytest-test-groups
- Improved LDAP login documentation
- Use lib flask-ldapconn instead of flask_ldap3_login> to handle ldap authentication
- Updated Managed variant documentation in user guide
- Fix and simplify creating and editing of gene panels
- Simplified gene variants search code
- Increased the height of the genes track in the IGV viewer
### Fixed
- Validate uploaded managed variant file lines, warning the user.
- Exporting validated variants with missing "genes" database key
- No results returned when searching for gene variants using a phenotype term
- Variants filtering by gene symbols file
- Make gene HGNC symbols field mandatory in gene variants page and run search only on form submit
- Make sure collaborator gene variants are still visible, even if HPO filter is used

## [4.45]
### Added
### Changed
- Start Scout also when loqusdbapi is not reachable
- Clearer definition of manual standard and custom inheritance models in gene panels
### Fixed
- Gene panel crashing on edit action

## [4.44]
### Added
### Changed
- Display Gene track beneath each sample track when displaying splice junctions in igv browser
- Check outdated gene symbols and update with aliases for both RD and cancer variantS
### Fixed
- Added query input check and fixed the Genes API endpoint to return a json formatted error when request is malformed
- Typo in ACMG BP6 tooltip

## [4.43.1]
### Added
- Added database index for OMIM disease term genes
### Changed
### Fixed
- Do not drop HPO terms collection when updating HPO terms via the command line
- Do not drop disease (OMIM) terms collection when updating diseases via the command line

## [4.43]
### Added
- Specify which collection(s) update/build indexes for
### Fixed
- Do not drop genes and transcripts collections when updating genes via the command line

## [4.42.1]
### Added
### Changed
### Fixed
- Freeze PyMongo lib to version<4.0 to keep supporting previous MongoDB versions
- Speed up gene panels creation and update by collecting only light gene info from database
- Avoid case page crash on Phenomizer queries timeout

## [4.42]
### Added
- Choose custom pinned variants to submit to MatchMaker Exchange
- Submit structural variant as genes to the MatchMaker Exchange
- Added function for maintainers and admins to remove gene panels
- Admins can restore deleted gene panels
- A development docker-compose file illustrating the scout/chanjo-report integration
- Show AD on variants view for cancer SV (tumor and normal)
- Cancer SV variants filter AD, AF (tumor and normal)
- Hiding the variants score column also from cancer SVs, as for the SNVs
### Changed
- Enforce same case _id and display_name when updating a case
- Enforce same individual ids, display names and affected status when updating a case
- Improved documentation for connecting to loqusdb instances (including loqusdbapi)
- Display and download HPO gene panels' gene symbols in italics
- A faster-built and lighter Docker image
- Reduce complexity of `panels` endpoint moving some code to the panels controllers
- Update requirements to use flask-ldap3-login>=0.9.17 instead of freezing WTForm
### Fixed
- Use of deprecated TextField after the upgrade of WTF to v3.0
- Freeze to WTForms to version < 3
- Remove the extra files (bed files and madeline.svg) introduced by mistake
- Cli command loading demo data in docker-compose when case custom images exist and is None
- Increased MongoDB connection serverSelectionTimeoutMS parameter to 30K (default value according to MongoDB documentation)
- Better differentiate old obs counts 0 vs N/A
- Broken cancer variants page when default gene panel was deleted
- Typo in tx_overview function in variant controllers file
- Fixed loqusdbapi SV search URL
- SV variants filtering using Decipher criterion
- Removing old gene panels that don't contain the `maintainer` key.

## [4.41.1]
### Fixed
- General reports crash for variant annotations with same variant on other cases

## [4.41]
### Added
- Extended the instructions for running the Scout Docker image (web app and cli).
- Enabled inclusion of custom images to STR variant view
### Fixed
- General case report sorting comments for variants with None genetic models
- Do not crash but redirect to variants page with error when a variant is not found for a case
- UCSC links coordinates for SV variants with start chromosome different than end chromosome
- Human readable variants name in case page for variants having start chromosome different from end chromosome
- Avoid always loading all transcripts when checking gene symbol: introduce gene captions
- Slow queries for evaluated variants on e.g. case page - use events instead
### Changed
- Rearrange variant page again, moving severity predictions down.
- More reactive layout width steps on variant page

## [4.40.1]
### Added
### Fixed
- Variants dismissed with inconsistent inheritance pattern can again be shown in general case report
- General report page for variants with genes=None
- General report crashing when variants have no panels
- Added other missing keys to case and variant dictionaries passed to general report
### Changed

## [4.40]
### Added
- A .cff citation file
- Phenotype search API endpoint
- Added pagination to phenotype API
- Extend case search to include internal MongoDB id
- Support for connecting to a MongoDB replica set (.py config files)
- Support for connecting to a MongoDB replica set (.yaml config files)
### Fixed
- Command to load the OMIM gene panel (`scout load panel --omim`)
- Unify style of pinned and causative variants' badges on case page
- Removed automatic spaces after punctuation in comments
- Remove the hardcoded number of total individuals from the variant's old observations panel
- Send delete requests to a connected Beacon using the DELETE method
- Layout of the SNV and SV variant page - move frequency up
### Changed
- Stop updating database indexes after loading exons via command line
- Display validation status badge also for not Sanger-sequenced variants
- Moved Frequencies, Severity and Local observations panels up in RD variants page
- Enabled Flask CORS to communicate CORS status to js apps
- Moved the code preparing the transcripts overview to the backend
- Refactored and filtered json data used in general case report
- Changed the database used in docker-compose file to use the official MongoDB v4.4 image
- Modified the Python (3.6, 3.8) and MongoDB (3.2, 4.4, 5.0) versions used in testing matrices (GitHub actions)
- Capitalize case search terms on institute and dashboard pages


## [4.39]
### Added
- COSMIC IDs collected from CSQ field named `COSMIC`
### Fixed
- Link to other causative variants on variant page
- Allow multiple COSMIC links for a cancer variant
- Fix floating text in severity box #2808
- Fixed MitoMap and HmtVar links for hg38 cases
- Do not open new browser tabs when downloading files
- Selectable IGV tracks on variant page
- Missing splice junctions button on variant page
- Refactor variantS representative gene selection, and use it also for cancer variant summary
### Changed
- Improve Javascript performance for displaying Chromograph images
- Make ClinVar classification more evident in cancer variant page

## [4.38]
### Added
- Option to hide Alamut button in the app config file
### Fixed
- Library deprecation warning fixed (insert is deprecated. Use insert_one or insert_many instead)
- Update genes command will not trigger an update of database indices any more
- Missing resources in temporary downloading directory when updating genes using the command line
- Restore previous variant ACMG classification in a scrollable div
- Loading spinner not stopping after downloading PDF case reports and variant list export
- Add extra Alamut links higher up on variant pages
- Improve UX for phenotypes in case page
- Filter and export of STR variants
- Update look of variants page navigation buttons
### Changed

## [4.37]
### Added
- Highlight and show version number for RefSeq MANE transcripts.
- Added integration to a rerunner service for toggling reanalysis with updated pedigree information
- SpliceAI display and parsing from VEP CSQ
- Display matching tiered variants for cancer variants
- Display a loading icon (spinner) until the page loads completely
- Display filter badges in cancer variants list
- Update genes from pre-downloaded file resources
- On login, OS, browser version and screen size are saved anonymously to understand how users are using Scout
- API returning institutes data for a given user: `/api/v1/institutes`
- API returning case data for a given institute: `/api/v1/institutes/<institute_id>/cases`
- Added GMS and Lund university hospital logos to login page
- Made display of Swedac logo configurable
- Support for displaying custom images in case view
- Individual-specific HPO terms
- Optional alamut_key in institute settings for Alamut Plus software
- Case report API endpoint
- Tooltip in case explaining that genes with genome build different than case genome build will not be added to dynamic HPO panel.
- Add DeepVariant as a caller
### Fixed
- Updated IGV to v2.8.5 to solve missing gene labels on some zoom levels
- Demo cancer case config file to load somatic SNVs and SVs only.
- Expand list of refseq trancripts in ClinVar submission form
- Renamed `All SNVs and INDELs` institute sidebar element to `Search SNVs and INDELs` and fixed its style.
- Add missing parameters to case load-config documentation
- Allow creating/editing gene panels and dynamic gene panels with genes present in genome build 38
- Bugfix broken Pytests
- Bulk dismissing variants error due to key conversion from string to integer
- Fix typo in index documentation
- Fixed crash in institute settings page if "collaborators" key is not set in database
- Don't stop Scout execution if LoqusDB call fails and print stacktrace to log
- Bug when case contains custom images with value `None`
- Bug introduced when fixing another bug in Scout-LoqusDB interaction
- Loading of OMIM diagnoses in Scout demo instance
- Remove the docker-compose with chanjo integration because it doesn't work yet.
- Fixed standard docker-compose with scout demo data and database
- Clinical variant assessments not present for pinned and causative variants on case page.
- MatchMaker matching one node at the time only
- Remove link from previously tiered variants badge in cancer variants page
- Typo in gene cell on cancer variants page
- Managed variants filter form
### Changed
- Better naming for variants buttons on cancer track (somatic, germline). Also show cancer research button if available.
- Load case with missing panels in config files, but show warning.
- Changing the (Female, Male) symbols to (F/M) letters in individuals_table and case-sma.
- Print stacktrace if case load command fails
- Added sort icon and a pointer to the cursor to all tables with sortable fields
- Moved variant, gene and panel info from the basic pane to summary panel for all variants.
- Renamed `Basics` panel to `Classify` on variant page.
- Revamped `Basics` panel to a panel dedicated to classify variants
- Revamped the summary panel to be more compact.
- Added dedicated template for cancer variants
- Removed Gene models, Gene annotations and Conservation panels for cancer variants
- Reorganized the orders of panels for variant and cancer variant views
- Added dedicated variant quality panel and removed relevant panes
- A more compact case page
- Removed OMIM genes panel
- Make genes panel, pinned variants panel, causative variants panel and ClinVar panel scrollable on case page
- Update to Scilifelab's 2020 logo
- Update Gens URL to support Gens v2.0 format
- Refactor tests for parsing case configurations
- Updated links to HPO downloadable resources
- Managed variants filtering defaults to all variant categories
- Changing the (Kind) drop-down according to (Category) drop-down in Managed variant add variant
- Moved Gens button to individuals table
- Check resource files availability before starting updating OMIM diagnoses
- Fix typo in `SHOW_OBSERVED_VARIANT_ARCHIVE` config param

## [4.36]
### Added
- Parse and save splice junction tracks from case config file
- Tooltip in observations panel, explaining that case variants with no link might be old variants, not uploaded after a case rerun
### Fixed
- Warning on overwriting variants with same position was no longer shown
- Increase the height of the dropdowns to 425px
- More indices for the case table as it grows, specifically for causatives queries
- Splice junction tracks not centered over variant genes
- Total number of research variants count
- Update variants stats in case documents every time new variants are loaded
- Bug in flashing warning messages when filtering variants
### Changed
- Clearer warning messages for genes and gene/gene-panels searches in variants filters

## [4.35]
### Added
- A new index for hgnc_symbol in the hgnc_gene collection
- A Pedigree panel in STR page
- Display Tier I and II variants in case view causatives card for cancer cases
### Fixed
- Send partial file data to igv.js when visualizing sashimi plots with splice junction tracks
- Research variants filtering by gene
- Do not attempt to populate annotations for not loaded pinned/causatives
- Add max-height to all dropdowns in filters
### Changed
- Switch off non-clinical gene warnings when filtering research variants
- Don't display OMIM disease card in case view for cancer cases
- Refactored Individuals and Causative card in case view for cancer cases
- Update and style STR case report

## [4.34]
### Added
- Saved filter lock and unlock
- Filters can optionally be marked audited, logging the filter name, user and date on the case events and general report.
- Added `ClinVar hits` and `Cosmic hits` in cancer SNVs filters
- Added `ClinVar hits` to variants filter (rare disease track)
- Load cancer demo case in docker-compose files (default and demo file)
- Inclusive-language check using [woke](https://github.com/get-woke/woke) github action
- Add link to HmtVar for mitochondrial variants (if VCF is annotated with HmtNote)
- Grey background for dismissed compounds in variants list and variant page
- Pin badge for pinned compounds in variants list and variant page
- Support LoqusDB REST API queries
- Add a docker-compose-matchmaker under scout/containers/development to test matchmaker locally
- Script to investigate consequences of symbol search bug
- Added GATK to list of SV and cancer SV callers
### Fixed
- Make MitoMap link work for hg38 again
- Export Variants feature crashing when one of the variants has no primary transcripts
- Redirect to last visited variantS page when dismissing variants from variants list
- Improved matching of SVs Loqus occurrences in other cases
- Remove padding from the list inside (Matching causatives from other cases) panel
- Pass None to get_app function in CLI base since passing script_info to app factory functions was deprecated in Flask 2.0
- Fixed failing tests due to Flask update to version 2.0
- Speed up user events view
- Causative view sort out of memory error
- Use hgnc_id for gene filter query
- Typo in case controllers displaying an error every time a patient is matched against external MatchMaker nodes
- Do not crash while attempting an update for variant documents that are too big (> 16 MB)
- Old STR causatives (and other variants) may not have HGNC symbols - fix sort lambda
- Check if gene_obj has primary_transcript before trying to access it
- Warn if a gene manually searched is in a clinical panel with an outdated name when filtering variants
- ChrPos split js not needed on STR page yet
### Changed
- Remove parsing of case `genome_version`, since it's not used anywhere downstream
- Introduce deprecation warning for Loqus configs that are not dictionaries
- SV clinical filter no longer filters out sub 100 nt variants
- Count cases in LoqusDB by variant type
- Commit pulse repo badge temporarily set to weekly
- Sort ClinVar submissions objects by ascending "Last evaluated" date
- Refactored the MatchMaker integration as an extension
- Replaced some sensitive words as suggested by woke linter
- Documentation for load-configuration rewritten.
- Add styles to MatchMaker matches table
- More detailed info on the data shared in MatchMaker submission form

## [4.33.1]
### Fixed
- Include markdown for release autodeploy docs
- Use standard inheritance model in ClinVar (https://ftp.ncbi.nlm.nih.gov/pub/GTR/standard_terms/Mode_of_inheritance.txt)
- Fix issue crash with variants that have been unflagged causative not being available in other causatives
### Added
### Changed

## [4.33]
### Fixed
- Command line crashing when updating an individual not found in database
- Dashboard page crashing when filters return no data
- Cancer variants filter by chromosome
- /api/v1/genes now searches for genes in all genome builds by default
- Upgraded igv.js to version 2.8.1 (Fixed Unparsable bed record error)
### Added
- Autodeploy docs on release
- Documentation for updating case individuals tracks
- Filter cases and dashboard stats by analysis track
### Changed
- Changed from deprecated db update method
- Pre-selected fields to run queries with in dashboard page
- Do not filter by any institute when first accessing the dashboard
- Removed OMIM panel in case view for cancer cases
- Display Tier I and II variants in case view causatives panel for cancer cases
- Refactored Individuals and Causative panels in case view for cancer cases

## [4.32.1]
### Fixed
- iSort lint check only
### Changed
- Institute cases page crashing when a case has track:Null
### Added

## [4.32]
### Added
- Load and show MITOMAP associated diseases from VCF (INFO field: MitomapAssociatedDiseases, via HmtNote)
- Show variant allele frequencies for mitochondrial variants (GRCh38 cases)
- Extend "public" json API with diseases (OMIM) and phenotypes (HPO)
- HPO gene list download now has option for clinical and non-clinical genes
- Display gene splice junctions data in sashimi plots
- Update case individuals with splice junctions tracks
- Simple Docker compose for development with local build
- Make Phenomodels subpanels collapsible
- User side documentation of cytogenomics features (Gens, Chromograph, vcf2cytosure, rhocall)
- iSort GitHub Action
- Support LoqusDB REST API queries
### Fixed
- Show other causative once, even if several events point to it
- Filtering variants by mitochondrial chromosome for cases with genome build=38
- HPO gene search button triggers any warnings for clinical / non-existing genes also on first search
- Fixed a bug in variants pages caused by MT variants without alt_frequency
- Tests for CADD score parsing function
- Fixed the look of IGV settings on SNV variant page
- Cases analyzed once shown as `rerun`
- Missing case track on case re-upload
- Fixed severity rank for SO term "regulatory region ablation"
### Changed
- Refactor according to CodeFactor - mostly reuse of duplicated code
- Phenomodels language adjustment
- Open variants in a new window (from variants page)
- Open overlapping and compound variants in a new window (from variant page)
- gnomAD link points to gnomAD v.3 (build GRCh38) for mitochondrial variants.
- Display only number of affected genes for dismissed SVs in general report
- Chromosome build check when populating the variants filter chromosome selection
- Display mitochondrial and rare diseases coverage report in cases with missing 'rare' track

## [4.31.1]
### Added
### Changed
- Remove mitochondrial and coverage report from cancer cases sidebar
### Fixed
- ClinVar page when dbSNP id is None

## [4.31]
### Added
- gnomAD annotation field in admin guide
- Export also dynamic panel genes not associated to an HPO term when downloading the HPO panel
- Primary HGNC transcript info in variant export files
- Show variant quality (QUAL field from vcf) in the variant summary
- Load/update PDF gene fusion reports (clinical and research) generated with Arriba
- Support new MANE annotations from VEP (both MANE Select and MANE Plus Clinical)
- Display on case activity the event of a user resetting all dismissed variants
- Support gnomAD population frequencies for mitochondrial variants
- Anchor links in Casedata ClinVar panels to redirect after renaming individuals
### Fixed
- Replace old docs link www.clinicalgenomics.se/scout with new https://clinical-genomics.github.io/scout
- Page formatting issues whenever case and variant comments contain extremely long strings with no spaces
- Chromograph images can be one column and have scrollbar. Removed legacy code.
- Column labels for ClinVar case submission
- Page crashing looking for LoqusDB observation when variant doesn't exist
- Missing inheritance models and custom inheritance models on newly created gene panels
- Accept only numbers in managed variants filter as position and end coordinates
- SNP id format and links in Variant page, ClinVar submission form and general report
- Case groups tooltip triggered only when mouse is on the panel header
### Changed
- A more compact case groups panel
- Added landscape orientation CSS style to cancer coverage and QC demo report
- Improve user documentation to create and save new gene panels
- Removed option to use space as separator when uploading gene panels
- Separating the columns of standard and custom inheritance models in gene panels
- Improved ClinVar instructions for users using non-English Excel

## [4.30.2]
### Added
### Fixed
- Use VEP RefSeq ID if RefSeq list is empty in RefSeq transcripts overview
- Bug creating variant links for variants with no end_chrom
### Changed

## [4.30.1]
### Added
### Fixed
- Cryptography dependency fixed to use version < 3.4
### Changed

## [4.30]
### Added
- Introduced a `reset dismiss variant` verb
- Button to reset all dismissed variants for a case
- Add black border to Chromograph ideograms
- Show ClinVar annotations on variantS page
- Added integration with GENS, copy number visualization tool
- Added a VUS label to the manual classification variant tags
- Add additional information to SNV verification emails
- Tooltips documenting manual annotations from default panels
- Case groups now show bam files from all cases on align view
### Fixed
- Center initial igv view on variant start with SNV/indels
- Don't set initial igv view to negative coordinates
- Display of GQ for SV and STR
- Parsing of AD and related info for STRs
- LoqusDB field in institute settings accepts only existing Loqus instances
- Fix DECIPHER link to work after DECIPHER migrated to GRCh38
- Removed visibility window param from igv.js genes track
- Updated HPO download URL
- Patch HPO download test correctly
- Reference size on STR hover not needed (also wrong)
- Introduced genome build check (allowed values: 37, 38, "37", "38") on case load
- Improve case searching by assignee full name
- Populating the LoqusDB select in institute settings
### Changed
- Cancer variants table header (pop freq etc)
- Only admin users can modify LoqusDB instance in Institute settings
- Style of case synopsis, variants and case comments
- Switched to igv.js 2.7.5
- Do not choke if case is missing research variants when research requested
- Count cases in LoqusDB by variant type
- Introduce deprecation warning for Loqus configs that are not dictionaries
- Improve create new gene panel form validation
- Make XM- transcripts less visible if they don't overlap with transcript refseq_id in variant page
- Color of gene panels and comments panels on cases and variant pages
- Do not choke if case is missing research variants when reserch requested

## [4.29.1]
### Added
### Fixed
- Always load STR variants regardless of RankScore threshold (hotfix)
### Changed

## [4.29]
### Added
- Added a page about migrating potentially breaking changes to the documentation
- markdown_include in development requirements file
- STR variants filter
- Display source, Z-score, inheritance pattern for STR annotations from Stranger (>0.6.1) if available
- Coverage and quality report to cancer view
### Fixed
- ACMG classification page crashing when trying to visualize a classification that was removed
- Pretty print HGVS on gene variants (URL-decode VEP)
- Broken or missing link in the documentation
- Multiple gene names in ClinVar submission form
- Inheritance model select field in ClinVar submission
- IGV.js >2.7.0 has an issue with the gene track zoom levels - temp freeze at 2.7.0
- Revert CORS-anywhere and introduce a local http proxy for cloud tracks
### Changed

## [4.28]
### Added
- Chromograph integration for displaying PNGs in case-page
- Add VAF to cancer case general report, and remove some of its unused fields
- Variants filter compatible with genome browser location strings
- Support for custom public igv tracks stored on the cloud
- Add tests to increase testing coverage
- Update case variants count after deleting variants
- Update IGV.js to latest (v2.7.4)
- Bypass igv.js CORS check using `https://github.com/Rob--W/cors-anywhere`
- Documentation on default and custom IGV.js tracks (admin docs)
- Lock phenomodels so they're editable by admins only
- Small case group assessment sharing
- Tutorial and files for deploying app on containers (Kubernetes pods)
- Canonical transcript and protein change of canonical transcript in exported variants excel sheet
- Support for Font Awesome version 6
- Submit to Beacon from case page sidebar
- Hide dismissed variants in variants pages and variants export function
- Systemd service files and instruction to deploy Scout using podman
### Fixed
- Bugfix: unused `chromgraph_prefix |tojson` removed
- Freeze coloredlogs temporarily
- Marrvel link
- Don't show TP53 link for silent or synonymous changes
- OMIM gene field accepts any custom number as OMIM gene
- Fix Pytest single quote vs double quote string
- Bug in gene variants search by similar cases and no similar case is found
- Delete unused file `userpanel.py`
- Primary transcripts in variant overview and general report
- Google OAuth2 login setup in README file
- Redirect to 'missing file'-icon if configured Chromograph file is missing
- Javascript error in case page
- Fix compound matching during variant loading for hg38
- Cancer variants view containing variants dismissed with cancer-specific reasons
- Zoom to SV variant length was missing IGV contig select
- Tooltips on case page when case has no default gene panels
### Changed
- Save case variants count in case document and not in sessions
- Style of gene panels multiselect on case page
- Collapse/expand main HPO checkboxes in phenomodel preview
- Replaced GQ (Genotype quality) with VAF (Variant allele frequency) in cancer variants GT table
- Allow loading of cancer cases with no tumor_purity field
- Truncate cDNA and protein changes in case report if longer than 20 characters


## [4.27]
### Added
- Exclude one or more variant categories when running variants delete command
### Fixed
### Changed

## [4.26.1]
### Added
### Fixed
- Links with 1-letter aa codes crash on frameshift etc
### Changed

## [4.26]
### Added
- Extend the delete variants command to print analysis date, track, institute, status and research status
- Delete variants by type of analysis (wgs|wes|panel)
- Links to cBioPortal, MutanTP53, IARC TP53, OncoKB, MyCancerGenome, CIViC
### Fixed
- Deleted variants count
### Changed
- Print output of variants delete command as a tab separated table

## [4.25]
### Added
- Command line function to remove variants from one or all cases
### Fixed
- Parse SMN None calls to None rather than False

## [4.24.1]
### Fixed
- Install requirements.txt via setup file

## [4.24]
### Added
- Institute-level phenotype models with sub-panels containing HPO and OMIM terms
- Runnable Docker demo
- Docker image build and push github action
- Makefile with shortcuts to docker commands
- Parse and save synopsis, phenotype and cohort terms from config files upon case upload
### Fixed
- Update dismissed variant status when variant dismissed key is missing
- Breakpoint two IGV button now shows correct chromosome when different from bp1
- Missing font lib in Docker image causing the PDF report download page to crash
- Sentieon Manta calls lack Somaticscore - load anyway
- ClinVar submissions crashing due to pinned variants that are not loaded
- Point ExAC pLI score to new gnomad server address
- Bug uploading cases missing phenotype terms in config file
- STRs loaded but not shown on browser page
- Bug when using adapter.variant.get_causatives with case_id without causatives
- Problem with fetching "solved" from scout export cases cli
- Better serialising of datetime and bson.ObjectId
- Added `volumes` folder to .gitignore
### Changed
- Make matching causative and managed variants foldable on case page
- Remove calls to PyMongo functions marked as deprecated in backend and frontend(as of version 3.7).
- Improved `scout update individual` command
- Export dynamic phenotypes with ordered gene lists as PDF


## [4.23]
### Added
- Save custom IGV track settings
- Show a flash message with clear info about non-valid genes when gene panel creation fails
- CNV report link in cancer case side navigation
- Return to comment section after editing, deleting or submitting a comment
- Managed variants
- MT vs 14 chromosome mean coverage stats if Scout is connected to Chanjo
### Fixed
- missing `vcf_cancer_sv` and `vcf_cancer_sv_research` to manual.
- Split ClinVar multiple clnsig values (slash-separated) and strip them of underscore for annotations without accession number
- Timeout of `All SNVs and INDELs` page when no valid gene is provided in the search
- Round CADD (MIPv9)
- Missing default panel value
- Invisible other causatives lines when other causatives lack gene symbols
### Changed
- Do not freeze mkdocs-material to version 4.6.1
- Remove pre-commit dependency

## [4.22]
### Added
- Editable cases comments
- Editable variants comments
### Fixed
- Empty variant activity panel
- STRs variants popover
- Split new ClinVar multiple significance terms for a variant
- Edit the selected comment, not the latest
### Changed
- Updated RELEASE docs.
- Pinned variants card style on the case page
- Merged `scout export exons` and `scout view exons` commands


## [4.21.2]
### Added
### Fixed
- Do not pre-filter research variants by (case-default) gene panels
- Show OMIM disease tooltip reliably
### Changed

## [4.21.1]
### Added
### Fixed
- Small change to Pop Freq column in variants ang gene panels to avoid strange text shrinking on small screens
- Direct use of HPO list for Clinical HPO SNV (and cancer SNV) filtering
- PDF coverage report redirecting to login page
### Changed
- Remove the option to dismiss single variants from all variants pages
- Bulk dismiss SNVs, SVs and cancer SNVs from variants pages

## [4.21]
### Added
- Support to configure LoqusDB per institute
- Highlight causative variants in the variants list
- Add tests. Mostly regarding building internal datatypes.
- Remove leading and trailing whitespaces from panel_name and display_name when panel is created
- Mark MANE transcript in list of transcripts in "Transcript overview" on variant page
- Show default panel name in case sidebar
- Previous buttons for variants pagination
- Adds a gh action that checks that the changelog is updated
- Adds a gh action that deploys new releases automatically to pypi
- Warn users if case default panels are outdated
- Define institute-specific gene panels for filtering in institute settings
- Use institute-specific gene panels in variants filtering
- Show somatic VAF for pinned and causative variants on case page

### Fixed
- Report pages redirect to login instead of crashing when session expires
- Variants filter loading in cancer variants page
- User, Causative and Cases tables not scaling to full page
- Improved docs for an initial production setup
- Compatibility with latest version of Black
- Fixed tests for Click>7
- Clinical filter required an extra click to Filter to return variants
- Restore pagination and shrink badges in the variants page tables
- Removing a user from the command line now inactivates the case only if user is last assignee and case is active
- Bugfix, LoqusDB per institute feature crashed when institute id was empty string
- Bugfix, LoqusDB calls where missing case count
- filter removal and upload for filters deleted from another page/other user
- Visualize outdated gene panels info in a popover instead of a tooltip in case page side panel

### Changed
- Highlight color on normal STRs in the variants table from green to blue
- Display breakpoints coordinates in verification emails only for structural variants


## [4.20]
### Added
- Display number of filtered variants vs number of total variants in variants page
- Search case by HPO terms
- Dismiss variant column in the variants tables
- Black and pre-commit packages to dev requirements

### Fixed
- Bug occurring when rerun is requested twice
- Peddy info fields in the demo config file
- Added load config safety check for multiple alignment files for one individual
- Formatting of cancer variants table
- Missing Score in SV variants table

### Changed
- Updated the documentation on how to create a new software release
- Genome build-aware cytobands coordinates
- Styling update of the Matchmaker card
- Select search type in case search form


## [4.19]

### Added
- Show internal ID for case
- Add internal ID for downloaded CGH files
- Export dynamic HPO gene list from case page
- Remove users as case assignees when their account is deleted
- Keep variants filters panel expanded when filters have been used

### Fixed
- Handle the ProxyFix ModuleNotFoundError when Werkzeug installed version is >1.0
- General report formatting issues whenever case and variant comments contain extremely long strings with no spaces

### Changed
- Created an institute wrapper page that contains list of cases, causatives, SNVs & Indels, user list, shared data and institute settings
- Display case name instead of case ID on clinVar submissions
- Changed icon of sample update in clinVar submissions


## [4.18]

### Added
- Filter cancer variants on cytoband coordinates
- Show dismiss reasons in a badge with hover for clinical variants
- Show an ellipsis if 10 cases or more to display with loqusdb matches
- A new blog post for version 4.17
- Tooltip to better describe Tumor and Normal columns in cancer variants
- Filter cancer SNVs and SVs by chromosome coordinates
- Default export of `Assertion method citation` to clinVar variants submission file
- Button to export up to 500 cancer variants, filtered or not
- Rename samples of a clinVar submission file

### Fixed
- Apply default gene panel on return to cancer variantS from variant view
- Revert to certificate checking when asking for Chanjo reports
- `scout download everything` command failing while downloading HPO terms

### Changed
- Turn tumor and normal allelic fraction to decimal numbers in tumor variants page
- Moved clinVar submissions code to the institutes blueprints
- Changed name of clinVar export files to FILENAME.Variant.csv and FILENAME.CaseData.csv
- Switched Google login libraries from Flask-OAuthlib to Authlib


## [4.17.1]

### Fixed
- Load cytobands for cases with chromosome build not "37" or "38"


## [4.17]

### Added
- COSMIC badge shown in cancer variants
- Default gene-panel in non-cancer structural view in url
- Filter SNVs and SVs by cytoband coordinates
- Filter cancer SNV variants by alt allele frequency in tumor
- Correct genome build in UCSC link from structural variant page



### Fixed
- Bug in clinVar form when variant has no gene
- Bug when sharing cases with the same institute twice
- Page crashing when removing causative variant tag
- Do not default to GATK caller when no caller info is provided for cancer SNVs


## [4.16.1]

### Fixed
- Fix the fix for handling of delivery reports for rerun cases

## [4.16]

### Added
- Adds possibility to add "lims_id" to cases. Currently only stored in database, not shown anywhere
- Adds verification comment box to SVs (previously only available for small variants)
- Scrollable pedigree panel

### Fixed
- Error caused by changes in WTForm (new release 2.3.x)
- Bug in OMIM case page form, causing the page to crash when a string was provided instead of a numerical OMIM id
- Fix Alamut link to work properly on hg38
- Better handling of delivery reports for rerun cases
- Small CodeFactor style issues: matchmaker results counting, a couple of incomplete tests and safer external xml
- Fix an issue with Phenomizer introduced by CodeFactor style changes

### Changed
- Updated the version of igv.js to 2.5.4

## [4.15.1]

### Added
- Display gene names in ClinVar submissions page
- Links to Varsome in variant transcripts table

### Fixed
- Small fixes to ClinVar submission form
- Gene panel page crash when old panel has no maintainers

## [4.15]

### Added
- Clinvar CNVs IGV track
- Gene panels can have maintainers
- Keep variant actions (dismissed, manual rank, mosaic, acmg, comments) upon variant re-upload
- Keep variant actions also on full case re-upload

### Fixed
- Fix the link to Ensembl for SV variants when genome build 38.
- Arrange information in columns on variant page
- Fix so that new cosmic identifier (COSV) is also acceptable #1304
- Fixed COSMIC tag in INFO (outside of CSQ) to be parses as well with `&` splitter.
- COSMIC stub URL changed to https://cancer.sanger.ac.uk/cosmic/search?q= instead.
- Updated to a version of IGV where bigBed tracks are visualized correctly
- Clinvar submission files are named according to the content (variant_data and case_data)
- Always show causatives from other cases in case overview
- Correct disease associations for gene symbol aliases that exist as separate genes
- Re-add "custom annotations" for SV variants
- The override ClinVar P/LP add-in in the Clinical Filter failed for new CSQ strings

### Changed
- Runs all CI checks in github actions

## [4.14.1]

### Fixed
- Error when variant found in loqusdb is not loaded for other case

## [4.14]

### Added
- Use github actions to run tests
- Adds CLI command to update individual alignments path
- Update HPO terms using downloaded definitions files
- Option to use alternative flask config when running `scout serve`
- Requirement to use loqusdb >= 2.5 if integrated

### Fixed
- Do not display Pedigree panel in cancer view
- Do not rely on internet connection and services available when running CI tests
- Variant loading assumes GATK if no caller set given and GATK filter status is seen in FILTER
- Pass genome build param all the way in order to get the right gene mappings for cases with build 38
- Parse correctly variants with zero frequency values
- Continue even if there are problems to create a region vcf
- STR and cancer variant navigation back to variants pages could fail

### Changed
- Improved code that sends requests to the external APIs
- Updates ranges for user ranks to fit todays usage
- Run coveralls on github actions instead of travis
- Run pip checks on github actions instead of coveralls
- For hg38 cases, change gnomAD link to point to version 3.0 (which is hg38 based)
- Show pinned or causative STR variants a bit more human readable

## [4.13.1]

### Added
### Fixed
- Typo that caused not all clinvar conflicting interpretations to be loaded no matter what
- Parse and retrieve clinvar annotations from VEP-annotated (VEP 97+) CSQ VCF field
- Variant clinvar significance shown as `not provided` whenever is `Uncertain significance`
- Phenomizer query crashing when case has no HPO terms assigned
- Fixed a bug affecting `All SNVs and INDELs` page when variants don't have canonical transcript
- Add gene name or id in cancer variant view

### Changed
- Cancer Variant view changed "Variant:Transcript:Exon:HGVS" to "Gene:Transcript:Exon:HGVS"

## [4.13]

### Added
- ClinVar SNVs track in IGV
- Add SMA view with SMN Copy Number data
- Easier to assign OMIM diagnoses from case page
- OMIM terms and specific OMIM term page

### Fixed
- Bug when adding a new gene to a panel
- Restored missing recent delivery reports
- Fixed style and links to other reports in case side panel
- Deleting cases using display_name and institute not deleting its variants
- Fixed bug that caused coordinates filter to override other filters
- Fixed a problem with finding some INS in loqusdb
- Layout on SV page when local observations without cases are present
- Make scout compatible with the new HPO definition files from `http://compbio.charite.de/jenkins/`
- General report visualization error when SNVs display names are very long


### Changed


## [4.12.4]

### Fixed
- Layout on SV page when local observations without cases are present

## [4.12.3]

### Fixed
- Case report when causative or pinned SVs have non null allele frequencies

## [4.12.2]

### Fixed
- SV variant links now take you to the SV variant page again
- Cancer variant view has cleaner table data entries for "N/A" data
- Pinned variant case level display hotfix for cancer and str - more on this later
- Cancer variants show correct alt/ref reads mirroring alt frequency now
- Always load all clinical STR variants even if a region load is attempted - index may be missing
- Same case repetition in variant local observations

## [4.12.1]

### Fixed
- Bug in variant.gene when gene has no HGVS description


## [4.12]

### Added
- Accepts `alignment_path` in load config to pass bam/cram files
- Display all phenotypes on variant page
- Display hgvs coordinates on pinned and causatives
- Clear panel pending changes
- Adds option to setup the database with static files
- Adds cli command to download the resources from CLI that scout needs
- Adds test files for merged somatic SV and CNV; as well as merged SNV, and INDEL part of #1279
- Allows for upload of OMIM-AUTO gene panel from static files without api-key

### Fixed
- Cancer case HPO panel variants link
- Fix so that some drop downs have correct size
- First IGV button in str variants page
- Cancer case activates on SNV variants
- Cases activate when STR variants are viewed
- Always calculate code coverage
- Pinned/Classification/comments in all types of variants pages
- Null values for panel's custom_inheritance_models
- Discrepancy between the manual disease transcripts and those in database in gene-edit page
- ACMG classification not showing for some causatives
- Fix bug which caused IGV.js to use hg19 reference files for hg38 data
- Bug when multiple bam files sources with non-null values are available


### Changed
- Renamed `requests` file to `scout_requests`
- Cancer variant view shows two, instead of four, decimals for allele and normal


## [4.11.1]

### Fixed
- Institute settings page
- Link institute settings to sharing institutes choices

## [4.11.0]

### Added
- Display locus name on STR variant page
- Alternative key `GNOMADAF_popmax` for Gnomad popmax allele frequency
- Automatic suggestions on how to improve the code on Pull Requests
- Parse GERP, phastCons and phyloP annotations from vep annotated CSQ fields
- Avoid flickering comment popovers in variant list
- Parse REVEL score from vep annotated CSQ fields
- Allow users to modify general institute settings
- Optionally format code automatically on commit
- Adds command to backup vital parts `scout export database`
- Parsing and displaying cancer SV variants from Manta annotated VCF files
- Dismiss cancer snv variants with cancer-specific options
- Add IGV.js UPD, RHO and TIDDIT coverage wig tracks.


### Fixed
- Slightly darker page background
- Fixed an issued with parsed conservation values from CSQ
- Clinvar submissions accessible to all users of an institute
- Header toolbar when on Clinvar page now shows institute name correctly
- Case should not always inactivate upon update
- Show dismissed snv cancer variants as grey on the cancer variants page
- Improved style of mappability link and local observations on variant page
- Convert all the GET requests to the igv view to POST request
- Error when updating gene panels using a file containing BOM chars
- Add/replace gene radio button not working in gene panels


## [4.10.1]

### Fixed
- Fixed issue with opening research variants
- Problem with coveralls not called by Travis CI
- Handle Biomart service down in tests


## [4.10.0]

### Added
- Rank score model in causatives page
- Exportable HPO terms from phenotypes page
- AMP guideline tiers for cancer variants
- Adds scroll for the transcript tab
- Added CLI option to query cases on time since case event was added
- Shadow clinical assessments also on research variants display
- Support for CRAM alignment files
- Improved str variants view : sorting by locus, grouped by allele.
- Delivery report PDF export
- New mosaicism tag option
- Add or modify individuals' age or tissue type from case page
- Display GC and allele depth in causatives table.
- Included primary reference transcript in general report
- Included partial causative variants in general report
- Remove dependency of loqusdb by utilising the CLI

### Fixed
- Fixed update OMIM command bug due to change in the header of the genemap2 file
- Removed Mosaic Tag from Cancer variants
- Fixes issue with unaligned table headers that comes with hidden Datatables
- Layout in general report PDF export
- Fixed issue on the case statistics view. The validation bars didn't show up when all institutes were selected. Now they do.
- Fixed missing path import by importing pathlib.Path
- Handle index inconsistencies in the update index functions
- Fixed layout problems


## [4.9.0]

### Added
- Improved MatchMaker pages, including visible patient contacts email address
- New badges for the github repo
- Links to [GENEMANIA](genemania.org)
- Sort gene panel list on case view.
- More automatic tests
- Allow loading of custom annotations in VCF using the SCOUT_CUSTOM info tag.

### Fixed
- Fix error when a gene is added to an empty dynamic gene panel
- Fix crash when attempting to add genes on incorrect format to dynamic gene panel
- Manual rank variant tags could be saved in a "Select a tag"-state, a problem in the variants view.
- Same case evaluations are no longer shown as gray previous evaluations on the variants page
- Stay on research pages, even if reset, next first buttons are pressed..
- Overlapping variants will now be visible on variant page again
- Fix missing classification comments and links in evaluations page
- All prioritized cases are shown on cases page


## [4.8.3]

### Added

### Fixed
- Bug when ordering sanger
- Improved scrolling over long list of genes/transcripts


## [4.8.2]

### Added

### Fixed
- Avoid opening extra tab for coverage report
- Fixed a problem when rank model version was saved as floats and not strings
- Fixed a problem with displaying dismiss variant reasons on the general report
- Disable load and delete filter buttons if there are no saved filters
- Fix problem with missing verifications
- Remove duplicate users and merge their data and activity


## [4.8.1]

### Added

### Fixed
- Prevent login fail for users with id defined by ObjectId and not email
- Prevent the app from crashing with `AttributeError: 'NoneType' object has no attribute 'message'`


## [4.8.0]

### Added
- Updated Scout to use Bootstrap 4.3
- New looks for Scout
- Improved dashboard using Chart.js
- Ask before inactivating a case where last assigned user leaves it
- Genes can be manually added to the dynamic gene list directly on the case page
- Dynamic gene panels can optionally be used with clinical filter, instead of default gene panel
- Dynamic gene panels get link out to chanjo-report for coverage report
- Load all clinvar variants with clinvar Pathogenic, Likely Pathogenic and Conflicting pathogenic
- Show transcripts with exon numbers for structural variants
- Case sort order can now be toggled between ascending and descending.
- Variants can be marked as partial causative if phenotype is available for case.
- Show a frequency tooltip hover for SV-variants.
- Added support for LDAP login system
- Search snv and structural variants by chromosomal coordinates
- Structural variants can be marked as partial causative if phenotype is available for case.
- Show normal and pathologic limits for STRs in the STR variants view.
- Institute level persistent variant filter settings that can be retrieved and used.
- export causative variants to Excel
- Add support for ROH, WIG and chromosome PNGs in case-view

### Fixed
- Fixed missing import for variants with comments
- Instructions on how to build docs
- Keep sanger order + verification when updating/reloading variants
- Fixed and moved broken filter actions (HPO gene panel and reset filter)
- Fixed string conversion to number
- UCSC links for structural variants are now separated per breakpoint (and whole variant where applicable)
- Reintroduced missing coverage report
- Fixed a bug preventing loading samples using the command line
- Better inheritance models customization for genes in gene panels
- STR variant page back to list button now does its one job.
- Allows to setup scout without a omim api key
- Fixed error causing "favicon not found" flash messages
- Removed flask --version from base cli
- Request rerun no longer changes case status. Active or archived cases inactivate on upload.
- Fixed missing tooltip on the cancer variants page
- Fixed weird Rank cell in variants page
- Next and first buttons order swap
- Added pagination (and POST capability) to cancer variants.
- Improves loading speed for variant page
- Problem with updating variant rank when no variants
- Improved Clinvar submission form
- General report crashing when dismissed variant has no valid dismiss code
- Also show collaborative case variants on the All variants view.
- Improved phenotype search using dataTables.js on phenotypes page
- Search and delete users with `email` instead of `_id`
- Fixed css styles so that multiselect options will all fit one column


## [4.7.3]

### Added
- RankScore can be used with VCFs for vcf_cancer files

### Fixed
- Fix issue with STR view next page button not doing its one job.

### Deleted
- Removed pileup as a bam viewing option. This is replaced by IGV


## [4.7.2]

### Added
- Show earlier ACMG classification in the variant list

### Fixed
- Fixed igv search not working due to igv.js dist 2.2.17
- Fixed searches for cases with a gene with variants pinned or marked causative.
- Load variant pages faster after fixing other causatives query
- Fixed mitochondrial report bug for variants without genes

## [4.7.1]

### Added

### Fixed
- Fixed bug on genes page


## [4.7.0]

### Added
- Export genes and gene panels in build GRCh38
- Search for cases with variants pinned or marked causative in a given gene.
- Search for cases phenotypically similar to a case also from WUI.
- Case variant searches can be limited to similar cases, matching HPO-terms,
  phenogroups and cohorts.
- De-archive reruns and flag them as 'inactive' if archived
- Sort cases by analysis_date, track or status
- Display cases in the following order: prioritized, active, inactive, archived, solved
- Assign case to user when user activates it or asks for rerun
- Case becomes inactive when it has no assignees
- Fetch refseq version from entrez and use it in clinvar form
- Load and export of exons for all genes, independent on refseq
- Documentation for loading/updating exons
- Showing SV variant annotations: SV cgh frequencies, gnomad-SV, local SV frequencies
- Showing transcripts mapping score in segmental duplications
- Handle requests to Ensembl Rest API
- Handle requests to Ensembl Rest Biomart
- STR variants view now displays GT and IGV link.
- Description field for gene panels
- Export exons in build 37 and 38 using the command line

### Fixed
- Fixes of and induced by build tests
- Fixed bug affecting variant observations in other cases
- Fixed a bug that showed wrong gene coverage in general panel PDF export
- MT report only shows variants occurring in the specific individual of the excel sheet
- Disable SSL certifcate verification in requests to chanjo
- Updates how intervaltree and pymongo is used to void deprecated functions
- Increased size of IGV sample tracks
- Optimized tests


## [4.6.1]

### Added

### Fixed
- Missing 'father' and 'mother' keys when parsing single individual cases


## [4.6.0]

### Added
- Description of Scout branching model in CONTRIBUTING doc
- Causatives in alphabetical order, display ACMG classification and filter by gene.
- Added 'external' to the list of analysis type options
- Adds functionality to display "Tissue type". Passed via load config.
- Update to IGV 2.

### Fixed
- Fixed alignment visualization and vcf2cytosure availability for demo case samples
- Fixed 3 bugs affecting SV pages visualization
- Reintroduced the --version cli option
- Fixed variants query by panel (hpo panel + gene panel).
- Downloaded MT report contains excel files with individuals' display name
- Refactored code in parsing of config files.


## [4.5.1]

### Added

### Fixed
- update requirement to use PyYaml version >= 5.1
- Safer code when loading config params in cli base


## [4.5.0]

### Added
- Search for similar cases from scout view CLI
- Scout cli is now invoked from the app object and works under the app context

### Fixed
- PyYaml dependency fixed to use version >= 5.1


## [4.4.1]

### Added
- Display SV rank model version when available

### Fixed
- Fixed upload of delivery report via API


## [4.4.0]

### Added
- Displaying more info on the Causatives page and hiding those not causative at the case level
- Add a comment text field to Sanger order request form, allowing a message to be included in the email
- MatchMaker Exchange integration
- List cases with empty synopsis, missing HPO terms and phenotype groups.
- Search for cases with open research list, or a given case status (active, inactive, archived)

### Fixed
- Variant query builder split into several functions
- Fixed delivery report load bug


## [4.3.3]

### Added
- Different individual table for cancer cases

### Fixed
- Dashboard collects validated variants from verification events instead of using 'sanger' field
- Cases shared with collaborators are visible again in cases page
- Force users to select a real institute to share cases with (actionbar select fix)


## [4.3.2]

### Added
- Dashboard data can be filtered using filters available in cases page
- Causatives for each institute are displayed on a dedicated page
- SNVs and and SVs are searchable across cases by gene and rank score
- A more complete report with validated variants is downloadable from dashboard

### Fixed
- Clinsig filter is fixed so clinsig numerical values are returned
- Split multi clinsig string values in different elements of clinsig array
- Regex to search in multi clinsig string values or multi revstat string values
- It works to upload vcf files with no variants now
- Combined Pileup and IGV alignments for SVs having variant start and stop on the same chromosome


## [4.3.1]

### Added
- Show calls from all callers even if call is not available
- Instructions to install cairo and pango libs from WeasyPrint page
- Display cases with number of variants from CLI
- Only display cases with number of variants above certain treshold. (Also CLI)
- Export of verified variants by CLI or from the dashboard
- Extend case level queries with default panels, cohorts and phenotype groups.
- Slice dashboard statistics display using case level queries
- Add a view where all variants for an institute can be searched across cases, filtering on gene and rank score. Allows searching research variants for cases that have research open.

### Fixed
- Fixed code to extract variant conservation (gerp, phyloP, phastCons)
- Visualization of PDF-exported gene panels
- Reintroduced the exon/intron number in variant verification email
- Sex and affected status is correctly displayed on general report
- Force number validation in SV filter by size
- Display ensembl transcripts when no refseq exists


## [4.3.0]

### Added
- Mosaicism tag on variants
- Show and filter on SweGen frequency for SVs
- Show annotations for STR variants
- Show all transcripts in verification email
- Added mitochondrial export
- Adds alternative to search for SVs shorter that the given length
- Look for 'bcftools' in the `set` field of VCFs
- Display digenic inheritance from OMIM
- Displays what refseq transcript that is primary in hgnc

### Fixed

- Archived panels displays the correct date (not retroactive change)
- Fixed problem with waiting times in gene panel exports
- Clinvar fiter not working with human readable clinsig values

## [4.2.2]

### Fixed
- Fixed gene panel create/modify from CSV file utf-8 decoding error
- Updating genes in gene panels now supports edit comments and entry version
- Gene panel export timeout error

## [4.2.1]

### Fixed
- Re-introduced gene name(s) in verification email subject
- Better PDF rendering for excluded variants in report
- Problem to access old case when `is_default` did not exist on a panel


## [4.2.0]

### Added
- New index on variant_id for events
- Display overlapping compounds on variants view

### Fixed
- Fixed broken clinical filter


## [4.1.4]

### Added
- Download of filtered SVs

### Fixed
- Fixed broken download of filtered variants
- Fixed visualization issue in gene panel PDF export
- Fixed bug when updating gene names in variant controller


## [4.1.3]

### Fixed
- Displays all primary transcripts


## [4.1.2]

### Added
- Option add/replace when updating a panel via CSV file
- More flexible versioning of the gene panels
- Printing coverage report on the bottom of the pdf case report
- Variant verification option for SVs
- Logs uri without pwd when connecting
- Disease-causing transcripts in case report
- Thicker lines in case report
- Supports HPO search for cases, both terms or if described in synopsis
- Adds sanger information to dashboard

### Fixed
- Use db name instead of **auth** as default for authentication
- Fixes so that reports can be generated even with many variants
- Fixed sanger validation popup to show individual variants queried by user and institute.
- Fixed problem with setting up scout
- Fixes problem when exac file is not available through broad ftp
- Fetch transcripts for correct build in `adapter.hgnc_gene`

## [4.1.1]
- Fix problem with institute authentication flash message in utils
- Fix problem with comments
- Fix problem with ensembl link


## [4.1.0]

### Added
- OMIM phenotypes to case report
- Command to download all panel app gene panels `scout load panel --panel-app`
- Links to genenames.org and omim on gene page
- Popup on gene at variants page with gene information
- reset sanger status to "Not validated" for pinned variants
- highlight cases with variants to be evaluated by Sanger on the cases page
- option to point to local reference files to the genome viewer pileup.js. Documented in `docs.admin-guide.server`
- option to export single variants in `scout export variants`
- option to load a multiqc report together with a case(add line in load config)
- added a view for searching HPO terms. It is accessed from the top left corner menu
- Updates the variants view for cancer variants. Adds a small cancer specific filter for known variants
- Adds hgvs information on cancer variants page
- Adds option to update phenotype groups from CLI

### Fixed
- Improved Clinvar to submit variants from different cases. Fixed HPO terms in casedata according to feedback
- Fixed broken link to case page from Sanger modal in cases view
- Now only cases with non empty lists of causative variants are returned in `adapter.case(has_causatives=True)`
- Can handle Tumor only samples
- Long lists of HGNC symbols are now possible. This was previously difficult with manual, uploaded or by HPO search when changing filter settings due to GET request limitations. Relevant pages now use POST requests. Adds the dynamic HPO panel as a selection on the gene panel dropdown.
- Variant filter defaults to default panels also on SV and Cancer variants pages.

## [4.0.0]

### WARNING ###

This is a major version update and will require that the backend of pre releases is updated.
Run commands:

```
$scout update genes
$scout update hpo
```

- Created a Clinvar submission tool, to speed up Clinvar submission of SNVs and SVs
- Added an analysis report page (html and PDF format) containing phenotype, gene panels and variants that are relevant to solve a case.

### Fixed
- Optimized evaluated variants to speed up creation of case report
- Moved igv and pileup viewer under a common folder
- Fixed MT alignment view pileup.js
- Fixed coordinates for SVs with start chromosome different from end chromosome
- Global comments shown across cases and institutes. Case-specific variant comments are shown only for that specific case.
- Links to clinvar submitted variants at the cases level
- Adapts clinvar parsing to new format
- Fixed problem in `scout update user` when the user object had no roles
- Makes pileup.js use online genome resources when viewing alignments. Now any instance of Scout can make use of this functionality.
- Fix ensembl link for structural variants
- Works even when cases does not have `'madeline_info'`
- Parses Polyphen in correct way again
- Fix problem with parsing gnomad from VEP

### Added
- Added a PDF export function for gene panels
- Added a "Filter and export" button to export custom-filtered SNVs to CSV file
- Dismiss SVs
- Added IGV alignments viewer
- Read delivery report path from case config or CLI command
- Filter for spidex scores
- All HPO terms are now added and fetched from the correct source (https://github.com/obophenotype/human-phenotype-ontology/blob/master/hp.obo)
- New command `scout update hpo`
- New command `scout update genes` will fetch all the latest information about genes and update them
- Load **all** variants found on chromosome **MT**
- Adds choice in cases overview do show as many cases as user like

### Removed
- pileup.min.js and pileup css are imported from a remote web location now
- All source files for HPO information, this is instead fetched directly from source
- All source files for gene information, this is instead fetched directly from source

## [3.0.0]
### Fixed
- hide pedigree panel unless it exists

## [1.5.1] - 2016-07-27
### Fixed
- look for both ".bam.bai" and ".bai" extensions

## [1.4.0] - 2016-03-22
### Added
- support for local frequency through loqusdb
- bunch of other stuff

## [1.3.0] - 2016-02-19
### Fixed
- Update query-phenomizer and add username/password

### Changed
- Update the way a case is checked for rerun-status

### Added
- Add new button to mark a case as "checked"
- Link to clinical variants _without_ 1000G annotation

## [1.2.2] - 2016-02-18
### Fixed
- avoid filtering out variants lacking ExAC and 1000G annotations

## [1.1.3] - 2015-10-01
### Fixed
- persist (clinical) filter when clicking load more
- fix #154 by robustly setting clinical filter func. terms

## [1.1.2] - 2015-09-07
### Fixed
- avoid replacing coverage report with none
- update SO terms, refactored

## [1.1.1] - 2015-08-20
### Fixed
- fetch case based on collaborator status (not owner)

## [1.1.0] - 2015-05-29
### Added
- link(s) to SNPedia based on RS-numbers
- new Jinja filter to "humanize" decimal numbers
- show gene panels in variant view
- new Jinja filter for decoding URL encoding
- add indicator to variants in list that have comments
- add variant number threshold and rank score threshold to load function
- add event methods to mongo adapter
- add tests for models
- show badge "old" if comment was written for a previous analysis

### Changed
- show cDNA change in transcript summary unless variant is exonic
- moved compounds table further up the page
- show dates for case uploads in ISO format
- moved variant comments higher up on page
- updated documentation for pages
- read in coverage report as blob in database and serve directly
- change ``OmimPhenotype`` to ``PhenotypeTerm``
- reorganize models sub-package
- move events (and comments) to separate collection
- only display prev/next links for the research list
- include variant type in breadcrumbs e.g. "Clinical variants"

### Removed
- drop dependency on moment.js

### Fixed
- show the same level of detail for all frequencies on all pages
- properly decode URL encoded symbols in amino acid/cDNA change strings
- fixed issue with wipe permissions in MongoDB
- include default gene lists in "variants" link in breadcrumbs

## [1.0.2] - 2015-05-20
### Changed
- update case fetching function

### Fixed
- handle multiple cases with same id

## [1.0.1] - 2015-04-28
### Fixed
- Fix building URL parameters in cases list Vue component

## [1.0.0] - 2015-04-12
Codename: Sara Lund

![Release 1.0](artwork/releases/release-1-0.jpg)

### Added
- Add email logging for unexpected errors
- New command line tool for deleting case

### Changed
- Much improved logging overall
- Updated documentation/usage guide
- Removed non-working IGV link

### Fixed
- Show sample display name in GT call
- Various small bug fixes
- Make it easier to hover over popups

## [0.0.2-rc1] - 2015-03-04
### Added
- add protein table for each variant
- add many more external links
- add coverage reports as PDFs

### Changed
- incorporate user feedback updates
- big refactor of load scripts

## [0.0.2-rc2] - 2015-03-04
### Changes
- add gene table with gene description
- reorganize inheritance models box

### Fixed
- avoid overwriting gene list on "research" load
- fix various bugs in external links

## [0.0.2-rc3] - 2015-03-05
### Added
- Activity log feed to variant view
- Adds protein change strings to ODM and Sanger email

### Changed
- Extract activity log component to macro

### Fixes
- Make Ensembl transcript links use archive website<|MERGE_RESOLUTION|>--- conflicted
+++ resolved
@@ -13,11 +13,8 @@
 - Reintroduced missing links to Swegen and Beacon and dbSNP in RD variant page, summary section
 - Demo delivery report orientation to fit new columns
 - Missing delivery report in demo case
-<<<<<<< HEAD
+- Cast MNVs to SNV for test
 - Export verified variants from all institutes when user is admin
-=======
-- Cast MNVs to SNV for test
->>>>>>> 6c6564c4
 
 ## [4.47]
 ### Added
