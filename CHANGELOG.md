--- conflicted
+++ resolved
@@ -4,16 +4,10 @@
 
 About changelog [here](https://keepachangelog.com/en/1.0.0/)
 
-<<<<<<< HEAD
-
-## [ ]
-### Added
+## []
+### Added
+- Config file containing codecov settings for pull requests
 - Hide/shade compound variants based on rank score on variantS from filter
-=======
-## []
-### Added
-- Config file containing codecov settings for pull requests
->>>>>>> 32e30436
 ### Changed
 - Updated deprecated Codecov GitHub action to v.2
 - Simplified code of scout/adapter/mongo/variant
