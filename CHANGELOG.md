# Change Log
All notable changes to this project will be documented in this file.
This project adheres to [Semantic Versioning](http://semver.org/).

About changelog [here](https://keepachangelog.com/en/1.0.0/)


## [X.X.X]
### Added
- gnomAD annotation field in admin guide
- Export also dynamic panel genes not associated to an HPO term when downloading the HPO panel
- Primary HGNC transcript info in variant export files
- Show variant quality (QUAL field from vcf) in the variant summary
- Load/update PDF gene fusion reports (clinical and research) generated with Arriba
- Support new MANE annotations from VEP (both MANE Select and MANE Plus Clinical)
- Display on case activity the event of a user resetting all dismissed variants
<<<<<<< HEAD
- Allow saved filter lock and unlock
=======
- Support gnomAD population frequencies for mitochondrial variants
>>>>>>> 031042db
### Fixed
- Replace old docs link www.clinicalgenomics.se/scout with new https://clinical-genomics.github.io/scout
- Page formatting issues whenever case and variant comments contain extremely long strings with no spaces
- Chromograph images can be one column and have scrollbar. Removed legacy code.
- Column labels for ClinVar case submission
- Page crashing looking for LoqusDB observation when variant doesn't exist
- Missing inheritance models and custom inheritance models on newly created gene panels
- Accept only numbers in managed variants filter as position and end coordinates
### Changed
- A more compact case groups panel
- Added landscape orientation CSS style to cancer coverage and QC demo report
- Improve user documentation to create and save new gene panels
- Removed option to use space as separator when uploading gene panels
- Separating the columns of standard and custom inheritance models in gene panels
- SV clinical filter no longer filters out sub 100 nt variants


## [4.30.2]
### Added
### Fixed
- Use VEP RefSeq ID if RefSeq list is empty in RefSeq transcripts overview
- Bug creating variant links for variants with no end_chrom
### Changed

## [4.30.1]
### Added
### Fixed
- Cryptography dependency fixed to use version < 3.4
### Changed

## [4.30]
### Added
- Introduced a `reset dismiss variant` verb
- Button to reset all dismissed variants for a case
- Add black border to Chromograph ideograms
- Show ClinVar annotations on variantS page
- Added integration with GENS, copy number visualization tool
- Added a VUS label to the manual classification variant tags
- Add additional information to SNV verification emails
- Tooltips documenting manual annotations from default panels
- Case groups now show bam files from all cases on align view
### Fixed
- Center initial igv view on variant start with SNV/indels
- Don't set initial igv view to negative coordinates
- Display of GQ for SV and STR
- Parsing of AD and related info for STRs
- LoqusDB field in institute settings accepts only existing Loqus instances
- Fix DECIPHER link to work after DECIPHER migrated to GRCh38
- Removed visibility window param from igv.js genes track
- Updated HPO download URL
- Patch HPO download test correctly
- Reference size on STR hover not needed (also wrong)
- Introduced genome build check (allowed values: 37, 38, "37", "38") on case load
- Improve case searching by assignee full name
- Populating the LoqusDB select in institute settings
### Changed
- Cancer variants table header (pop freq etc)
- Only admin users can modify LoqusDB instance in Institute settings
- Style of case synopsis, variants and case comments
- Switched to igv.js 2.7.5
- Do not choke if case is missing research variants when research requested
- Improve create new gene panel form validation
- Make XM- transcripts less visible if they don't overlap with transcript refseq_id in variant page
- Color of gene panels and comments panels on cases and variant pages

## [4.29.1]
### Added
### Fixed
- Always load STR variants regardless of RankScore threshold (hotfix)
### Changed

## [4.29]
### Added
- Added a page about migrating potentially breaking changes to the documentation
- markdown_include in development requirements file
- STR variants filter
- Display source, Z-score, inheritance pattern for STR annotations from Stranger (>0.6.1) if available
- Coverage and quality report to cancer view
### Fixed
- ACMG classification page crashing when trying to visualize a classification that was removed
- Pretty print HGVS on gene variants (URL-decode VEP)
- Broken or missing link in the documentation
- Multiple gene names in ClinVar submission form
- Inheritance model select field in ClinVar submission
- IGV.js >2.7.0 has an issue with the gene track zoom levels - temp freeze at 2.7.0
- Revert CORS-anywhere and introduce a local http proxy for cloud tracks
### Changed

## [4.28]
### Added
- Chromograph integration for displaying PNGs in case-page
- Add VAF to cancer case general report, and remove some of its unused fields
- Variants filter compatible with genome browser location strings
- Support for custom public igv tracks stored on the cloud
- Add tests to increase testing coverage
- Update case variants count after deleting variants
- Update IGV.js to latest (v2.7.4)
- Bypass igv.js CORS check using `https://github.com/Rob--W/cors-anywhere`
- Documentation on default and custom IGV.js tracks (admin docs)
- Lock phenomodels so they're editable by admins only
- Small case group assessment sharing
- Tutorial and files for deploying app on containers (Kubernetes pods)
- Canonical transcript and protein change of canonical transcript in exported variants excel sheet
- Support for Font Awesome version 6
- Submit to Beacon from case page sidebar
- Hide dismissed variants in variants pages and variants export function
- Systemd service files and instruction to deploy Scout using podman
### Fixed
- Bugfix: unused `chromgraph_prefix |tojson` removed
- Freeze coloredlogs temporarily
- Marrvel link
- Don't show TP53 link for silent or synonymous changes
- OMIM gene field accepts any custom number as OMIM gene
- Fix Pytest single quote vs double quote string
- Bug in gene variants search by similar cases and no similar case is found
- Delete unused file `userpanel.py`
- Primary transcripts in variant overview and general report
- Google OAuth2 login setup in README file
- Redirect to 'missing file'-icon if configured Chromograph file is missing
- Javascript error in case page
- Fix compound matching during variant loading for hg38
- Cancer variants view containing variants dismissed with cancer-specific reasons
- Zoom to SV variant length was missing IGV contig select
- Tooltips on case page when case has no default gene panels
### Changed
- Save case variants count in case document and not in sessions
- Style of gene panels multiselect on case page
- Collapse/expand main HPO checkboxes in phenomodel preview
- Replaced GQ (Genotype quality) with VAF (Variant allele frequency) in cancer variants GT table
- Allow loading of cancer cases with no tumor_purity field
- Truncate cDNA and protein changes in case report if longer than 20 characters


## [4.27]
### Added
- Exclude one or more variant categories when running variants delete command
### Fixed
### Changed

## [4.26.1]
### Added
### Fixed
- Links with 1-letter aa codes crash on frameshift etc
### Changed

## [4.26]
### Added
- Extend the delete variants command to print analysis date, track, institute, status and research status
- Delete variants by type of analysis (wgs|wes|panel)
- Links to cBioPortal, MutanTP53, IARC TP53, OncoKB, MyCancerGenome, CIViC
### Fixed
- Deleted variants count
### Changed
- Print output of variants delete command as a tab separated table

## [4.25]
### Added
- Command line function to remove variants from one or all cases
### Fixed
- Parse SMN None calls to None rather than False

## [4.24.1]
### Fixed
- Install requirements.txt via setup file

## [4.24]
### Added
- Institute-level phenotype models with sub-panels containing HPO and OMIM terms
- Runnable Docker demo
- Docker image build and push github action
- Makefile with shortcuts to docker commands
- Parse and save synopsis, phenotype and cohort terms from config files upon case upload
### Fixed
- Update dismissed variant status when variant dismissed key is missing
- Breakpoint two IGV button now shows correct chromosome when different from bp1
- Missing font lib in Docker image causing the PDF report download page to crash
- Sentieon Manta calls lack Somaticscore - load anyway
- ClinVar submissions crashing due to pinned variants that are not loaded
- Point ExAC pLI score to new gnomad server address
- Bug uploading cases missing phenotype terms in config file
- STRs loaded but not shown on browser page
- Bug when using adapter.variant.get_causatives with case_id without causatives
- Problem with fetching "solved" from scout export cases cli
- Better serialising of datetime and bson.ObjectId
- Added `volumes` folder to .gitignore
### Changed
- Make matching causative and managed variants foldable on case page
- Remove calls to PyMongo functions marked as deprecated in backend and frontend(as of version 3.7).
- Improved `scout update individual` command
- Export dynamic phenotypes with ordered gene lists as PDF


## [4.23]
### Added
- Save custom IGV track settings
- Show a flash message with clear info about non-valid genes when gene panel creation fails
- CNV report link in cancer case side navigation
- Return to comment section after editing, deleting or submitting a comment
- Managed variants
- MT vs 14 chromosome mean coverage stats if Scout is connected to Chanjo
### Fixed
- missing `vcf_cancer_sv` and `vcf_cancer_sv_research` to manual.
- Split ClinVar multiple clnsig values (slash-separated) and strip them of underscore for annotations without accession number
- Timeout of `All SNVs and INDELs` page when no valid gene is provided in the search
- Round CADD (MIPv9)
- Missing default panel value
- Invisible other causatives lines when other causatives lack gene symbols
### Changed
- Do not freeze mkdocs-material to version 4.6.1
- Remove pre-commit dependency

## [4.22]
### Added
- Editable cases comments
- Editable variants comments
### Fixed
- Empty variant activity panel
- STRs variants popover
- Split new ClinVar multiple significance terms for a variant
- Edit the selected comment, not the latest
### Changed
- Updated RELEASE docs.
- Pinned variants card style on the case page
- Merged `scout export exons` and `scout view exons` commands


## [4.21.2]
### Added
### Fixed
- Do not pre-filter research variants by (case-default) gene panels
- Show OMIM disease tooltip reliably
### Changed

## [4.21.1]
### Added
### Fixed
- Small change to Pop Freq column in variants ang gene panels to avoid strange text shrinking on small screens
- Direct use of HPO list for Clinical HPO SNV (and cancer SNV) filtering
- PDF coverage report redirecting to login page
### Changed
- Remove the option to dismiss single variants from all variants pages
- Bulk dismiss SNVs, SVs and cancer SNVs from variants pages

## [4.21]
### Added
- Support to configure LoqusDB per institute
- Highlight causative variants in the variants list
- Add tests. Mostly regarding building internal datatypes.
- Remove leading and trailing whitespaces from panel_name and display_name when panel is created
- Mark MANE transcript in list of transcripts in "Transcript overview" on variant page
- Show default panel name in case sidebar
- Previous buttons for variants pagination
- Adds a gh action that checks that the changelog is updated
- Adds a gh action that deploys new releases automatically to pypi
- Warn users if case default panels are outdated
- Define institute-specific gene panels for filtering in institute settings
- Use institute-specific gene panels in variants filtering
- Show somatic VAF for pinned and causative variants on case page

### Fixed
- Report pages redirect to login instead of crashing when session expires
- Variants filter loading in cancer variants page
- User, Causative and Cases tables not scaling to full page
- Improved docs for an initial production setup
- Compatibility with latest version of Black
- Fixed tests for Click>7
- Clinical filter required an extra click to Filter to return variants
- Restore pagination and shrink badges in the variants page tables
- Removing a user from the command line now inactivates the case only if user is last assignee and case is active
- Bugfix, LoqusDB per institute feature crashed when institute id was empty string
- Bugfix, LoqusDB calls where missing case count
- filter removal and upload for filters deleted from another page/other user
- Visualize outdated gene panels info in a popover instead of a tooltip in case page side panel

### Changed
- Highlight color on normal STRs in the variants table from green to blue
- Display breakpoints coordinates in verification emails only for structural variants


## [4.20]
### Added
- Display number of filtered variants vs number of total variants in variants page
- Search case by HPO terms
- Dismiss variant column in the variants tables
- Black and pre-commit packages to dev requirements

### Fixed
- Bug occurring when rerun is requested twice
- Peddy info fields in the demo config file
- Added load config safety check for multiple alignment files for one individual
- Formatting of cancer variants table
- Missing Score in SV variants table

### Changed
- Updated the documentation on how to create a new software release
- Genome build-aware cytobands coordinates
- Styling update of the Matchmaker card
- Select search type in case search form


## [4.19]

### Added
- Show internal ID for case
- Add internal ID for downloaded CGH files
- Export dynamic HPO gene list from case page
- Remove users as case assignees when their account is deleted
- Keep variants filters panel expanded when filters have been used

### Fixed
- Handle the ProxyFix ModuleNotFoundError when Werkzeug installed version is >1.0
- General report formatting issues whenever case and variant comments contain extremely long strings with no spaces

### Changed
- Created an institute wrapper page that contains list of cases, causatives, SNVs & Indels, user list, shared data and institute settings
- Display case name instead of case ID on clinVar submissions
- Changed icon of sample update in clinVar submissions


## [4.18]

### Added
- Filter cancer variants on cytoband coordinates
- Show dismiss reasons in a badge with hover for clinical variants
- Show an ellipsis if 10 cases or more to display with loqusdb matches
- A new blog post for version 4.17
- Tooltip to better describe Tumor and Normal columns in cancer variants
- Filter cancer SNVs and SVs by chromosome coordinates
- Default export of `Assertion method citation` to clinVar variants submission file
- Button to export up to 500 cancer variants, filtered or not
- Rename samples of a clinVar submission file

### Fixed
- Apply default gene panel on return to cancer variantS from variant view
- Revert to certificate checking when asking for Chanjo reports
- `scout download everything` command failing while downloading HPO terms

### Changed
- Turn tumor and normal allelic fraction to decimal numbers in tumor variants page
- Moved clinVar submissions code to the institutes blueprints
- Changed name of clinVar export files to FILENAME.Variant.csv and FILENAME.CaseData.csv
- Switched Google login libraries from Flask-OAuthlib to Authlib


## [4.17.1]

### Fixed
- Load cytobands for cases with chromosome build not "37" or "38"


## [4.17]

### Added
- COSMIC badge shown in cancer variants
- Default gene-panel in non-cancer structural view in url
- Filter SNVs and SVs by cytoband coordinates
- Filter cancer SNV variants by alt allele frequency in tumor
- Correct genome build in UCSC link from structural variant page



### Fixed
- Bug in clinVar form when variant has no gene
- Bug when sharing cases with the same institute twice
- Page crashing when removing causative variant tag
- Do not default to GATK caller when no caller info is provided for cancer SNVs


## [4.16.1]

### Fixed
- Fix the fix for handling of delivery reports for rerun cases

## [4.16]

### Added
- Adds possibility to add "lims_id" to cases. Currently only stored in database, not shown anywhere
- Adds verification comment box to SVs (previously only available for small variants)
- Scrollable pedigree panel

### Fixed
- Error caused by changes in WTForm (new release 2.3.x)
- Bug in OMIM case page form, causing the page to crash when a string was provided instead of a numerical OMIM id
- Fix Alamut link to work properly on hg38
- Better handling of delivery reports for rerun cases
- Small CodeFactor style issues: matchmaker results counting, a couple of incomplete tests and safer external xml
- Fix an issue with Phenomizer introduced by CodeFactor style changes

### Changed
- Updated the version of igv.js to 2.5.4

## [4.15.1]

### Added
- Display gene names in ClinVar submissions page
- Links to Varsome in variant transcripts table

### Fixed
- Small fixes to ClinVar submission form
- Gene panel page crash when old panel has no maintainers

## [4.15]

### Added
- Clinvar CNVs IGV track
- Gene panels can have maintainers
- Keep variant actions (dismissed, manual rank, mosaic, acmg, comments) upon variant re-upload
- Keep variant actions also on full case re-upload

### Fixed
- Fix the link to Ensembl for SV variants when genome build 38.
- Arrange information in columns on variant page
- Fix so that new cosmic identifier (COSV) is also acceptable #1304
- Fixed COSMIC tag in INFO (outside of CSQ) to be parses as well with `&` splitter.
- COSMIC stub URL changed to https://cancer.sanger.ac.uk/cosmic/search?q= instead.
- Updated to a version of IGV where bigBed tracks are visualized correctly
- Clinvar submission files are named according to the content (variant_data and case_data)
- Always show causatives from other cases in case overview
- Correct disease associations for gene symbol aliases that exist as separate genes
- Re-add "custom annotations" for SV variants
- The override ClinVar P/LP add-in in the Clinical Filter failed for new CSQ strings

### Changed
- Runs all CI checks in github actions

## [4.14.1]

### Fixed
- Error when variant found in loqusdb is not loaded for other case

## [4.14]

### Added
- Use github actions to run tests
- Adds CLI command to update individual alignments path
- Update HPO terms using downloaded definitions files
- Option to use alternative flask config when running `scout serve`
- Requirement to use loqusdb >= 2.5 if integrated

### Fixed
- Do not display Pedigree panel in cancer view
- Do not rely on internet connection and services available when running CI tests
- Variant loading assumes GATK if no caller set given and GATK filter status is seen in FILTER
- Pass genome build param all the way in order to get the right gene mappings for cases with build 38
- Parse correctly variants with zero frequency values
- Continue even if there are problems to create a region vcf
- STR and cancer variant navigation back to variants pages could fail

### Changed
- Improved code that sends requests to the external APIs
- Updates ranges for user ranks to fit todays usage
- Run coveralls on github actions instead of travis
- Run pip checks on github actions instead of coveralls
- For hg38 cases, change gnomAD link to point to version 3.0 (which is hg38 based)
- Show pinned or causative STR variants a bit more human readable

## [4.13.1]

### Added
### Fixed
- Typo that caused not all clinvar conflicting interpretations to be loaded no matter what
- Parse and retrieve clinvar annotations from VEP-annotated (VEP 97+) CSQ VCF field
- Variant clinvar significance shown as `not provided` whenever is `Uncertain significance`
- Phenomizer query crashing when case has no HPO terms assigned
- Fixed a bug affecting `All SNVs and INDELs` page when variants don't have canonical transcript
- Add gene name or id in cancer variant view

### Changed
- Cancer Variant view changed "Variant:Transcript:Exon:HGVS" to "Gene:Transcript:Exon:HGVS"

## [4.13]

### Added
- ClinVar SNVs track in IGV
- Add SMA view with SMN Copy Number data
- Easier to assign OMIM diagnoses from case page
- OMIM terms and specific OMIM term page

### Fixed
- Bug when adding a new gene to a panel
- Restored missing recent delivery reports
- Fixed style and links to other reports in case side panel
- Deleting cases using display_name and institute not deleting its variants
- Fixed bug that caused coordinates filter to override other filters
- Fixed a problem with finding some INS in loqusdb
- Layout on SV page when local observations without cases are present
- Make scout compatible with the new HPO definition files from `http://compbio.charite.de/jenkins/`
- General report visualization error when SNVs display names are very long


### Changed


## [4.12.4]

### Fixed
- Layout on SV page when local observations without cases are present

## [4.12.3]

### Fixed
- Case report when causative or pinned SVs have non null allele frequencies

## [4.12.2]

### Fixed
- SV variant links now take you to the SV variant page again
- Cancer variant view has cleaner table data entries for "N/A" data
- Pinned variant case level display hotfix for cancer and str - more on this later
- Cancer variants show correct alt/ref reads mirroring alt frequency now
- Always load all clinical STR variants even if a region load is attempted - index may be missing
- Same case repetition in variant local observations

## [4.12.1]

### Fixed
- Bug in variant.gene when gene has no HGVS description


## [4.12]

### Added
- Accepts `alignment_path` in load config to pass bam/cram files
- Display all phenotypes on variant page
- Display hgvs coordinates on pinned and causatives
- Clear panel pending changes
- Adds option to setup the database with static files
- Adds cli command to download the resources from CLI that scout needs
- Adds dummy files for merged somatic SV and CNV; as well as merged SNV, and INDEL part of #1279
- Allows for upload of OMIM-AUTO gene panel from static files without api-key

### Fixed
- Cancer case HPO panel variants link
- Fix so that some drop downs have correct size
- First IGV button in str variants page
- Cancer case activates on SNV variants
- Cases activate when STR variants are viewed
- Always calculate code coverage
- Pinned/Classification/comments in all types of variants pages
- Null values for panel's custom_inheritance_models
- Discrepancy between the manual disease transcripts and those in database in gene-edit page
- ACMG classification not showing for some causatives
- Fix bug which caused IGV.js to use hg19 reference files for hg38 data
- Bug when multiple bam files sources with non-null values are available


### Changed
- Renamed `requests` file to `scout_requests`
- Cancer variant view shows two, instead of four, decimals for allele and normal


## [4.11.1]

### Fixed
- Institute settings page
- Link institute settings to sharing institutes choices

## [4.11.0]

### Added
- Display locus name on STR variant page
- Alternative key `GNOMADAF_popmax` for Gnomad popmax allele frequency
- Automatic suggestions on how to improve the code on Pull Requests
- Parse GERP, phastCons and phyloP annotations from vep annotated CSQ fields
- Avoid flickering comment popovers in variant list
- Parse REVEL score from vep annotated CSQ fields
- Allow users to modify general institute settings
- Optionally format code automatically on commit
- Adds command to backup vital parts `scout export database`
- Parsing and displaying cancer SV variants from Manta annotated VCF files
- Dismiss cancer snv variants with cancer-specific options
- Add IGV.js UPD, RHO and TIDDIT coverage wig tracks.


### Fixed
- Slightly darker page background
- Fixed an issued with parsed conservation values from CSQ
- Clinvar submissions accessible to all users of an institute
- Header toolbar when on Clinvar page now shows institute name correctly
- Case should not always inactivate upon update
- Show dismissed snv cancer variants as grey on the cancer variants page
- Improved style of mappability link and local observations on variant page
- Convert all the GET requests to the igv view to POST request
- Error when updating gene panels using a file containing BOM chars
- Add/replace gene radio button not working in gene panels


## [4.10.1]

### Fixed
- Fixed issue with opening research variants
- Problem with coveralls not called by Travis CI
- Handle Biomart service down in tests


## [4.10.0]

### Added
- Rank score model in causatives page
- Exportable HPO terms from phenotypes page
- AMP guideline tiers for cancer variants
- Adds scroll for the transcript tab
- Added CLI option to query cases on time since case event was added
- Shadow clinical assessments also on research variants display
- Support for CRAM alignment files
- Improved str variants view : sorting by locus, grouped by allele.
- Delivery report PDF export
- New mosaicism tag option
- Add or modify individuals' age or tissue type from case page
- Display GC and allele depth in causatives table.
- Included primary reference transcript in general report
- Included partial causative variants in general report
- Remove dependency of loqusdb by utilising the CLI

### Fixed
- Fixed update OMIM command bug due to change in the header of the genemap2 file
- Removed Mosaic Tag from Cancer variants
- Fixes issue with unaligned table headers that comes with hidden Datatables
- Layout in general report PDF export
- Fixed issue on the case statistics view. The validation bars didn't show up when all institutes were selected. Now they do.
- Fixed missing path import by importing pathlib.Path
- Handle index inconsistencies in the update index functions
- Fixed layout problems


## [4.9.0]

### Added
- Improved MatchMaker pages, including visible patient contacts email address
- New badges for the github repo
- Links to [GENEMANIA](genemania.org)
- Sort gene panel list on case view.
- More automatic tests
- Allow loading of custom annotations in VCF using the SCOUT_CUSTOM info tag.

### Fixed
- Fix error when a gene is added to an empty dynamic gene panel
- Fix crash when attempting to add genes on incorrect format to dynamic gene panel
- Manual rank variant tags could be saved in a "Select a tag"-state, a problem in the variants view.
- Same case evaluations are no longer shown as gray previous evaluations on the variants page
- Stay on research pages, even if reset, next first buttons are pressed..
- Overlapping variants will now be visible on variant page again
- Fix missing classification comments and links in evaluations page
- All prioritized cases are shown on cases page


## [4.8.3]

### Added

### Fixed
- Bug when ordering sanger
- Improved scrolling over long list of genes/transcripts


## [4.8.2]

### Added

### Fixed
- Avoid opening extra tab for coverage report
- Fixed a problem when rank model version was saved as floats and not strings
- Fixed a problem with displaying dismiss variant reasons on the general report
- Disable load and delete filter buttons if there are no saved filters
- Fix problem with missing verifications
- Remove duplicate users and merge their data and activity


## [4.8.1]

### Added

### Fixed
- Prevent login fail for users with id defined by ObjectId and not email
- Prevent the app from crashing with `AttributeError: 'NoneType' object has no attribute 'message'`


## [4.8.0]

### Added
- Updated Scout to use Bootstrap 4.3
- New looks for Scout
- Improved dashboard using Chart.js
- Ask before inactivating a case where last assigned user leaves it
- Genes can be manually added to the dynamic gene list directly on the case page
- Dynamic gene panels can optionally be used with clinical filter, instead of default gene panel
- Dynamic gene panels get link out to chanjo-report for coverage report
- Load all clinvar variants with clinvar Pathogenic, Likely Pathogenic and Conflicting pathogenic
- Show transcripts with exon numbers for structural variants
- Case sort order can now be toggled between ascending and descending.
- Variants can be marked as partial causative if phenotype is available for case.
- Show a frequency tooltip hover for SV-variants.
- Added support for LDAP login system
- Search snv and structural variants by chromosomal coordinates
- Structural variants can be marked as partial causative if phenotype is available for case.
- Show normal and pathologic limits for STRs in the STR variants view.
- Institute level persistent variant filter settings that can be retrieved and used.
- export causative variants to Excel
- Add support for ROH, WIG and chromosome PNGs in case-view

### Fixed
- Fixed missing import for variants with comments
- Instructions on how to build docs
- Keep sanger order + verification when updating/reloading variants
- Fixed and moved broken filter actions (HPO gene panel and reset filter)
- Fixed string conversion to number
- UCSC links for structural variants are now separated per breakpoint (and whole variant where applicable)
- Reintroduced missing coverage report
- Fixed a bug preventing loading samples using the command line
- Better inheritance models customization for genes in gene panels
- STR variant page back to list button now does its one job.
- Allows to setup scout without a omim api key
- Fixed error causing "favicon not found" flash messages
- Removed flask --version from base cli
- Request rerun no longer changes case status. Active or archived cases inactivate on upload.
- Fixed missing tooltip on the cancer variants page
- Fixed weird Rank cell in variants page
- Next and first buttons order swap
- Added pagination (and POST capability) to cancer variants.
- Improves loading speed for variant page
- Problem with updating variant rank when no variants
- Improved Clinvar submission form
- General report crashing when dismissed variant has no valid dismiss code
- Also show collaborative case variants on the All variants view.
- Improved phenotype search using dataTables.js on phenotypes page
- Search and delete users with `email` instead of `_id`
- Fixed css styles so that multiselect options will all fit one column


## [4.7.3]

### Added
- RankScore can be used with VCFs for vcf_cancer files

### Fixed
- Fix issue with STR view next page button not doing its one job.

### Deleted
- Removed pileup as a bam viewing option. This is replaced by IGV


## [4.7.2]

### Added
- Show earlier ACMG classification in the variant list

### Fixed
- Fixed igv search not working due to igv.js dist 2.2.17
- Fixed searches for cases with a gene with variants pinned or marked causative.
- Load variant pages faster after fixing other causatives query
- Fixed mitochondrial report bug for variants without genes

## [4.7.1]

### Added

### Fixed
- Fixed bug on genes page


## [4.7.0]

### Added
- Export genes and gene panels in build GRCh38
- Search for cases with variants pinned or marked causative in a given gene.
- Search for cases phenotypically similar to a case also from WUI.
- Case variant searches can be limited to similar cases, matching HPO-terms,
  phenogroups and cohorts.
- De-archive reruns and flag them as 'inactive' if archived
- Sort cases by analysis_date, track or status
- Display cases in the following order: prioritized, active, inactive, archived, solved
- Assign case to user when user activates it or asks for rerun
- Case becomes inactive when it has no assignees
- Fetch refseq version from entrez and use it in clinvar form
- Load and export of exons for all genes, independent on refseq
- Documentation for loading/updating exons
- Showing SV variant annotations: SV cgh frequencies, gnomad-SV, local SV frequencies
- Showing transcripts mapping score in segmental duplications
- Handle requests to Ensembl Rest API
- Handle requests to Ensembl Rest Biomart
- STR variants view now displays GT and IGV link.
- Description field for gene panels
- Export exons in build 37 and 38 using the command line

### Fixed
- Fixes of and induced by build tests
- Fixed bug affecting variant observations in other cases
- Fixed a bug that showed wrong gene coverage in general panel PDF export
- MT report only shows variants occurring in the specific individual of the excel sheet
- Disable SSL certifcate verification in requests to chanjo
- Updates how intervaltree and pymongo is used to void deprecated functions
- Increased size of IGV sample tracks
- Optimized tests


## [4.6.1]

### Added

### Fixed
- Missing 'father' and 'mother' keys when parsing single individual cases


## [4.6.0]

### Added
- Description of Scout branching model in CONTRIBUTING doc
- Causatives in alphabetical order, display ACMG classification and filter by gene.
- Added 'external' to the list of analysis type options
- Adds functionality to display "Tissue type". Passed via load config.
- Update to IGV 2.

### Fixed
- Fixed alignment visualization and vcf2cytosure availability for demo case samples
- Fixed 3 bugs affecting SV pages visualization
- Reintroduced the --version cli option
- Fixed variants query by panel (hpo panel + gene panel).
- Downloaded MT report contains excel files with individuals' display name
- Refactored code in parsing of config files.


## [4.5.1]

### Added

### Fixed
- update requirement to use PyYaml version >= 5.1
- Safer code when loading config params in cli base


## [4.5.0]

### Added
- Search for similar cases from scout view CLI
- Scout cli is now invoked from the app object and works under the app context

### Fixed
- PyYaml dependency fixed to use version >= 5.1


## [4.4.1]

### Added
- Display SV rank model version when available

### Fixed
- Fixed upload of delivery report via API


## [4.4.0]

### Added
- Displaying more info on the Causatives page and hiding those not causative at the case level
- Add a comment text field to Sanger order request form, allowing a message to be included in the email
- MatchMaker Exchange integration
- List cases with empty synopsis, missing HPO terms and phenotype groups.
- Search for cases with open research list, or a given case status (active, inactive, archived)

### Fixed
- Variant query builder split into several functions
- Fixed delivery report load bug


## [4.3.3]

### Added
- Different individual table for cancer cases

### Fixed
- Dashboard collects validated variants from verification events instead of using 'sanger' field
- Cases shared with collaborators are visible again in cases page
- Force users to select a real institute to share cases with (actionbar select fix)


## [4.3.2]

### Added
- Dashboard data can be filtered using filters available in cases page
- Causatives for each institute are displayed on a dedicated page
- SNVs and and SVs are searchable across cases by gene and rank score
- A more complete report with validated variants is downloadable from dashboard

### Fixed
- Clinsig filter is fixed so clinsig numerical values are returned
- Split multi clinsig string values in different elements of clinsig array
- Regex to search in multi clinsig string values or multi revstat string values
- It works to upload vcf files with no variants now
- Combined Pileup and IGV alignments for SVs having variant start and stop on the same chromosome


## [4.3.1]

### Added
- Show calls from all callers even if call is not available
- Instructions to install cairo and pango libs from WeasyPrint page
- Display cases with number of variants from CLI
- Only display cases with number of variants above certain treshold. (Also CLI)
- Export of verified variants by CLI or from the dashboard
- Extend case level queries with default panels, cohorts and phenotype groups.
- Slice dashboard statistics display using case level queries
- Add a view where all variants for an institute can be searched across cases, filtering on gene and rank score. Allows searching research variants for cases that have research open.

### Fixed
- Fixed code to extract variant conservation (gerp, phyloP, phastCons)
- Visualization of PDF-exported gene panels
- Reintroduced the exon/intron number in variant verification email
- Sex and affected status is correctly displayed on general report
- Force number validation in SV filter by size
- Display ensembl transcripts when no refseq exists


## [4.3.0]

### Added
- Mosaicism tag on variants
- Show and filter on SweGen frequency for SVs
- Show annotations for STR variants
- Show all transcripts in verification email
- Added mitochondrial export
- Adds alternative to search for SVs shorter that the given length
- Look for 'bcftools' in the `set` field of VCFs
- Display digenic inheritance from OMIM
- Displays what refseq transcript that is primary in hgnc

### Fixed

- Archived panels displays the correct date (not retroactive change)
- Fixed problem with waiting times in gene panel exports
- Clinvar fiter not working with human readable clinsig values

## [4.2.2]

### Fixed
- Fixed gene panel create/modify from CSV file utf-8 decoding error
- Updating genes in gene panels now supports edit comments and entry version
- Gene panel export timeout error

## [4.2.1]

### Fixed
- Re-introduced gene name(s) in verification email subject
- Better PDF rendering for excluded variants in report
- Problem to access old case when `is_default` did not exist on a panel


## [4.2.0]

### Added
- New index on variant_id for events
- Display overlapping compounds on variants view

### Fixed
- Fixed broken clinical filter


## [4.1.4]

### Added
- Download of filtered SVs

### Fixed
- Fixed broken download of filtered variants
- Fixed visualization issue in gene panel PDF export
- Fixed bug when updating gene names in variant controller


## [4.1.3]

### Fixed
- Displays all primary transcripts


## [4.1.2]

### Added
- Option add/replace when updating a panel via CSV file
- More flexible versioning of the gene panels
- Printing coverage report on the bottom of the pdf case report
- Variant verification option for SVs
- Logs uri without pwd when connecting
- Disease-causing transcripts in case report
- Thicker lines in case report
- Supports HPO search for cases, both terms or if described in synopsis
- Adds sanger information to dashboard

### Fixed
- Use db name instead of **auth** as default for authentication
- Fixes so that reports can be generated even with many variants
- Fixed sanger validation popup to show individual variants queried by user and institute.
- Fixed problem with setting up scout
- Fixes problem when exac file is not available through broad ftp
- Fetch transcripts for correct build in `adapter.hgnc_gene`

## [4.1.1]
- Fix problem with institute authentication flash message in utils
- Fix problem with comments
- Fix problem with ensembl link


## [4.1.0]

### Added
- OMIM phenotypes to case report
- Command to download all panel app gene panels `scout load panel --panel-app`
- Links to genenames.org and omim on gene page
- Popup on gene at variants page with gene information
- reset sanger status to "Not validated" for pinned variants
- highlight cases with variants to be evaluated by Sanger on the cases page
- option to point to local reference files to the genome viewer pileup.js. Documented in `docs.admin-guide.server`
- option to export single variants in `scout export variants`
- option to load a multiqc report together with a case(add line in load config)
- added a view for searching HPO terms. It is accessed from the top left corner menu
- Updates the variants view for cancer variants. Adds a small cancer specific filter for known variants
- Adds hgvs information on cancer variants page
- Adds option to update phenotype groups from CLI

### Fixed
- Improved Clinvar to submit variants from different cases. Fixed HPO terms in casedata according to feedback
- Fixed broken link to case page from Sanger modal in cases view
- Now only cases with non empty lists of causative variants are returned in `adapter.case(has_causatives=True)`
- Can handle Tumor only samples
- Long lists of HGNC symbols are now possible. This was previously difficult with manual, uploaded or by HPO search when changing filter settings due to GET request limitations. Relevant pages now use POST requests. Adds the dynamic HPO panel as a selection on the gene panel dropdown.
- Variant filter defaults to default panels also on SV and Cancer variants pages.

## [4.0.0]

### WARNING ###

This is a major version update and will require that the backend of pre releases is updated.
Run commands:

```
$scout update genes
$scout update hpo
```

- Created a Clinvar submission tool, to speed up Clinvar submission of SNVs and SVs
- Added an analysis report page (html and PDF format) containing phenotype, gene panels and variants that are relevant to solve a case.

### Fixed
- Optimized evaluated variants to speed up creation of case report
- Moved igv and pileup viewer under a common folder
- Fixed MT alignment view pileup.js
- Fixed coordinates for SVs with start chromosome different from end chromosome
- Global comments shown across cases and institutes. Case-specific variant comments are shown only for that specific case.
- Links to clinvar submitted variants at the cases level
- Adapts clinvar parsing to new format
- Fixed problem in `scout update user` when the user object had no roles
- Makes pileup.js use online genome resources when viewing alignments. Now any instance of Scout can make use of this functionality.
- Fix ensembl link for structural variants
- Works even when cases does not have `'madeline_info'`
- Parses Polyphen in correct way again
- Fix problem with parsing gnomad from VEP

### Added
- Added a PDF export function for gene panels
- Added a "Filter and export" button to export custom-filtered SNVs to CSV file
- Dismiss SVs
- Added IGV alignments viewer
- Read delivery report path from case config or CLI command
- Filter for spidex scores
- All HPO terms are now added and fetched from the correct source (https://github.com/obophenotype/human-phenotype-ontology/blob/master/hp.obo)
- New command `scout update hpo`
- New command `scout update genes` will fetch all the latest information about genes and update them
- Load **all** variants found on chromosome **MT**
- Adds choice in cases overview do show as many cases as user like

### Removed
- pileup.min.js and pileup css are imported from a remote web location now
- All source files for HPO information, this is instead fetched directly from source
- All source files for gene information, this is instead fetched directly from source

## [3.0.0]
### Fixed
- hide pedigree panel unless it exists

## [1.5.1] - 2016-07-27
### Fixed
- look for both ".bam.bai" and ".bai" extensions

## [1.4.0] - 2016-03-22
### Added
- support for local frequency through loqusdb
- bunch of other stuff

## [1.3.0] - 2016-02-19
### Fixed
- Update query-phenomizer and add username/password

### Changed
- Update the way a case is checked for rerun-status

### Added
- Add new button to mark a case as "checked"
- Link to clinical variants _without_ 1000G annotation

## [1.2.2] - 2016-02-18
### Fixed
- avoid filtering out variants lacking ExAC and 1000G annotations

## [1.1.3] - 2015-10-01
### Fixed
- persist (clinical) filter when clicking load more
- fix #154 by robustly setting clinical filter func. terms

## [1.1.2] - 2015-09-07
### Fixed
- avoid replacing coverage report with none
- update SO terms, refactored

## [1.1.1] - 2015-08-20
### Fixed
- fetch case based on collaborator status (not owner)

## [1.1.0] - 2015-05-29
### Added
- link(s) to SNPedia based on RS-numbers
- new Jinja filter to "humanize" decimal numbers
- show gene panels in variant view
- new Jinja filter for decoding URL encoding
- add indicator to variants in list that have comments
- add variant number threshold and rank score threshold to load function
- add event methods to mongo adapter
- add tests for models
- show badge "old" if comment was written for a previous analysis

### Changed
- show cDNA change in transcript summary unless variant is exonic
- moved compounds table further up the page
- show dates for case uploads in ISO format
- moved variant comments higher up on page
- updated documentation for pages
- read in coverage report as blob in database and serve directly
- change ``OmimPhenotype`` to ``PhenotypeTerm``
- reorganize models sub-package
- move events (and comments) to separate collection
- only display prev/next links for the research list
- include variant type in breadcrumbs e.g. "Clinical variants"

### Removed
- drop dependency on moment.js

### Fixed
- show the same level of detail for all frequencies on all pages
- properly decode URL encoded symbols in amino acid/cDNA change strings
- fixed issue with wipe permissions in MongoDB
- include default gene lists in "variants" link in breadcrumbs

## [1.0.2] - 2015-05-20
### Changed
- update case fetching function

### Fixed
- handle multiple cases with same id

## [1.0.1] - 2015-04-28
### Fixed
- Fix building URL parameters in cases list Vue component

## [1.0.0] - 2015-04-12
Codename: Sara Lund

![Release 1.0](artwork/releases/release-1-0.jpg)

### Added
- Add email logging for unexpected errors
- New command line tool for deleting case

### Changed
- Much improved logging overall
- Updated documentation/usage guide
- Removed non-working IGV link

### Fixed
- Show sample display name in GT call
- Various small bug fixes
- Make it easier to hover over popups

## [0.0.2-rc1] - 2015-03-04
### Added
- add protein table for each variant
- add many more external links
- add coverage reports as PDFs

### Changed
- incorporate user feedback updates
- big refactor of load scripts

## [0.0.2-rc2] - 2015-03-04
### Changes
- add gene table with gene description
- reorganize inheritance models box

### Fixed
- avoid overwriting gene list on "research" load
- fix various bugs in external links

## [0.0.2-rc3] - 2015-03-05
### Added
- Activity log feed to variant view
- Adds protein change strings to ODM and Sanger email

### Changed
- Extract activity log component to macro

### Fixes
- Make Ensembl transcript links use archive website<|MERGE_RESOLUTION|>--- conflicted
+++ resolved
@@ -14,11 +14,8 @@
 - Load/update PDF gene fusion reports (clinical and research) generated with Arriba
 - Support new MANE annotations from VEP (both MANE Select and MANE Plus Clinical)
 - Display on case activity the event of a user resetting all dismissed variants
-<<<<<<< HEAD
+- Support gnomAD population frequencies for mitochondrial variants
 - Allow saved filter lock and unlock
-=======
-- Support gnomAD population frequencies for mitochondrial variants
->>>>>>> 031042db
 ### Fixed
 - Replace old docs link www.clinicalgenomics.se/scout with new https://clinical-genomics.github.io/scout
 - Page formatting issues whenever case and variant comments contain extremely long strings with no spaces
