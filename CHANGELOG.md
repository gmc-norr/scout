--- conflicted
+++ resolved
@@ -7,11 +7,8 @@
 ## [unreleased]
 ### Added
 - PanelApp link on gene page and on gene panels description
-<<<<<<< HEAD
+- Add more filters to the delete variants command (institute ID and text file with list of case IDs)
 - ClinGen-CGC-VICC oncogenicity classification for cancer SNVs
-=======
-- Add more filters to the delete variants command (institute ID and text file with list of case IDs)
->>>>>>> bd3cd271
 
 ## [4.91.2]
 ### Fixed
