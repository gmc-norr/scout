--- conflicted
+++ resolved
@@ -11,11 +11,8 @@
 - Rank score results now show the ranking range
 - cDNA and protein changes displayed on institute causatives pages
 - Optional SESSION_TIMEOUT_MINUTES configuration in app config files 
-<<<<<<< HEAD
+- Script to convert old OMIM case format (list of integers) to new format (list of dictionaries)
 - Dark mode, using browser/OS media preference
-=======
-- Script to convert old OMIM case format (list of integers) to new format (list of dictionaries)
->>>>>>> 2424d885
 ### Changed
 - Verify user before redirecting to IGV alignments and sashimi plots
 - Build case IGV tracks starting from case and variant objects instead of passing all params in a form
