--- conflicted
+++ resolved
@@ -13,13 +13,9 @@
 - Improved dashboard using Chart.js
 
 ### fixed
-<<<<<<< HEAD
 - Fixed missing import for variants with comments
-=======
-
 - Keep sanger order + verification when updating/reloading variants
 
->>>>>>> 42b718de
 
 ## [4.7.3]
 
