# Change Log
All notable changes to this project will be documented in this file.
This project adheres to [Semantic Versioning](http://semver.org/).

About changelog [here](https://keepachangelog.com/en/1.0.0/)

## [unreleased]
### Added
- Added tags for Sniffles and CNVpytor, two LRS SV callers
### Changed
- In the diagnoses page genes associated with a disease are displayed using hgnc symbol instead of hgnc id
### Fixed
<<<<<<< HEAD
- Refactored code in parsing of omim files and parsing of disease to use "disease" instead of "phenotype" to differentiate from HPO terms
=======
- Refactored code in cases blueprints and variant_events adapter (set diseases for partial causative variants) to use "disease" instead of "omim" to encompass also ORPHA terms
>>>>>>> 3a3cf202


## [4.78]
### Added
- Case status labels can be added, giving more finegrained details on a solved status (provisional, diagnostic, carrier, UPD, SMN, ...)
- New SO terms: `sequence_variant` and `coding_transcript_variant`
- More MEI specific annotation is shown on the variant page
- Parse and save MANE transcripts info when updating genes in build 38
- `Mane Select` and `Mane Plus Clinical` badges on Gene page, when available
- ClinVar submission can now be downloaded as a json file
- API endpoint to pin variant
- Display common/uncommon/rare on summary of mei variant page
### Changed
- In the ClinVar form, database and id of assertion criteria citation are now separate inputs
- Customise institute settings to be able to display all cases with a certain status on cases page (admin users)
- Renamed `Clinical Significance` to `Germline Classification` on multistep ClinVar form
- Changed the "x" in cases.utils.remove_form button text to red for better visibility in dark mode
- Update GitHub actions
- Default loglevel up to INFO, making logs with default start easier to read
- Add XTR region to PAR region definition
- Diagnoses can be searched on diagnoses page without waiting for load first
### Fixed
- Removed log info showing hgnc IDs used in variantS search
- Maintain Matchmaker Exchange and Beacon submission status when a case is re-uploaded
- Inheritance mode from ORPHA should not be confounded with the OMIM inheritance model
- Decipher link URL changes
- Refactored code in cases blueprints to use "disease" instead of "omim" to encompass also ORPHA terms

## [4.77]
### Added
- Orpha disease terms now include information on inheritance
- Case loading via .yaml config file accepts subject_id and phenotype_groups (if previously defined as constant default or added per institute)
- Possibility to submit variants associated with Orphanet conditions to ClinVar
- Option update path to .d4 files path for individuals of an existing case using the command line
- More constraint information is displayed per gene in addition to pLi: missense and LoF OE, CI (inluding LOEUF) and Z-score.
### Changed
- Introduce validation in the ClinVar multistep form to make sure users provide at least one variant-associated condition
- CLI scout update individual accepts subject_id
- Update ClinVar inheritance models to reflect changes in ClinVar submission API
- Handle variant-associated condition ID format in background when creating ClinVar submissions
- Replace the code that downloads Ensembl genes, transcripts and exons with the Schug web app
- Add more info to error log when transcript variant frequency parsing fails.
- GnomAD v4 constraint information replaces ExAC constraints (pLi).
### Fixed
- Text input of associated condition in ClinVar form now aligns to the left
- Alignment of contents in the case report has been updated
- Missing number of phenotypes and genes from case diagnoses
- Associate OMIM and/or ORPHA diagnoses with partial causatives
- Visualization of partial causatives' diagnoses on case page: style and links
- Revert style of pinned variants window on the case page
- Rename `Clinical significanc` to `Germline classification` in ClinVar submissions exported files
- Rename `Clinical significance citations` to `Classification citations` in ClinVar submissions exported files
- Rename `Comment on clinical significance` to `Comment on classification` in ClinVar submissions exported files
- Show matching partial causatives on variant page
- Matching causatives shown on case page consisting only of variant matching the default panels of the case - bug introduced since scout v4.72 (Oct 18, 2023)
- Missing somatic variant read depth leading to report division by zero

## [4.76]
### Added
- Orphacodes are visible in phenotype tables
- Pydantic validation of image paths provided in case load config file
- Info on the user which created a ClinVar submission, when available
- Associate .d4 files to case individuals when loading a case via config file
### Changed
- In diagnoses page the load of diseases are initiated by clicking a button
- Revel score, Revel rank score and SpliceAI values are also displayed in Causatives and Validated variants tables
- Remove unused functions and tests
- Analysis type and direct link from cases list for OGM cases
- Removed unused `case_obj` parameter from server/blueprints/variant/controllers/observations function
- Possibility to reset ClinVar submission ID
- Allow ClinVar submissions with custom API key for users registered as ClinVar submitters or when institute doesn't have a preset list of ClinVar submitters
- Ordered event verbs alphabetically and created ClinVar-related user events
- Removed the unused "no-variants" option from the load case command line
### Fixed
- All disease_terms have gene HGNC ids as integers when added to the scout database
- Disease_term identifiers are now prefixed with the name of the coding system
- Command line crashing with error when updating a user that doesn't exist
- Thaw coloredlogs - 15.0.1 restores errorhandler issue
- Thaw crypography - current base image and library version allow Docker builds
- Missing delete icons on phenomodels page
- Missing cryptography lib error while running Scout container on an ARM processor
- Round CADD values with many decimals on causatives and validated variants pages
- Dark-mode visibility of some fields on causatives and validated variants pages
- Clinvar submitters would be cleared when unprivileged users saved institute settings page
- Added a default empty string in cases search form to avoid None default value
- Page crashing when user tries to remove the same variant from a ClinVar submission in different browser tabs
- Update more GnomAD links to GnomAD v4 (v38 SNVs, MT vars, STRs)
- Empty cells for RNA fusion variants in Causatives and Verified variants page
- Submenu icons missing from collapsible actionbar
- The collapsible actionbar had some non-collapsing overly long entries
- Cancer observations for SVs not appearing in the variant details view
- Archived local observations not visible on cancer variantS page
- Empty Population Frequency column in the Cancer SV Variants view
- Capital letters in ClinVar events description shown on case page

## [4.75]
### Added
- Hovertip to gene panel names with associated genes in variant view, when variant covers more than one gene
- Tests for panel to genes
- Download of Orphadata en_product6 and en_product4 from CLI
- Parse and save `database_found` key/values for RNA fusion variants
- Added fusion_score, ffpm, split_reads, junction_reads and fusion_caller to the list of filters on RNA fusion variants page
- Renamed the function `get_mei_info` to `set_mei_info` to be consistent with the other functions
- Fixed removing None key/values from parsed variants
- Orphacodes are included in the database disease_terms
### Changed
- Allow use of projections when retrieving gene panels
- Do not save custom images as binary data into case and variant database documents
- Retrieve and display case and variant custom images using image's saved path
- Cases are activated by viewing FSHD and SMA reports
- Split multi-gene SNV variants into single genes when submitting to Matchmaker Exchange
- Alamut links also on the gene level, using transcript and HGVS: better for indels. Keep variant link for missing HGVS
- Thaw WTForms - explicitly coerce form decimal field entries when filters fetched from db
### Fixed
- Removed some extra characters from top of general report left over from FontAwsome fix
- Do not save fusion variants-specific key/values in other types of variants
- Alamut link for MT variants in build 38
- Convert RNA fusions variants `tool_hits` and `fusion_score` keys from string to numbers
- Fix genotype reference and alternative sequencing depths defaulting to -1 when values are 0
- DecimalFields were limited to two decimal places for several forms - lifting restrictions on AF, CADD etc.

## [4.74.1]
### Changed
- Parse and save into database also OMIM terms not associated to genes
### Fixed
- BioNano API FSHD report requests are GET in Access 1.8, were POST in 1.7
- Update more FontAwesome icons to avoid Pro icons
- Test if files still exist before attempting to load research variants
- Parsing of genotypes error, resulting in -1 values when alt or ref read depths are 0

## [4.74]
### Added
- SNVs and Indels, MEI and str variants genes have links to Decipher
- An `owner + case display name` index for cases database collection
- Test and fixtures for RNA fusion case page
- Load and display fusion variants from VCF files as the other variant types
- Option to update case document with path to mei variants (clinical and research)
### Changed
- Details on variant type and category for audit filters on case general report
- Enable Gens CN profile button also in somatic case view
- Fix case of analysis type check for Gens analysis button - only show for WGS
### Fixed
- loqusdb table no longer has empty row below each loqusid
- MatchMaker submission details page crashing because of change in date format returned by PatientMatcher
- Variant external links buttons style does not change color when visited
- Hide compounds with compounds follow filter for region or function would fail for variants in multiple genes
- Updated FontAwesome version to fix missing icons

## [4.73]
### Added
- Shortcut button for HPO panel MEI variants from case page
- Export managed variants from CLI
### Changed
- STRs visualization on case panel to emphasize abnormal repeat count and associated condition
- Removed cytoband column from STRs variant view on case report
- More long integers formatted with thin spaces, and copy to clipboard buttons added
### Fixed
- OMIM table is scrollable if higher than 700px on SV page
- Pinned variants validation badge is now red for false positives.
- Case display name defaulting to case ID when `family_name` or `display_name` are missing from case upload config file
- Expanded menu visible at screen sizes below 1000px now has background color
- The image in ClinVar howto-modal is now responsive
- Clicking on a case in case groups when case was already removed from group in another browser tab
- Page crashing when saving filters for mei variants
- Link visited color of images

## [4.72.4]
### Changed
- Automatic test mongod version increased to v7
### Fixed
- GnomAD now defaults to hg38 - change build 37 links accordingly

## [4.72.3]
### Fixed
- Somatic general case report small variant table can crash with unclassified variants

## [4.72.2]
### Changed
- A gunicorn maxrequests parameter for Docker server image - default to 1200
- STR export limit increased to 500, as for other variants
- Prevent long number wrapping and use thin spaces for separation, as per standards from SI, NIST, IUPAC, BIPM.
- Speed up case retrieval and lower memory use by projecting case queries
- Make relatedness check fails stand out a little more to new users
- Speed up case retrieval and lower memory use by projecting case queries
- Speed up variant pages by projecting only the necessary keys in disease collection query
### Fixed
- Huge memory use caused by cases and variants pages pulling complete disease documents from DB
- Do not include genes fetched from HPO terms when loading diseases
- Consider the renamed fields `Approved Symbol` -> `Approved Gene Symbol` and `Gene Symbols` -> `Gene/Locus And Other Related Symbols` when parsing OMIM terms from genemap2.txt file

## [4.72.1]
### Fixed
- Jinja filter that renders long integers
- Case cache when looking for causatives in other cases causing the server to hang

## [4.72]
### Added
- A GitHub action that checks for broken internal links in docs pages
- Link validation settings in mkdocs.yml file
- Load and display full RNA alignments on alignment viewer
- Genome build check when loading a case
- Extend event index to previous causative variants and always load them
### Fixed
- Documentation nav links for a few documents
- Slightly extended the BioNano Genomics Access integration docs
- Loading of SVs when VCF is missing the INFO.END field but has INFO.SVLEN field
- Escape protein sequence name (if available) in case general report to render special characters correctly
- CaseS HPO term searches for multiple terms works independent of order
- CaseS search regexp should not allow backslash
- CaseS cohort tags can contain whitespace and still match
- Remove diagnoses from cases even if OMIM term is not found in the database
- Parsing of disease-associated genes
- Removed an annoying warning while updating database's disease terms
- Displaying custom case images loaded with scout version <= 4.71
- Use pydantic version >=2 in requirements.txt file
### Changed
- Column width adjustment on caseS page
- Use Python 3.11 in tests
- Update some github actions
- Upgraded Pydantic to version 2
- Case validation fails on loading when associated files (alignments, VCFs and reports) are not present on disk
- Case validation fails on loading when custom images have format different then ["gif", "svg", "png", "jpg", "jpeg"]
- Custom images keys `case` and `str` in case config yaml file are renamed to `case_images` and `str_variants_images`
- Simplify and speed up case general report code
- Speed up case retrieval in case_matching_causatives
- Upgrade pymongo to version 4
- When updating disease terms, check that all terms are consistent with a DiseaseTerm model before dropping the old collection
- Better separation between modules loading HPO terms and diseases
- Deleted unused scout.build.phenotype module
- Stricter validation of mandatory genome build key when loading a case. Allowed values are ['37','38',37,38]
- Improved readability of variants length and coordinates on variantS pages

## [4.71]
### Added
- Added Balsamic keys for SweGen and loqusdb local archive frequecies, SNV and SV
- New filter option for Cancer variantS: local archive RD loqusdb
- Show annotated observations on SV variantS view, also for cancer somatic SVs
- Revel filter for variantS
- Show case default panel on caseS page
- CADD filter for Cancer Somatic SNV variantS - show score
- SpliceAI-lookup link (BROAD, shows SpliceAI and Pangolin) from variant page
- BioNano Access server API - check projects, samples and fetch FSHD reports
### Fixed
- Name of reference genome build for RNA for compatibility with IGV locus search change
- Howto to run the Docker image on Mac computers in `admin-guide/containers/container-deploy.md`
- Link to Weasyprint installation howto in README file
- Avoid filling up disk by creating a reduced VCF file for every variant that is visualized
- Remove legacy incorrectly formatted CODEOWNERS file
- Restrain variant_type requests to variantS views to "clinical" or "research"
- Visualization of cancer variants where cancer case has no affected individual
- ProteinPaint gene link (small StJude API change)
- Causative MEI variant link on causatives page
- Bionano access api settings commented out by default in Scout demo config file.
- Do not show FSHD button on freshly loaded cases without bionano_access individuals
- Truncate long variants' HGVS on causative/Clinically significant and pinned variants case panels
### Changed
- Remove function call that tracks users' browser version
- Include three more splice variant SO terms in clinical filter severe SO terms
- Drop old HPO term collection only after parsing and validation of new terms completes
- Move score to own column on Cancer Somatic SNV variantS page
- Refactored a few complex case operations, breaking out sub functionalities

## [4.70]
### Added
- Download a list of Gene Variants (max 500) resulting from SNVs and Indels search
- Variant PubMed link to search for gene symbol and any aliases
### Changed
- Clearer gnomAD values in Variants page
### Fixed
- CaseS page uniform column widths
- Include ClinVar variants into a scrollable div element on Case page
- `canonical_transcript` variable not initialized in get_hgvs function (server.blueprints.institutes.controllers.py)
- Catch and display any error while importing Phenopacket info
- Modified Docker files to use python:3.8-slim-bullseye to prevent gunicorn workers booting error

## [4.69]
### Added
- ClinVar submission howto available also on Case page
- Somatic score and filtering for somatic SV callers, if available
- Show caller as a tooltip on variantS list
### Fixed
- Crash when attempting to export phenotype from a case that had never had phenotypes
- Aesthetic fix to Causative and Pinned Variants on Case page
- Structural inconsistency for ClinVar Blueprint templates
- Updated igv.js to 2.15.8 to fix track default color bug
- Fixed release versions for actions.
- Freeze tornado below 6.3.0 for compatibility with livereload 2.6.3
- Force update variants count on case re-upload
- IGV locus search not working - add genome reference id
- Pin links to MEI variants should end up on MEI not SV variant view
- Load also matching MEI variants on forced region load
- Allow excluding MEI from case variant deletion
- Fixed the name of the assigned user when the internal user ID is different from the user email address
- Gene variantS should display gene function, region and full hgvs
### Changed
- FontAwesome integrity check fail (updated resource)
- Removed ClinVar API validation buttons in favour of direct API submission
- Improved layout of Institute settings page
- ClinVar API key and allowed submitters are set in the Institute settings page


## [4.68]
### Added
- Rare Disease Mobile Element Insertion variants view
### Changed
- Updated igv.js to 2.15.6
### Fixed
- Docker stage build pycairo.
- Restore SNV and SV rank models versions on Causatives and Verified pages
- Saving `REVEL_RANKSCORE` value in a field named `revel` in variants database documents

## [4.67]
### Added
- Prepare to filter local SV frequency
### Changed
- Speed up instituteS page loading by refactoring cases/institutes query
- Clinical Filter for SVs includes `splice_polypyrimidine_tract_variant` as a severe consequence
- Clinical Filter for SVs includes local variant frequency freeze ("old") for filtering, starting at 30 counts
- Speed up caseS page loading by adding status to index and refactoring totals count
- HPO file parsing is updated to reflect that HPO have changed a few downloadable file formats with their 230405 release.
### Fixed
- Page crashing when a user tries to edit a comment that was removed
- Warning instead of crashed page when attempting to retrieve a non-existent Phenopacket
- Fixed StJude ProteinPaint gene link (URL change)
- Freeze of werkzeug library to version<2.3 to avoid problems resulting from the consequential upgrade of the Flask lib
- Huge list of genes in case report for megabases-long structural variants.
- Fix displaying institutes without associated cases on institutes page
- Fix default panel selection on SVs in cancer case report

## [4.66]
### Changed
- Moved Phenomodels code under a dedicated blueprint
- Updated the instructions to load custom case report under admin guide
- Keep variants filter window collapsed except when user expands it to filter
### Added
- A summary table of pinned variants on the cancer case general report
- New openable matching causatives and managed variants lists for default gene panels only for convenience
### Fixed
- Gens structural variant page link individual id typo

## [4.65.2]
### Fixed
- Generating general case report with str variants containing comments

## [4.65.1]
### Fixed
- Visibility of `Gene(s)` badges on SV VariantS page
- Hide dismiss bar on SV page not working well
- Delivery report PDF download
- Saving Pipeline version file when loading a case
- Backport compatible import of importlib metadata for old python versions (<3.8)

## [4.65]
### Added
- Option to mark a ClinVar submission as submitted
- Docs on how to create/update the PanelApp green genes as a system admin
- `individual_id`-parameter to both Gens links
- Download a gene panel in TXT format from gene panel page
- Panel gene comments on variant page: genes in panels can have comments that describe the gene in a panel context
### Changed
- Always show each case category on caseS page, even if 0 cases in total or after current query
- Improved sorting of ClinVar submissions
- Pre-populate SV type select in ClinVar submission form, when possible
- Show comment badges in related comments tables on general report
- Updated version of several GitHub actions
- Migrate from deprecated `pkg_resources` lib to `importlib_resources`
- Dismiss bar on variantS pages is thinner.
- Dismiss bar on variantS pages can be toggled open or closed for the duration of a login session.
### Fixed
- Fixed Sanger order / Cancel order modal close buttons
- Visibility of SV type in ClinVar submission form
- Fixed a couple of creations where now was called twice, so updated_at and created_at could differ
- Deprecated Ubuntu version 18.04 in one GitHub action
- Panels that have been removed (hidden) should not be visible in views where overlapping gene panels for genes are shown
- Gene panel test pointing to the right function

## [4.64]
### Added
- Create/Update a gene panel containing all PanelApp green genes (`scout update panelapp-green -i <cust_id>`)
- Links for ACMG pathogenicity impact modification on the ACMG classification page
### Changed
- Open local observation matching cases in new windows
### Fixed
- Matching manual ranked variants are now shown also on the somatic variant page
- VarSome links to hg19/GRCh37
- Managed variants filter settings lost when navigating to additional pages
- Collect the right variant category after submitting filter form from research variantS page
- Beacon links are templated and support variants in genome build 38

## [4.63]
### Added
- Display data sharing info for ClinVar, Matchmaker Exchange and Beacon in a dedicated column on Cases page
- Test for `commands.download.omim.print_omim`
- Display dismissed variants comments on general case report
- Modify ACMG pathogenicity impact (most commonly PVS1, PS3) based on strength of evidence with lab director's professional judgement
- REViewer button on STR variant page
- Alamut institution parameter in institute settings for Alamut Visual Plus software
- Added Manual Ranks Risk Factor, Likely Risk Factor and Uncertain Risk Factor
- Display matching manual ranks from previous cases the user has access to on VariantS and Variant pages
- Link to gnomAD gene SVs v2.1 for SV variants with gnomAD frequency
- Support for nf-core/rnafusion reports
### Changed
- Display chrY for sex unknown
- Deprecate legacy scout_load() method API call.
- Message shown when variant tag is updated for a variant
- When all ACMG classifications are deleted from a variant, the current variant classification status is also reset.
- Refactored the functions that collect causative variants
- Removed `scripts/generate_test_data.py`
### Fixed
- Default IGV tracks (genes, ClinVar, ClinVar CNVs) showing even if user unselects them all
- Freeze Flask-Babel below v3.0 due to issue with a locale decorator
- Thaw Flask-Babel and fix according to v3 standard. Thank you @TkTech!
- Show matching causatives on somatic structural variant page
- Visibility of gene names and functional annotations on Causatives/Verified pages
- Panel version can be manually set to floating point numbers, when modified
- Causatives page showing also non-causative variants matching causatives in other cases
- ClinVar form submission for variants with no selected transcript and HGVS
- Validating and submitting ClinVar objects not containing both Variant and Casedata info

## [4.62.1]
### Fixed
- Case page crashing when adding a case to a group without providing a valid case name

## [4.62]
### Added
- Validate ClinVar submission objects using the ClinVar API
- Wrote tests for case and variant API endpoints
- Create ClinVar submissions from Scout using the ClinVar API
- Export Phenopacket for affected individual
- Import Phenopacket from JSON file or Phenopacket API backend server
- Use the new case name option for GENS requests
- Pre-validate refseq:HGVS items using VariantValidator in ClinVar submission form
### Fixed
- Fallback for empty alignment index for REViewer service
- Source link out for MIP 11.1 reference STR annotation
- Avoid duplicate causatives and pinned variants
- ClinVar clinical significance displays only the ACMG terms when user selects ACMG 2015 as assertion criteria
- Spacing between icon and text on Beacon and MatchMaker links on case page sidebar
- Truncate IDs and HGVS representations in ClinVar pages if longer than 25 characters
- Update ClinVar submission ID form
- Handle connection timeout when sending requests requests to external web services
- Validate any ClinVar submission regardless of its status
- Empty Phenopackets import crashes
- Stop Spinner on Phenopacket JSON download
### Changed
- Updated ClinVar submission instructions

## [4.61.1]
### Fixed
- Added `UMLS` as an option of `Condition ID type` in ClinVar Variant downloaded files
- Missing value for `Condition ID type` in ClinVar Variant downloaded files
- Possibility to open, close or delete a ClinVar submission even if it doesn't have an associated name
- Save SV type, ref and alt n. copies to exported ClinVar files
- Inner and outer start and stop SV coordinates not exported in ClinVar files
- ClinVar submissions page crashing when SV files don't contain breakpoint exact coordinates
- Align OMIM diagnoses with delete diagnosis button on case page
- In ClinVar form, reset condition list and customize help when condition ID changes

## [4.61]
### Added
- Filter case list by cases with variants in ClinVar submission
- Filter case list by cases containing RNA-seq data - gene_fusion_reports and sample-level tracks (splice junctions and RNA coverage)
- Additional case category `Ignored`, to be used for cases that don't fall in the existing 'inactive', 'archived', 'solved', 'prioritized' categories
- Display number of cases shown / total number of cases available for each category on Cases page
- Moved buttons to modify case status from sidebar to main case page
- Link to Mutalyzer Normalizer tool on variant's transcripts overview to retrieve official HVGS descriptions
- Option to manually load RNA MULTIQC report using the command `scout load report -t multiqc_rna`
- Load RNA MULTIQC automatically for a case if config file contains the `multiqc_rna` key/value
- Instructions in admin-guide on how to load case reports via the command line
- Possibility to filter RD variants by a specific genotype call
- Distinct colors for different inheritance models on RD Variant page
- Gene panels PDF export with case variants hits by variant type
- A couple of additional README badges for GitHub stats
- Upload and display of pipeline reference info and executable version yaml files as custom reports
- Testing CLI on hasta in PR template
### Changed
- Instructions on how to call dibs on scout-stage server in pull request template
- Deprecated CLI commands `scout load <delivery_report, gene_fusion_report, coverage_qc_report, cnv_report>` to replace them with command `scout load report -t <report type>`
- Refactored code to display and download custom case reports
- Do not export `Assertion method` and `Assertion method citation` to ClinVar submission files according to changes to ClinVar's submission spreadsheet templates.
- Simplified code to create and download ClinVar CSV files
- Colorize inheritance models badges by category on VariantS page
- `Safe variants matching` badge more visible on case page
### Fixed
- Non-admin users saving institute settings would clear loqusdb instance selection
- Layout of variant position, cytoband and type in SV variant summary
- Broken `Build Status - GitHub badge` on GitHub README page
- Visibility of text on grey badges in gene panels PDF exports
- Labels for dashboard search controls
- Dark mode visibility for ClinVar submission
- Whitespaces on outdated panel in extent report

## [4.60]
### Added
- Mitochondrial deletion signatures (mitosign) can be uploaded and shown with mtDNA report
- A `Type of analysis` column on Causatives and Validated variants pages
- List of "safe" gene panels available for matching causatives and managed variants in institute settings, to avoid secondary findings
- `svdb_origin` as a synonym for `FOUND_IN` to complement `set` for variants found by all callers
### Changed
- Hide removed gene panels by default in panels page
- Removed option for filtering cancer SVs by Tumor and Normal alt AF
- Hide links to coverage report from case dynamic HPO panel if cancer analysis
- Remove rerun emails and redirect users to the analysis order portal instead
- Updated clinical SVs igv.js track (dbVar) and added example of external track from `https://trackhubregistry.org/`
- Rewrote the ClinVar export module to simplify and add one variant at the time
- ClinVar submissions with phenotype conditions from: [OMIM, MedGen, Orphanet, MeSH, HP, MONDO]
### Fixed
- If trying to load a badly formatted .tsv file an error message is displayed.
- Avoid showing case as rerun when first attempt at case upload failed
- Dynamic autocomplete search not working on phenomodels page
- Callers added to variant when loading case
- Now possible to update managed variant from file without deleting it first
- Missing preselected chromosome when editing a managed variant
- Preselected variant type and subtype when editing a managed variant
- Typo in dbVar ClinVar track, hg19


## [4.59]
### Added
- Button to go directly to HPO SV filter variantS page from case
- `Scout-REViewer-Service` integration - show `REViewer` picture if available
- Link to HPO panel coverage overview on Case page
- Specify a confidence threshold (green|amber|red) when loading PanelApp panels
- Functional annotations in variants lists exports (all variants)
- Cancer/Normal VAFs and COSMIC ids in in variants lists exports (cancer variants)
### Changed
- Better visualization of regional annotation for long lists of genes in large SVs in Variants tables
- Order of cells in variants tables
- More evident links to gene coverage from Variant page
- Gene panels sorted by display name in the entire Case page
- Round CADD and GnomAD values in variants export files
### Fixed
- HPO filter button on SV variantS page
- Spacing between region|function cells in SVs lists
- Labels on gene panel Chanjo report
- Fixed ambiguous duplicated response headers when requesting a BAM file from /static
- Visited color link on gene coverage button (Variant page)

## [4.58.1]
### Fixed
- Case search with search strings that contain characters that can be escaped

## [4.58]
### Added
- Documentation on how to create/update PanelApp panels
- Add filter by local observations (archive) to structural variants filters
- Add more splicing consequences to SO term definitions
- Search for a specific gene in all gene panels
- Institute settings option to force show all variants on VariantS page for all cases of an institute
- Filter cases by validation pending status
- Link to The Clinical Knowledgebase (CKB) (https://ckb.jax.org/) in cancer variant's page
### Fixed
- Added a not-authorized `auto-login` fixture according to changes in Flask-Login 0.6.2
- Renamed `cache_timeout` param name of flask.send_file function to `max_age` (Flask 2.2 compliant)
- Replaced deprecated `app.config["JSON_SORT_KEYS"]` with app.json.sort_keys in app settings
- Bug in gene variants page (All SNVs and INDELs) when variant gene doesn't have a hgnc id that is found in the database
- Broken export of causatives table
- Query for genes in build 38 on `Search SNVs and INDELs` page
- Prevent typing special characters `^<>?!=\/` in case search form
- Search matching causatives also among research variants in other cases
- Links to variants in Verified variants page
- Broken filter institute cases by pinned gene
- Better visualization of long lists of genes in large SVs on Causative and Verified Variants page
- Reintroduced missing button to export Causative variants
- Better linking and display of matching causatives and managed variants
- Reduced code complexity in `scout/parse/variant/variant.py`
- Reduced complexity of code in `scout/build/variant/variant.py`

### Changed
- State that loqusdb observation is in current case if observations count is one and no cases are shown
- Better pagination and number of variants returned by queries in `Search SNVs and INDELs` page
- Refactored and simplified code used for collecting gene variants for `Search SNVs and INDELs` page
- Fix sidebar panel icons in Case view
- Fix panel spacing in Case view
- Removed unused database `sanger_ordered` and `case_id,category,rank_score` indexes (variant collection)
- Verified variants displayed in a dedicated page reachable from institute sidebar
- Unified stats in dashboard page
- Improved gene info for large SVs and cancer SVs
- Remove the unused `variant.str_variant` endpoint from variant views
- Easier editing of HPO gene panel on case page
- Assign phenotype panel less cramped on Case page
- Causatives and Verified variants pages to use the same template macro
- Allow hyphens in panel names
- Reduce resolution of example images
- Remove some animations in web gui which where rendered slow


## [4.57.4]
### Fixed
- Parsing of variant.FORMAT "DR" key in parse variant file

## [4.57.3]
### Fixed
- Export of STR verified variants
- Do not download as verified variants first verified and then reset to not validated
- Avoid duplicated lines in downloaded verified variants reflecting changes in variant validation status

## [4.57.2]
### Fixed
- Export of verified variants when variant gene has no transcripts
- HTTP 500 when visiting a the details page for a cancer variant that had been ranked with genmod

## [4.57.1]
### Fixed
- Updating/replacing a gene panel from file with a corrupted or malformed file

## [4.57]
### Added
- Display last 50 or 500 events for a user in a timeline
- Show dismiss count from other cases on matching variantS
- Save Beacon-related events in events collection
- Institute settings allow saving multiple loqusdb instances for one institute
- Display stats from multiple instances of loqusdb on variant page
- Display date and frequency of obs derived from count of local archive observations from MIP11 (requires fix in MIP)
### Changed
- Prior ACMG classifications view is no longer limited by pathogenicity
### Fixed
- Visibility of Sanger ordered badge on case page, light mode
- Some of the DataTables tables (Phenotypes and Diagnoses pages) got a bit dark in dark mode
- Remove all redundancies when displaying timeline events (some events are saved both as case-related and variant-related)
- Missing link in saved MatchMaker-related events
- Genes with mixed case gene symbols missing in PanelApp panels
- Alignment of elements on the Beacon submission modal window
- Locus info links from STR variantS page open in new browser tabs

## [4.56]
### Added
- Test for PanelApp panels loading
- `panel-umi` tag option when loading cancer analyses
### Changed
- Black text to make comments more visible in dark mode
- Loading PanelApp panels replaces pre-existing panels with same version
- Removed sidebar from Causatives page - navigation is available on the top bar for now
- Create ClinVar submissions from pinned variants list in case page
- Select which pinned variants will be included in ClinVar submission documents
### Fixed
- Remove a:visited css style from all buttons
- Update of HPO terms via command line
- Background color of `MIXED` and `PANEL-UMI` sequencing types on cases page
- Fixed regex error when searching for cases with query ending with `\ `
- Gene symbols on Causatives page lighter in dark mode
- SpliceAI tooltip of multigene variants

## [4.55]
### Changed
- Represent different tumor samples as vials in cases page
- Option to force-update the OMIM panel
### Fixed
- Low tumor purity badge alignment in cancer samples table on cancer case view
- VariantS comment popovers reactivate on hover
- Updating database genes in build 37
- ACMG classification summary hidden by sticky navbar
- Logo backgrounds fixed to white on welcome page
- Visited links turn purple again
- Style of link buttons and dropdown menus
- Update KUH and GMS logos
- Link color for Managed variants

## [4.54]
### Added
- Dark mode, using browser/OS media preference
- Allow marking case as solved without defining causative variants
- Admin users can create missing beacon datasets from the institute's settings page
- GenCC links on gene and variant pages
- Deprecation warnings when launching the app using a .yaml config file or loading cases using .ped files
### Changed
- Improved HTML syntax in case report template
- Modified message displayed when variant rank stats could not be calculated
- Expanded instructions on how to test on CG development server (cg-vm1)
- Added more somatic variant callers (Balsamic v9 SNV, develop SV)
### Fixed
- Remove load demo case command from docker-compose.yml
- Text elements being split across pages in PDF reports
- Made login password field of type `password` in LDAP login form
- Gene panels HTML select in institute's settings page
- Bootstrap upgraded to version 5
- Fix some Sourcery and SonarCloud suggestions
- Escape special characters in case search on institute and dashboard pages
- Broken case PDF reports when no Madeline pedigree image can be created
- Removed text-white links style that were invisible in new pages style
- Variants pagination after pressing "Filter variants" or "Clinical filter"
- Layout of buttons Matchmaker submission panel (case page)
- Removing cases from Matchmaker (simplified code and fixed functionality)
- Reintroduce check for missing alignment files purged from server

## [4.53]
### Added
### Changed
- Point Alamut API key docs link to new API version
- Parse dbSNP id from ID only if it says "rs", else use VEP CSQ fields
- Removed MarkupSafe from the dependencies
### Fixed
- Reintroduced loading of SVs for demo case 643595
- Successful parse of FOUND_IN should avoid GATK caller default
- All vulnerabilities flagged by SonarCloud

## [4.52]
### Added
- Demo cancer case gets loaded together with demo RD case in demo instance
- Parse REVEL_score alongside REVEL_rankscore from csq field and display it on SNV variant page
- Rank score results now show the ranking range
- cDNA and protein changes displayed on institute causatives pages
- Optional SESSION_TIMEOUT_MINUTES configuration in app config files
- Script to convert old OMIM case format (list of integers) to new format (list of dictionaries)
- Additional check for user logged in status before serving alignment files
- Download .cgh files from cancer samples table on cancer case page
- Number of documents and date of last update on genes page
### Changed
- Verify user before redirecting to IGV alignments and sashimi plots
- Build case IGV tracks starting from case and variant objects instead of passing all params in a form
- Unfreeze Werkzeug lib since Flask_login v.0.6 with bugfix has been released
- Sort gene panels by name (panelS and variant page)
- Removed unused `server.blueprints.alignviewers.unindexed_remote_static` endpoint
- User sessions to check files served by `server.blueprints.alignviewers.remote_static` endpoint
- Moved Beacon-related functions to a dedicated app extension
- Audit Filter now also loads filter displaying the variants for it
### Fixed
- Handle `attachment_filename` parameter renamed to `download_name` when Flask 2.2 will be released
- Removed cursor timeout param in cases find adapter function to avoid many code warnings
- Removed stream argument deprecation warning in tests
- Handle `no intervals found` warning in load_region test
- Beacon remove variants
- Protect remote_cors function in alignviewers view from Server-Side Request Forgery (SSRF)
- Check creation date of last document in gene collection to display when genes collection was updated last

## [4.51]
### Added
- Config file containing codecov settings for pull requests
- Add an IGV.js direct link button from case page
- Security policy file
- Hide/shade compound variants based on rank score on variantS from filter
- Chromograph legend documentation direct link
### Changed
- Updated deprecated Codecov GitHub action to v.2
- Simplified code of scout/adapter/mongo/variant
- Update IGV.js to v2.11.2
- Show summary number of variant gene panels on general report if more than 3
### Fixed
- Marrvel link for variants in genome build 38 (using liftover to build 37)
- Remove flags from codecov config file
- Fixed filter bug with high negative SPIDEX scores
- Renamed IARC TP53 button to to `TP53 Database`, modified also link since IARC has been moved to the US NCI: `https://tp53.isb-cgc.org/`
- Parsing new format of OMIM case info when exporting patients to Matchmaker
- Remove flask-debugtoolbar lib dependency that is using deprecated code and causes app to crash after new release of Jinja2 (3.1)
- Variant page crashing for cases with old OMIM terms structure (a list of integers instead of dictionary)
- Variant page crashing when creating MARRVEL link for cases with no genome build
- SpliceAI documentation link
- Fix deprecated `safe_str_cmp` import from `werkzeug.security` by freezing Werkzeug lib to v2.0 until Flask_login v.0.6 with bugfix is released
- List gene names densely in general report for SVs that contain more than 3 genes
- Show transcript ids on refseq genes on hg19 in IGV.js, using refgene source
- Display correct number of genes in general report for SVs that contain more than 32 genes
- Broken Google login after new major release of `lepture/authlib`
- Fix frequency and callers display on case general report

## [4.50.1]
### Fixed
- Show matching causative STR_repid for legacy str variants (pre Stranger hgnc_id)

## [4.50]
### Added
- Individual-specific OMIM terms
- OMIM disease descriptions in ClinVar submission form
- Add a toggle for melter rerun monitoring of cases
- Add a config option to show the rerun monitoring toggle
- Add a cli option to export cases with rerun monitoring enabled
- Add a link to STRipy for STR variants; shallow for ARX and HOXA13
- Hide by default variants only present in unaffected individuals in variants filters
- OMIM terms in general case report
- Individual-level info on OMIM and HPO terms in general case report
- PanelApp gene link among the external links on variant page
- Dashboard case filters fields help
- Filter cases by OMIM terms in cases and dashboard pages
### Fixed
- A malformed panel id request would crash with exception: now gives user warning flash with redirect
- Link to HPO resource file hosted on `http://purl.obolibrary.org`
- Gene search form when gene exists only in build 38
- Fixed odd redirect error and poor error message on missing column for gene panel csv upload
- Typo in parse variant transcripts function
- Modified keys name used to parse local observations (archived) frequencies to reflect change in MIP keys naming
- Better error handling for partly broken/timed out chanjo reports
- Broken javascript code when case Chromograph data is malformed
- Broader space for case synopsis in general report
- Show partial causatives on causatives and matching causatives panels
- Partial causative assignment in cases with no OMIM or HPO terms
- Partial causative OMIM select options in variant page
### Changed
- Slightly smaller and improved layout of content in case PDF report
- Relabel more cancer variant pages somatic for navigation
- Unify caseS nav links
- Removed unused `add_compounds` param from variant controllers function
- Changed default hg19 genome for IGV.js to legacy hg19_1kg_decoy to fix a few problematic loci
- Reduce code complexity (parse/ensembl.py)
- Silence certain fields in ClinVar export if prioritised ones exist (chrom-start-end if hgvs exist)
- Made phenotype non-mandatory when marking a variant as partial causative
- Only one phenotype condition type (OMIM or HPO) per variant is used in ClinVar submissions
- ClinVar submission variant condition prefers OMIM over HPO if available
- Use lighter version of gene objects in Omim MongoDB adapter, panels controllers, panels views and institute controllers
- Gene-variants table size is now adaptive
- Remove unused file upload on gene-variants page

## [4.49]
### Fixed
- Pydantic model types for genome_build, madeline_info, peddy_ped_check and peddy_sex_check, rank_model_version and sv_rank_model_version
- Replace `MatchMaker` with `Matchmaker` in all places visible by a user
- Save diagnosis labels along with OMIM terms in Matchmaker Exchange submission objects
- `libegl-mesa0_21.0.3-0ubuntu0.3~20.04.5_amd64.deb` lib not found by GitHub actions Docker build
- Remove unused `chromograph_image_files` and `chromograph_prefixes` keys saved when creating or updating an RD case
- Search managed variants by description and with ignore case
### Changed
- Introduced page margins on exported PDF reports
- Smaller gene fonts in downloaded HPO genes PDF reports
- Reintroduced gene coverage data in the PDF-exported general report of rare-disease cases
- Check for existence of case report files before creating sidebar links
- Better description of HPO and OMIM terms for patients submitted to Matchmaker Exchange
- Remove null non-mandatory key/values when updating a case
- Freeze WTForms<3 due to several form input rendering changes

## [4.48.1]
### Fixed
- General case PDF report for recent cases with no pedigree

## [4.48]
### Added
- Option to cancel a request for research variants in case page
### Changed
- Update igv.js to v2.10.5
- Updated example of a case delivery report
- Unfreeze cyvcf2
- Builder images used in Scout Dockerfiles
- Crash report email subject gives host name
- Export general case report to PDF using PDFKit instead of WeasyPrint
- Do not include coverage report in PDF case report since they might have different orientation
- Export cancer cases's "Coverage and QC report" to PDF using PDFKit instead of Weasyprint
- Updated cancer "Coverage and QC report" example
- Keep portrait orientation in PDF delivery report
- Export delivery report to PDF using PDFKit instead of Weasyprint
- PDF export of clinical and research HPO panels using PDFKit instead of Weasyprint
- Export gene panel report to PDF using PDFKit
- Removed WeasyPrint lib dependency

### Fixed
- Reintroduced missing links to Swegen and Beacon and dbSNP in RD variant page, summary section
- Demo delivery report orientation to fit new columns
- Missing delivery report in demo case
- Cast MNVs to SNV for test
- Export verified variants from all institutes when user is admin
- Cancer coverage and QC report not found for demo cancer case
- Pull request template instructions on how to deploy to test server
- PDF Delivery report not showing Swedac logo
- Fix code typos
- Disable codefactor raised by ESLint for javascript functions located on another file
- Loading spinner stuck after downloading a PDF gene panel report
- IGV browser crashing when file system with alignment files is not mounted

## [4.47]
### Added
- Added CADD, GnomAD and genotype calls to variantS export
### Changed
- Pull request template, to illustrate how to deploy pull request branches on cg-vm1 stage server
### Fixed
- Compiled Docker image contains a patched version (v4.9) of chanjo-report

## [4.46.1]
### Fixed
- Downloading of files generated within the app container (MT-report, verified variants, pedigrees, ..)

## [4.46]
### Added
- Created a Dockefile to be used to serve the dockerized app in production
- Modified the code to collect database params specified as env vars
- Created a GitHub action that pushes the Dockerfile-server image to Docker Hub (scout-server-stage) every time a PR is opened
- Created a GitHub action that pushes the Dockerfile-server image to Docker Hub (scout-server) every time a new release is created
- Reassign MatchMaker Exchange submission to another user when a Scout user is deleted
- Expose public API JSON gene panels endpoint, primarily to enable automated rerun checking for updates
- Add utils for dictionary type
- Filter institute cases using multiple HPO terms
- Vulture GitHub action to identify and remove unused variables and imports
### Changed
- Updated the python config file documentation in admin guide
- Case configuration parsing now uses Pydantic for improved typechecking and config handling
- Removed test matrices to speed up automatic testing of PRs
- Switch from Coveralls to Codecov to handle CI test coverage
- Speed-up CI tests by caching installation of libs and splitting tests into randomized groups using pytest-test-groups
- Improved LDAP login documentation
- Use lib flask-ldapconn instead of flask_ldap3_login> to handle ldap authentication
- Updated Managed variant documentation in user guide
- Fix and simplify creating and editing of gene panels
- Simplified gene variants search code
- Increased the height of the genes track in the IGV viewer
### Fixed
- Validate uploaded managed variant file lines, warning the user.
- Exporting validated variants with missing "genes" database key
- No results returned when searching for gene variants using a phenotype term
- Variants filtering by gene symbols file
- Make gene HGNC symbols field mandatory in gene variants page and run search only on form submit
- Make sure collaborator gene variants are still visible, even if HPO filter is used

## [4.45]
### Added
### Changed
- Start Scout also when loqusdbapi is not reachable
- Clearer definition of manual standard and custom inheritance models in gene panels
- Allow searching multiple chromosomes in filters
### Fixed
- Gene panel crashing on edit action

## [4.44]
### Added
### Changed
- Display Gene track beneath each sample track when displaying splice junctions in igv browser
- Check outdated gene symbols and update with aliases for both RD and cancer variantS
### Fixed
- Added query input check and fixed the Genes API endpoint to return a json formatted error when request is malformed
- Typo in ACMG BP6 tooltip

## [4.43.1]
### Added
- Added database index for OMIM disease term genes
### Changed
### Fixed
- Do not drop HPO terms collection when updating HPO terms via the command line
- Do not drop disease (OMIM) terms collection when updating diseases via the command line

## [4.43]
### Added
- Specify which collection(s) update/build indexes for
### Fixed
- Do not drop genes and transcripts collections when updating genes via the command line

## [4.42.1]
### Added
### Changed
### Fixed
- Freeze PyMongo lib to version<4.0 to keep supporting previous MongoDB versions
- Speed up gene panels creation and update by collecting only light gene info from database
- Avoid case page crash on Phenomizer queries timeout

## [4.42]
### Added
- Choose custom pinned variants to submit to MatchMaker Exchange
- Submit structural variant as genes to the MatchMaker Exchange
- Added function for maintainers and admins to remove gene panels
- Admins can restore deleted gene panels
- A development docker-compose file illustrating the scout/chanjo-report integration
- Show AD on variants view for cancer SV (tumor and normal)
- Cancer SV variants filter AD, AF (tumor and normal)
- Hiding the variants score column also from cancer SVs, as for the SNVs
### Changed
- Enforce same case _id and display_name when updating a case
- Enforce same individual ids, display names and affected status when updating a case
- Improved documentation for connecting to loqusdb instances (including loqusdbapi)
- Display and download HPO gene panels' gene symbols in italics
- A faster-built and lighter Docker image
- Reduce complexity of `panels` endpoint moving some code to the panels controllers
- Update requirements to use flask-ldap3-login>=0.9.17 instead of freezing WTForm
### Fixed
- Use of deprecated TextField after the upgrade of WTF to v3.0
- Freeze to WTForms to version < 3
- Remove the extra files (bed files and madeline.svg) introduced by mistake
- Cli command loading demo data in docker-compose when case custom images exist and is None
- Increased MongoDB connection serverSelectionTimeoutMS parameter to 30K (default value according to MongoDB documentation)
- Better differentiate old obs counts 0 vs N/A
- Broken cancer variants page when default gene panel was deleted
- Typo in tx_overview function in variant controllers file
- Fixed loqusdbapi SV search URL
- SV variants filtering using Decipher criterion
- Removing old gene panels that don't contain the `maintainer` key.

## [4.41.1]
### Fixed
- General reports crash for variant annotations with same variant on other cases

## [4.41]
### Added
- Extended the instructions for running the Scout Docker image (web app and cli).
- Enabled inclusion of custom images to STR variant view
### Fixed
- General case report sorting comments for variants with None genetic models
- Do not crash but redirect to variants page with error when a variant is not found for a case
- UCSC links coordinates for SV variants with start chromosome different than end chromosome
- Human readable variants name in case page for variants having start chromosome different from end chromosome
- Avoid always loading all transcripts when checking gene symbol: introduce gene captions
- Slow queries for evaluated variants on e.g. case page - use events instead
### Changed
- Rearrange variant page again, moving severity predictions down.
- More reactive layout width steps on variant page

## [4.40.1]
### Added
### Fixed
- Variants dismissed with inconsistent inheritance pattern can again be shown in general case report
- General report page for variants with genes=None
- General report crashing when variants have no panels
- Added other missing keys to case and variant dictionaries passed to general report
### Changed

## [4.40]
### Added
- A .cff citation file
- Phenotype search API endpoint
- Added pagination to phenotype API
- Extend case search to include internal MongoDB id
- Support for connecting to a MongoDB replica set (.py config files)
- Support for connecting to a MongoDB replica set (.yaml config files)
### Fixed
- Command to load the OMIM gene panel (`scout load panel --omim`)
- Unify style of pinned and causative variants' badges on case page
- Removed automatic spaces after punctuation in comments
- Remove the hardcoded number of total individuals from the variant's old observations panel
- Send delete requests to a connected Beacon using the DELETE method
- Layout of the SNV and SV variant page - move frequency up
### Changed
- Stop updating database indexes after loading exons via command line
- Display validation status badge also for not Sanger-sequenced variants
- Moved Frequencies, Severity and Local observations panels up in RD variants page
- Enabled Flask CORS to communicate CORS status to js apps
- Moved the code preparing the transcripts overview to the backend
- Refactored and filtered json data used in general case report
- Changed the database used in docker-compose file to use the official MongoDB v4.4 image
- Modified the Python (3.6, 3.8) and MongoDB (3.2, 4.4, 5.0) versions used in testing matrices (GitHub actions)
- Capitalize case search terms on institute and dashboard pages


## [4.39]
### Added
- COSMIC IDs collected from CSQ field named `COSMIC`
### Fixed
- Link to other causative variants on variant page
- Allow multiple COSMIC links for a cancer variant
- Fix floating text in severity box #2808
- Fixed MitoMap and HmtVar links for hg38 cases
- Do not open new browser tabs when downloading files
- Selectable IGV tracks on variant page
- Missing splice junctions button on variant page
- Refactor variantS representative gene selection, and use it also for cancer variant summary
### Changed
- Improve Javascript performance for displaying Chromograph images
- Make ClinVar classification more evident in cancer variant page

## [4.38]
### Added
- Option to hide Alamut button in the app config file
### Fixed
- Library deprecation warning fixed (insert is deprecated. Use insert_one or insert_many instead)
- Update genes command will not trigger an update of database indices any more
- Missing resources in temporary downloading directory when updating genes using the command line
- Restore previous variant ACMG classification in a scrollable div
- Loading spinner not stopping after downloading PDF case reports and variant list export
- Add extra Alamut links higher up on variant pages
- Improve UX for phenotypes in case page
- Filter and export of STR variants
- Update look of variants page navigation buttons
### Changed

## [4.37]
### Added
- Highlight and show version number for RefSeq MANE transcripts.
- Added integration to a rerunner service for toggling reanalysis with updated pedigree information
- SpliceAI display and parsing from VEP CSQ
- Display matching tiered variants for cancer variants
- Display a loading icon (spinner) until the page loads completely
- Display filter badges in cancer variants list
- Update genes from pre-downloaded file resources
- On login, OS, browser version and screen size are saved anonymously to understand how users are using Scout
- API returning institutes data for a given user: `/api/v1/institutes`
- API returning case data for a given institute: `/api/v1/institutes/<institute_id>/cases`
- Added GMS and Lund university hospital logos to login page
- Made display of Swedac logo configurable
- Support for displaying custom images in case view
- Individual-specific HPO terms
- Optional alamut_key in institute settings for Alamut Plus software
- Case report API endpoint
- Tooltip in case explaining that genes with genome build different than case genome build will not be added to dynamic HPO panel.
- Add DeepVariant as a caller
### Fixed
- Updated IGV to v2.8.5 to solve missing gene labels on some zoom levels
- Demo cancer case config file to load somatic SNVs and SVs only.
- Expand list of refseq trancripts in ClinVar submission form
- Renamed `All SNVs and INDELs` institute sidebar element to `Search SNVs and INDELs` and fixed its style.
- Add missing parameters to case load-config documentation
- Allow creating/editing gene panels and dynamic gene panels with genes present in genome build 38
- Bugfix broken Pytests
- Bulk dismissing variants error due to key conversion from string to integer
- Fix typo in index documentation
- Fixed crash in institute settings page if "collaborators" key is not set in database
- Don't stop Scout execution if LoqusDB call fails and print stacktrace to log
- Bug when case contains custom images with value `None`
- Bug introduced when fixing another bug in Scout-LoqusDB interaction
- Loading of OMIM diagnoses in Scout demo instance
- Remove the docker-compose with chanjo integration because it doesn't work yet.
- Fixed standard docker-compose with scout demo data and database
- Clinical variant assessments not present for pinned and causative variants on case page.
- MatchMaker matching one node at the time only
- Remove link from previously tiered variants badge in cancer variants page
- Typo in gene cell on cancer variants page
- Managed variants filter form
### Changed
- Better naming for variants buttons on cancer track (somatic, germline). Also show cancer research button if available.
- Load case with missing panels in config files, but show warning.
- Changing the (Female, Male) symbols to (F/M) letters in individuals_table and case-sma.
- Print stacktrace if case load command fails
- Added sort icon and a pointer to the cursor to all tables with sortable fields
- Moved variant, gene and panel info from the basic pane to summary panel for all variants.
- Renamed `Basics` panel to `Classify` on variant page.
- Revamped `Basics` panel to a panel dedicated to classify variants
- Revamped the summary panel to be more compact.
- Added dedicated template for cancer variants
- Removed Gene models, Gene annotations and Conservation panels for cancer variants
- Reorganized the orders of panels for variant and cancer variant views
- Added dedicated variant quality panel and removed relevant panes
- A more compact case page
- Removed OMIM genes panel
- Make genes panel, pinned variants panel, causative variants panel and ClinVar panel scrollable on case page
- Update to Scilifelab's 2020 logo
- Update Gens URL to support Gens v2.0 format
- Refactor tests for parsing case configurations
- Updated links to HPO downloadable resources
- Managed variants filtering defaults to all variant categories
- Changing the (Kind) drop-down according to (Category) drop-down in Managed variant add variant
- Moved Gens button to individuals table
- Check resource files availability before starting updating OMIM diagnoses
- Fix typo in `SHOW_OBSERVED_VARIANT_ARCHIVE` config param

## [4.36]
### Added
- Parse and save splice junction tracks from case config file
- Tooltip in observations panel, explaining that case variants with no link might be old variants, not uploaded after a case rerun
### Fixed
- Warning on overwriting variants with same position was no longer shown
- Increase the height of the dropdowns to 425px
- More indices for the case table as it grows, specifically for causatives queries
- Splice junction tracks not centered over variant genes
- Total number of research variants count
- Update variants stats in case documents every time new variants are loaded
- Bug in flashing warning messages when filtering variants
### Changed
- Clearer warning messages for genes and gene/gene-panels searches in variants filters

## [4.35]
### Added
- A new index for hgnc_symbol in the hgnc_gene collection
- A Pedigree panel in STR page
- Display Tier I and II variants in case view causatives card for cancer cases
### Fixed
- Send partial file data to igv.js when visualizing sashimi plots with splice junction tracks
- Research variants filtering by gene
- Do not attempt to populate annotations for not loaded pinned/causatives
- Add max-height to all dropdowns in filters
### Changed
- Switch off non-clinical gene warnings when filtering research variants
- Don't display OMIM disease card in case view for cancer cases
- Refactored Individuals and Causative card in case view for cancer cases
- Update and style STR case report

## [4.34]
### Added
- Saved filter lock and unlock
- Filters can optionally be marked audited, logging the filter name, user and date on the case events and general report.
- Added `ClinVar hits` and `Cosmic hits` in cancer SNVs filters
- Added `ClinVar hits` to variants filter (rare disease track)
- Load cancer demo case in docker-compose files (default and demo file)
- Inclusive-language check using [woke](https://github.com/get-woke/woke) github action
- Add link to HmtVar for mitochondrial variants (if VCF is annotated with HmtNote)
- Grey background for dismissed compounds in variants list and variant page
- Pin badge for pinned compounds in variants list and variant page
- Support LoqusDB REST API queries
- Add a docker-compose-matchmaker under scout/containers/development to test matchmaker locally
- Script to investigate consequences of symbol search bug
- Added GATK to list of SV and cancer SV callers
### Fixed
- Make MitoMap link work for hg38 again
- Export Variants feature crashing when one of the variants has no primary transcripts
- Redirect to last visited variantS page when dismissing variants from variants list
- Improved matching of SVs Loqus occurrences in other cases
- Remove padding from the list inside (Matching causatives from other cases) panel
- Pass None to get_app function in CLI base since passing script_info to app factory functions was deprecated in Flask 2.0
- Fixed failing tests due to Flask update to version 2.0
- Speed up user events view
- Causative view sort out of memory error
- Use hgnc_id for gene filter query
- Typo in case controllers displaying an error every time a patient is matched against external MatchMaker nodes
- Do not crash while attempting an update for variant documents that are too big (> 16 MB)
- Old STR causatives (and other variants) may not have HGNC symbols - fix sort lambda
- Check if gene_obj has primary_transcript before trying to access it
- Warn if a gene manually searched is in a clinical panel with an outdated name when filtering variants
- ChrPos split js not needed on STR page yet
### Changed
- Remove parsing of case `genome_version`, since it's not used anywhere downstream
- Introduce deprecation warning for Loqus configs that are not dictionaries
- SV clinical filter no longer filters out sub 100 nt variants
- Count cases in LoqusDB by variant type
- Commit pulse repo badge temporarily set to weekly
- Sort ClinVar submissions objects by ascending "Last evaluated" date
- Refactored the MatchMaker integration as an extension
- Replaced some sensitive words as suggested by woke linter
- Documentation for load-configuration rewritten.
- Add styles to MatchMaker matches table
- More detailed info on the data shared in MatchMaker submission form

## [4.33.1]
### Fixed
- Include markdown for release autodeploy docs
- Use standard inheritance model in ClinVar (https://ftp.ncbi.nlm.nih.gov/pub/GTR/standard_terms/Mode_of_inheritance.txt)
- Fix issue crash with variants that have been unflagged causative not being available in other causatives
### Added
### Changed

## [4.33]
### Fixed
- Command line crashing when updating an individual not found in database
- Dashboard page crashing when filters return no data
- Cancer variants filter by chromosome
- /api/v1/genes now searches for genes in all genome builds by default
- Upgraded igv.js to version 2.8.1 (Fixed Unparsable bed record error)
### Added
- Autodeploy docs on release
- Documentation for updating case individuals tracks
- Filter cases and dashboard stats by analysis track
### Changed
- Changed from deprecated db update method
- Pre-selected fields to run queries with in dashboard page
- Do not filter by any institute when first accessing the dashboard
- Removed OMIM panel in case view for cancer cases
- Display Tier I and II variants in case view causatives panel for cancer cases
- Refactored Individuals and Causative panels in case view for cancer cases

## [4.32.1]
### Fixed
- iSort lint check only
### Changed
- Institute cases page crashing when a case has track:Null
### Added

## [4.32]
### Added
- Load and show MITOMAP associated diseases from VCF (INFO field: MitomapAssociatedDiseases, via HmtNote)
- Show variant allele frequencies for mitochondrial variants (GRCh38 cases)
- Extend "public" json API with diseases (OMIM) and phenotypes (HPO)
- HPO gene list download now has option for clinical and non-clinical genes
- Display gene splice junctions data in sashimi plots
- Update case individuals with splice junctions tracks
- Simple Docker compose for development with local build
- Make Phenomodels subpanels collapsible
- User side documentation of cytogenomics features (Gens, Chromograph, vcf2cytosure, rhocall)
- iSort GitHub Action
- Support LoqusDB REST API queries
### Fixed
- Show other causative once, even if several events point to it
- Filtering variants by mitochondrial chromosome for cases with genome build=38
- HPO gene search button triggers any warnings for clinical / non-existing genes also on first search
- Fixed a bug in variants pages caused by MT variants without alt_frequency
- Tests for CADD score parsing function
- Fixed the look of IGV settings on SNV variant page
- Cases analyzed once shown as `rerun`
- Missing case track on case re-upload
- Fixed severity rank for SO term "regulatory region ablation"
### Changed
- Refactor according to CodeFactor - mostly reuse of duplicated code
- Phenomodels language adjustment
- Open variants in a new window (from variants page)
- Open overlapping and compound variants in a new window (from variant page)
- gnomAD link points to gnomAD v.3 (build GRCh38) for mitochondrial variants.
- Display only number of affected genes for dismissed SVs in general report
- Chromosome build check when populating the variants filter chromosome selection
- Display mitochondrial and rare diseases coverage report in cases with missing 'rare' track

## [4.31.1]
### Added
### Changed
- Remove mitochondrial and coverage report from cancer cases sidebar
### Fixed
- ClinVar page when dbSNP id is None

## [4.31]
### Added
- gnomAD annotation field in admin guide
- Export also dynamic panel genes not associated to an HPO term when downloading the HPO panel
- Primary HGNC transcript info in variant export files
- Show variant quality (QUAL field from vcf) in the variant summary
- Load/update PDF gene fusion reports (clinical and research) generated with Arriba
- Support new MANE annotations from VEP (both MANE Select and MANE Plus Clinical)
- Display on case activity the event of a user resetting all dismissed variants
- Support gnomAD population frequencies for mitochondrial variants
- Anchor links in Casedata ClinVar panels to redirect after renaming individuals
### Fixed
- Replace old docs link www.clinicalgenomics.se/scout with new https://clinical-genomics.github.io/scout
- Page formatting issues whenever case and variant comments contain extremely long strings with no spaces
- Chromograph images can be one column and have scrollbar. Removed legacy code.
- Column labels for ClinVar case submission
- Page crashing looking for LoqusDB observation when variant doesn't exist
- Missing inheritance models and custom inheritance models on newly created gene panels
- Accept only numbers in managed variants filter as position and end coordinates
- SNP id format and links in Variant page, ClinVar submission form and general report
- Case groups tooltip triggered only when mouse is on the panel header
### Changed
- A more compact case groups panel
- Added landscape orientation CSS style to cancer coverage and QC demo report
- Improve user documentation to create and save new gene panels
- Removed option to use space as separator when uploading gene panels
- Separating the columns of standard and custom inheritance models in gene panels
- Improved ClinVar instructions for users using non-English Excel

## [4.30.2]
### Added
### Fixed
- Use VEP RefSeq ID if RefSeq list is empty in RefSeq transcripts overview
- Bug creating variant links for variants with no end_chrom
### Changed

## [4.30.1]
### Added
### Fixed
- Cryptography dependency fixed to use version < 3.4
### Changed

## [4.30]
### Added
- Introduced a `reset dismiss variant` verb
- Button to reset all dismissed variants for a case
- Add black border to Chromograph ideograms
- Show ClinVar annotations on variantS page
- Added integration with GENS, copy number visualization tool
- Added a VUS label to the manual classification variant tags
- Add additional information to SNV verification emails
- Tooltips documenting manual annotations from default panels
- Case groups now show bam files from all cases on align view
### Fixed
- Center initial igv view on variant start with SNV/indels
- Don't set initial igv view to negative coordinates
- Display of GQ for SV and STR
- Parsing of AD and related info for STRs
- LoqusDB field in institute settings accepts only existing Loqus instances
- Fix DECIPHER link to work after DECIPHER migrated to GRCh38
- Removed visibility window param from igv.js genes track
- Updated HPO download URL
- Patch HPO download test correctly
- Reference size on STR hover not needed (also wrong)
- Introduced genome build check (allowed values: 37, 38, "37", "38") on case load
- Improve case searching by assignee full name
- Populating the LoqusDB select in institute settings
### Changed
- Cancer variants table header (pop freq etc)
- Only admin users can modify LoqusDB instance in Institute settings
- Style of case synopsis, variants and case comments
- Switched to igv.js 2.7.5
- Do not choke if case is missing research variants when research requested
- Count cases in LoqusDB by variant type
- Introduce deprecation warning for Loqus configs that are not dictionaries
- Improve create new gene panel form validation
- Make XM- transcripts less visible if they don't overlap with transcript refseq_id in variant page
- Color of gene panels and comments panels on cases and variant pages
- Do not choke if case is missing research variants when reserch requested

## [4.29.1]
### Added
### Fixed
- Always load STR variants regardless of RankScore threshold (hotfix)
### Changed

## [4.29]
### Added
- Added a page about migrating potentially breaking changes to the documentation
- markdown_include in development requirements file
- STR variants filter
- Display source, Z-score, inheritance pattern for STR annotations from Stranger (>0.6.1) if available
- Coverage and quality report to cancer view
### Fixed
- ACMG classification page crashing when trying to visualize a classification that was removed
- Pretty print HGVS on gene variants (URL-decode VEP)
- Broken or missing link in the documentation
- Multiple gene names in ClinVar submission form
- Inheritance model select field in ClinVar submission
- IGV.js >2.7.0 has an issue with the gene track zoom levels - temp freeze at 2.7.0
- Revert CORS-anywhere and introduce a local http proxy for cloud tracks
### Changed

## [4.28]
### Added
- Chromograph integration for displaying PNGs in case-page
- Add VAF to cancer case general report, and remove some of its unused fields
- Variants filter compatible with genome browser location strings
- Support for custom public igv tracks stored on the cloud
- Add tests to increase testing coverage
- Update case variants count after deleting variants
- Update IGV.js to latest (v2.7.4)
- Bypass igv.js CORS check using `https://github.com/Rob--W/cors-anywhere`
- Documentation on default and custom IGV.js tracks (admin docs)
- Lock phenomodels so they're editable by admins only
- Small case group assessment sharing
- Tutorial and files for deploying app on containers (Kubernetes pods)
- Canonical transcript and protein change of canonical transcript in exported variants excel sheet
- Support for Font Awesome version 6
- Submit to Beacon from case page sidebar
- Hide dismissed variants in variants pages and variants export function
- Systemd service files and instruction to deploy Scout using podman
### Fixed
- Bugfix: unused `chromgraph_prefix |tojson` removed
- Freeze coloredlogs temporarily
- Marrvel link
- Don't show TP53 link for silent or synonymous changes
- OMIM gene field accepts any custom number as OMIM gene
- Fix Pytest single quote vs double quote string
- Bug in gene variants search by similar cases and no similar case is found
- Delete unused file `userpanel.py`
- Primary transcripts in variant overview and general report
- Google OAuth2 login setup in README file
- Redirect to 'missing file'-icon if configured Chromograph file is missing
- Javascript error in case page
- Fix compound matching during variant loading for hg38
- Cancer variants view containing variants dismissed with cancer-specific reasons
- Zoom to SV variant length was missing IGV contig select
- Tooltips on case page when case has no default gene panels
### Changed
- Save case variants count in case document and not in sessions
- Style of gene panels multiselect on case page
- Collapse/expand main HPO checkboxes in phenomodel preview
- Replaced GQ (Genotype quality) with VAF (Variant allele frequency) in cancer variants GT table
- Allow loading of cancer cases with no tumor_purity field
- Truncate cDNA and protein changes in case report if longer than 20 characters


## [4.27]
### Added
- Exclude one or more variant categories when running variants delete command
### Fixed
### Changed

## [4.26.1]
### Added
### Fixed
- Links with 1-letter aa codes crash on frameshift etc
### Changed

## [4.26]
### Added
- Extend the delete variants command to print analysis date, track, institute, status and research status
- Delete variants by type of analysis (wgs|wes|panel)
- Links to cBioPortal, MutanTP53, IARC TP53, OncoKB, MyCancerGenome, CIViC
### Fixed
- Deleted variants count
### Changed
- Print output of variants delete command as a tab separated table

## [4.25]
### Added
- Command line function to remove variants from one or all cases
### Fixed
- Parse SMN None calls to None rather than False

## [4.24.1]
### Fixed
- Install requirements.txt via setup file

## [4.24]
### Added
- Institute-level phenotype models with sub-panels containing HPO and OMIM terms
- Runnable Docker demo
- Docker image build and push github action
- Makefile with shortcuts to docker commands
- Parse and save synopsis, phenotype and cohort terms from config files upon case upload
### Fixed
- Update dismissed variant status when variant dismissed key is missing
- Breakpoint two IGV button now shows correct chromosome when different from bp1
- Missing font lib in Docker image causing the PDF report download page to crash
- Sentieon Manta calls lack Somaticscore - load anyway
- ClinVar submissions crashing due to pinned variants that are not loaded
- Point ExAC pLI score to new gnomad server address
- Bug uploading cases missing phenotype terms in config file
- STRs loaded but not shown on browser page
- Bug when using adapter.variant.get_causatives with case_id without causatives
- Problem with fetching "solved" from scout export cases cli
- Better serialising of datetime and bson.ObjectId
- Added `volumes` folder to .gitignore
### Changed
- Make matching causative and managed variants foldable on case page
- Remove calls to PyMongo functions marked as deprecated in backend and frontend(as of version 3.7).
- Improved `scout update individual` command
- Export dynamic phenotypes with ordered gene lists as PDF


## [4.23]
### Added
- Save custom IGV track settings
- Show a flash message with clear info about non-valid genes when gene panel creation fails
- CNV report link in cancer case side navigation
- Return to comment section after editing, deleting or submitting a comment
- Managed variants
- MT vs 14 chromosome mean coverage stats if Scout is connected to Chanjo
### Fixed
- missing `vcf_cancer_sv` and `vcf_cancer_sv_research` to manual.
- Split ClinVar multiple clnsig values (slash-separated) and strip them of underscore for annotations without accession number
- Timeout of `All SNVs and INDELs` page when no valid gene is provided in the search
- Round CADD (MIPv9)
- Missing default panel value
- Invisible other causatives lines when other causatives lack gene symbols
### Changed
- Do not freeze mkdocs-material to version 4.6.1
- Remove pre-commit dependency

## [4.22]
### Added
- Editable cases comments
- Editable variants comments
### Fixed
- Empty variant activity panel
- STRs variants popover
- Split new ClinVar multiple significance terms for a variant
- Edit the selected comment, not the latest
### Changed
- Updated RELEASE docs.
- Pinned variants card style on the case page
- Merged `scout export exons` and `scout view exons` commands


## [4.21.2]
### Added
### Fixed
- Do not pre-filter research variants by (case-default) gene panels
- Show OMIM disease tooltip reliably
### Changed

## [4.21.1]
### Added
### Fixed
- Small change to Pop Freq column in variants ang gene panels to avoid strange text shrinking on small screens
- Direct use of HPO list for Clinical HPO SNV (and cancer SNV) filtering
- PDF coverage report redirecting to login page
### Changed
- Remove the option to dismiss single variants from all variants pages
- Bulk dismiss SNVs, SVs and cancer SNVs from variants pages

## [4.21]
### Added
- Support to configure LoqusDB per institute
- Highlight causative variants in the variants list
- Add tests. Mostly regarding building internal datatypes.
- Remove leading and trailing whitespaces from panel_name and display_name when panel is created
- Mark MANE transcript in list of transcripts in "Transcript overview" on variant page
- Show default panel name in case sidebar
- Previous buttons for variants pagination
- Adds a gh action that checks that the changelog is updated
- Adds a gh action that deploys new releases automatically to pypi
- Warn users if case default panels are outdated
- Define institute-specific gene panels for filtering in institute settings
- Use institute-specific gene panels in variants filtering
- Show somatic VAF for pinned and causative variants on case page

### Fixed
- Report pages redirect to login instead of crashing when session expires
- Variants filter loading in cancer variants page
- User, Causative and Cases tables not scaling to full page
- Improved docs for an initial production setup
- Compatibility with latest version of Black
- Fixed tests for Click>7
- Clinical filter required an extra click to Filter to return variants
- Restore pagination and shrink badges in the variants page tables
- Removing a user from the command line now inactivates the case only if user is last assignee and case is active
- Bugfix, LoqusDB per institute feature crashed when institute id was empty string
- Bugfix, LoqusDB calls where missing case count
- filter removal and upload for filters deleted from another page/other user
- Visualize outdated gene panels info in a popover instead of a tooltip in case page side panel

### Changed
- Highlight color on normal STRs in the variants table from green to blue
- Display breakpoints coordinates in verification emails only for structural variants


## [4.20]
### Added
- Display number of filtered variants vs number of total variants in variants page
- Search case by HPO terms
- Dismiss variant column in the variants tables
- Black and pre-commit packages to dev requirements

### Fixed
- Bug occurring when rerun is requested twice
- Peddy info fields in the demo config file
- Added load config safety check for multiple alignment files for one individual
- Formatting of cancer variants table
- Missing Score in SV variants table

### Changed
- Updated the documentation on how to create a new software release
- Genome build-aware cytobands coordinates
- Styling update of the Matchmaker card
- Select search type in case search form


## [4.19]

### Added
- Show internal ID for case
- Add internal ID for downloaded CGH files
- Export dynamic HPO gene list from case page
- Remove users as case assignees when their account is deleted
- Keep variants filters panel expanded when filters have been used

### Fixed
- Handle the ProxyFix ModuleNotFoundError when Werkzeug installed version is >1.0
- General report formatting issues whenever case and variant comments contain extremely long strings with no spaces

### Changed
- Created an institute wrapper page that contains list of cases, causatives, SNVs & Indels, user list, shared data and institute settings
- Display case name instead of case ID on clinVar submissions
- Changed icon of sample update in clinVar submissions


## [4.18]

### Added
- Filter cancer variants on cytoband coordinates
- Show dismiss reasons in a badge with hover for clinical variants
- Show an ellipsis if 10 cases or more to display with loqusdb matches
- A new blog post for version 4.17
- Tooltip to better describe Tumor and Normal columns in cancer variants
- Filter cancer SNVs and SVs by chromosome coordinates
- Default export of `Assertion method citation` to clinVar variants submission file
- Button to export up to 500 cancer variants, filtered or not
- Rename samples of a clinVar submission file

### Fixed
- Apply default gene panel on return to cancer variantS from variant view
- Revert to certificate checking when asking for Chanjo reports
- `scout download everything` command failing while downloading HPO terms

### Changed
- Turn tumor and normal allelic fraction to decimal numbers in tumor variants page
- Moved clinVar submissions code to the institutes blueprints
- Changed name of clinVar export files to FILENAME.Variant.csv and FILENAME.CaseData.csv
- Switched Google login libraries from Flask-OAuthlib to Authlib


## [4.17.1]

### Fixed
- Load cytobands for cases with chromosome build not "37" or "38"


## [4.17]

### Added
- COSMIC badge shown in cancer variants
- Default gene-panel in non-cancer structural view in url
- Filter SNVs and SVs by cytoband coordinates
- Filter cancer SNV variants by alt allele frequency in tumor
- Correct genome build in UCSC link from structural variant page



### Fixed
- Bug in clinVar form when variant has no gene
- Bug when sharing cases with the same institute twice
- Page crashing when removing causative variant tag
- Do not default to GATK caller when no caller info is provided for cancer SNVs


## [4.16.1]

### Fixed
- Fix the fix for handling of delivery reports for rerun cases

## [4.16]

### Added
- Adds possibility to add "lims_id" to cases. Currently only stored in database, not shown anywhere
- Adds verification comment box to SVs (previously only available for small variants)
- Scrollable pedigree panel

### Fixed
- Error caused by changes in WTForm (new release 2.3.x)
- Bug in OMIM case page form, causing the page to crash when a string was provided instead of a numerical OMIM id
- Fix Alamut link to work properly on hg38
- Better handling of delivery reports for rerun cases
- Small CodeFactor style issues: matchmaker results counting, a couple of incomplete tests and safer external xml
- Fix an issue with Phenomizer introduced by CodeFactor style changes

### Changed
- Updated the version of igv.js to 2.5.4

## [4.15.1]

### Added
- Display gene names in ClinVar submissions page
- Links to Varsome in variant transcripts table

### Fixed
- Small fixes to ClinVar submission form
- Gene panel page crash when old panel has no maintainers

## [4.15]

### Added
- Clinvar CNVs IGV track
- Gene panels can have maintainers
- Keep variant actions (dismissed, manual rank, mosaic, acmg, comments) upon variant re-upload
- Keep variant actions also on full case re-upload

### Fixed
- Fix the link to Ensembl for SV variants when genome build 38.
- Arrange information in columns on variant page
- Fix so that new cosmic identifier (COSV) is also acceptable #1304
- Fixed COSMIC tag in INFO (outside of CSQ) to be parses as well with `&` splitter.
- COSMIC stub URL changed to https://cancer.sanger.ac.uk/cosmic/search?q= instead.
- Updated to a version of IGV where bigBed tracks are visualized correctly
- Clinvar submission files are named according to the content (variant_data and case_data)
- Always show causatives from other cases in case overview
- Correct disease associations for gene symbol aliases that exist as separate genes
- Re-add "custom annotations" for SV variants
- The override ClinVar P/LP add-in in the Clinical Filter failed for new CSQ strings

### Changed
- Runs all CI checks in github actions

## [4.14.1]

### Fixed
- Error when variant found in loqusdb is not loaded for other case

## [4.14]

### Added
- Use github actions to run tests
- Adds CLI command to update individual alignments path
- Update HPO terms using downloaded definitions files
- Option to use alternative flask config when running `scout serve`
- Requirement to use loqusdb >= 2.5 if integrated

### Fixed
- Do not display Pedigree panel in cancer view
- Do not rely on internet connection and services available when running CI tests
- Variant loading assumes GATK if no caller set given and GATK filter status is seen in FILTER
- Pass genome build param all the way in order to get the right gene mappings for cases with build 38
- Parse correctly variants with zero frequency values
- Continue even if there are problems to create a region vcf
- STR and cancer variant navigation back to variants pages could fail

### Changed
- Improved code that sends requests to the external APIs
- Updates ranges for user ranks to fit todays usage
- Run coveralls on github actions instead of travis
- Run pip checks on github actions instead of coveralls
- For hg38 cases, change gnomAD link to point to version 3.0 (which is hg38 based)
- Show pinned or causative STR variants a bit more human readable

## [4.13.1]

### Added
### Fixed
- Typo that caused not all clinvar conflicting interpretations to be loaded no matter what
- Parse and retrieve clinvar annotations from VEP-annotated (VEP 97+) CSQ VCF field
- Variant clinvar significance shown as `not provided` whenever is `Uncertain significance`
- Phenomizer query crashing when case has no HPO terms assigned
- Fixed a bug affecting `All SNVs and INDELs` page when variants don't have canonical transcript
- Add gene name or id in cancer variant view

### Changed
- Cancer Variant view changed "Variant:Transcript:Exon:HGVS" to "Gene:Transcript:Exon:HGVS"

## [4.13]

### Added
- ClinVar SNVs track in IGV
- Add SMA view with SMN Copy Number data
- Easier to assign OMIM diagnoses from case page
- OMIM terms and specific OMIM term page

### Fixed
- Bug when adding a new gene to a panel
- Restored missing recent delivery reports
- Fixed style and links to other reports in case side panel
- Deleting cases using display_name and institute not deleting its variants
- Fixed bug that caused coordinates filter to override other filters
- Fixed a problem with finding some INS in loqusdb
- Layout on SV page when local observations without cases are present
- Make scout compatible with the new HPO definition files from `http://compbio.charite.de/jenkins/`
- General report visualization error when SNVs display names are very long


### Changed


## [4.12.4]

### Fixed
- Layout on SV page when local observations without cases are present

## [4.12.3]

### Fixed
- Case report when causative or pinned SVs have non null allele frequencies

## [4.12.2]

### Fixed
- SV variant links now take you to the SV variant page again
- Cancer variant view has cleaner table data entries for "N/A" data
- Pinned variant case level display hotfix for cancer and str - more on this later
- Cancer variants show correct alt/ref reads mirroring alt frequency now
- Always load all clinical STR variants even if a region load is attempted - index may be missing
- Same case repetition in variant local observations

## [4.12.1]

### Fixed
- Bug in variant.gene when gene has no HGVS description


## [4.12]

### Added
- Accepts `alignment_path` in load config to pass bam/cram files
- Display all phenotypes on variant page
- Display hgvs coordinates on pinned and causatives
- Clear panel pending changes
- Adds option to setup the database with static files
- Adds cli command to download the resources from CLI that scout needs
- Adds test files for merged somatic SV and CNV; as well as merged SNV, and INDEL part of #1279
- Allows for upload of OMIM-AUTO gene panel from static files without api-key

### Fixed
- Cancer case HPO panel variants link
- Fix so that some drop downs have correct size
- First IGV button in str variants page
- Cancer case activates on SNV variants
- Cases activate when STR variants are viewed
- Always calculate code coverage
- Pinned/Classification/comments in all types of variants pages
- Null values for panel's custom_inheritance_models
- Discrepancy between the manual disease transcripts and those in database in gene-edit page
- ACMG classification not showing for some causatives
- Fix bug which caused IGV.js to use hg19 reference files for hg38 data
- Bug when multiple bam files sources with non-null values are available


### Changed
- Renamed `requests` file to `scout_requests`
- Cancer variant view shows two, instead of four, decimals for allele and normal


## [4.11.1]

### Fixed
- Institute settings page
- Link institute settings to sharing institutes choices

## [4.11.0]

### Added
- Display locus name on STR variant page
- Alternative key `GNOMADAF_popmax` for Gnomad popmax allele frequency
- Automatic suggestions on how to improve the code on Pull Requests
- Parse GERP, phastCons and phyloP annotations from vep annotated CSQ fields
- Avoid flickering comment popovers in variant list
- Parse REVEL score from vep annotated CSQ fields
- Allow users to modify general institute settings
- Optionally format code automatically on commit
- Adds command to backup vital parts `scout export database`
- Parsing and displaying cancer SV variants from Manta annotated VCF files
- Dismiss cancer snv variants with cancer-specific options
- Add IGV.js UPD, RHO and TIDDIT coverage wig tracks.


### Fixed
- Slightly darker page background
- Fixed an issued with parsed conservation values from CSQ
- Clinvar submissions accessible to all users of an institute
- Header toolbar when on Clinvar page now shows institute name correctly
- Case should not always inactivate upon update
- Show dismissed snv cancer variants as grey on the cancer variants page
- Improved style of mappability link and local observations on variant page
- Convert all the GET requests to the igv view to POST request
- Error when updating gene panels using a file containing BOM chars
- Add/replace gene radio button not working in gene panels


## [4.10.1]

### Fixed
- Fixed issue with opening research variants
- Problem with coveralls not called by Travis CI
- Handle Biomart service down in tests


## [4.10.0]

### Added
- Rank score model in causatives page
- Exportable HPO terms from phenotypes page
- AMP guideline tiers for cancer variants
- Adds scroll for the transcript tab
- Added CLI option to query cases on time since case event was added
- Shadow clinical assessments also on research variants display
- Support for CRAM alignment files
- Improved str variants view : sorting by locus, grouped by allele.
- Delivery report PDF export
- New mosaicism tag option
- Add or modify individuals' age or tissue type from case page
- Display GC and allele depth in causatives table.
- Included primary reference transcript in general report
- Included partial causative variants in general report
- Remove dependency of loqusdb by utilising the CLI

### Fixed
- Fixed update OMIM command bug due to change in the header of the genemap2 file
- Removed Mosaic Tag from Cancer variants
- Fixes issue with unaligned table headers that comes with hidden Datatables
- Layout in general report PDF export
- Fixed issue on the case statistics view. The validation bars didn't show up when all institutes were selected. Now they do.
- Fixed missing path import by importing pathlib.Path
- Handle index inconsistencies in the update index functions
- Fixed layout problems


## [4.9.0]

### Added
- Improved MatchMaker pages, including visible patient contacts email address
- New badges for the github repo
- Links to [GENEMANIA](genemania.org)
- Sort gene panel list on case view.
- More automatic tests
- Allow loading of custom annotations in VCF using the SCOUT_CUSTOM info tag.

### Fixed
- Fix error when a gene is added to an empty dynamic gene panel
- Fix crash when attempting to add genes on incorrect format to dynamic gene panel
- Manual rank variant tags could be saved in a "Select a tag"-state, a problem in the variants view.
- Same case evaluations are no longer shown as gray previous evaluations on the variants page
- Stay on research pages, even if reset, next first buttons are pressed..
- Overlapping variants will now be visible on variant page again
- Fix missing classification comments and links in evaluations page
- All prioritized cases are shown on cases page


## [4.8.3]

### Added

### Fixed
- Bug when ordering sanger
- Improved scrolling over long list of genes/transcripts


## [4.8.2]

### Added

### Fixed
- Avoid opening extra tab for coverage report
- Fixed a problem when rank model version was saved as floats and not strings
- Fixed a problem with displaying dismiss variant reasons on the general report
- Disable load and delete filter buttons if there are no saved filters
- Fix problem with missing verifications
- Remove duplicate users and merge their data and activity


## [4.8.1]

### Added

### Fixed
- Prevent login fail for users with id defined by ObjectId and not email
- Prevent the app from crashing with `AttributeError: 'NoneType' object has no attribute 'message'`


## [4.8.0]

### Added
- Updated Scout to use Bootstrap 4.3
- New looks for Scout
- Improved dashboard using Chart.js
- Ask before inactivating a case where last assigned user leaves it
- Genes can be manually added to the dynamic gene list directly on the case page
- Dynamic gene panels can optionally be used with clinical filter, instead of default gene panel
- Dynamic gene panels get link out to chanjo-report for coverage report
- Load all clinvar variants with clinvar Pathogenic, Likely Pathogenic and Conflicting pathogenic
- Show transcripts with exon numbers for structural variants
- Case sort order can now be toggled between ascending and descending.
- Variants can be marked as partial causative if phenotype is available for case.
- Show a frequency tooltip hover for SV-variants.
- Added support for LDAP login system
- Search snv and structural variants by chromosomal coordinates
- Structural variants can be marked as partial causative if phenotype is available for case.
- Show normal and pathologic limits for STRs in the STR variants view.
- Institute level persistent variant filter settings that can be retrieved and used.
- export causative variants to Excel
- Add support for ROH, WIG and chromosome PNGs in case-view

### Fixed
- Fixed missing import for variants with comments
- Instructions on how to build docs
- Keep sanger order + verification when updating/reloading variants
- Fixed and moved broken filter actions (HPO gene panel and reset filter)
- Fixed string conversion to number
- UCSC links for structural variants are now separated per breakpoint (and whole variant where applicable)
- Reintroduced missing coverage report
- Fixed a bug preventing loading samples using the command line
- Better inheritance models customization for genes in gene panels
- STR variant page back to list button now does its one job.
- Allows to setup scout without a omim api key
- Fixed error causing "favicon not found" flash messages
- Removed flask --version from base cli
- Request rerun no longer changes case status. Active or archived cases inactivate on upload.
- Fixed missing tooltip on the cancer variants page
- Fixed weird Rank cell in variants page
- Next and first buttons order swap
- Added pagination (and POST capability) to cancer variants.
- Improves loading speed for variant page
- Problem with updating variant rank when no variants
- Improved Clinvar submission form
- General report crashing when dismissed variant has no valid dismiss code
- Also show collaborative case variants on the All variants view.
- Improved phenotype search using dataTables.js on phenotypes page
- Search and delete users with `email` instead of `_id`
- Fixed css styles so that multiselect options will all fit one column


## [4.7.3]

### Added
- RankScore can be used with VCFs for vcf_cancer files

### Fixed
- Fix issue with STR view next page button not doing its one job.

### Deleted
- Removed pileup as a bam viewing option. This is replaced by IGV


## [4.7.2]

### Added
- Show earlier ACMG classification in the variant list

### Fixed
- Fixed igv search not working due to igv.js dist 2.2.17
- Fixed searches for cases with a gene with variants pinned or marked causative.
- Load variant pages faster after fixing other causatives query
- Fixed mitochondrial report bug for variants without genes

## [4.7.1]

### Added

### Fixed
- Fixed bug on genes page


## [4.7.0]

### Added
- Export genes and gene panels in build GRCh38
- Search for cases with variants pinned or marked causative in a given gene.
- Search for cases phenotypically similar to a case also from WUI.
- Case variant searches can be limited to similar cases, matching HPO-terms,
  phenogroups and cohorts.
- De-archive reruns and flag them as 'inactive' if archived
- Sort cases by analysis_date, track or status
- Display cases in the following order: prioritized, active, inactive, archived, solved
- Assign case to user when user activates it or asks for rerun
- Case becomes inactive when it has no assignees
- Fetch refseq version from entrez and use it in clinvar form
- Load and export of exons for all genes, independent on refseq
- Documentation for loading/updating exons
- Showing SV variant annotations: SV cgh frequencies, gnomad-SV, local SV frequencies
- Showing transcripts mapping score in segmental duplications
- Handle requests to Ensembl Rest API
- Handle requests to Ensembl Rest Biomart
- STR variants view now displays GT and IGV link.
- Description field for gene panels
- Export exons in build 37 and 38 using the command line

### Fixed
- Fixes of and induced by build tests
- Fixed bug affecting variant observations in other cases
- Fixed a bug that showed wrong gene coverage in general panel PDF export
- MT report only shows variants occurring in the specific individual of the excel sheet
- Disable SSL certifcate verification in requests to chanjo
- Updates how intervaltree and pymongo is used to void deprecated functions
- Increased size of IGV sample tracks
- Optimized tests


## [4.6.1]

### Added

### Fixed
- Missing 'father' and 'mother' keys when parsing single individual cases


## [4.6.0]

### Added
- Description of Scout branching model in CONTRIBUTING doc
- Causatives in alphabetical order, display ACMG classification and filter by gene.
- Added 'external' to the list of analysis type options
- Adds functionality to display "Tissue type". Passed via load config.
- Update to IGV 2.

### Fixed
- Fixed alignment visualization and vcf2cytosure availability for demo case samples
- Fixed 3 bugs affecting SV pages visualization
- Reintroduced the --version cli option
- Fixed variants query by panel (hpo panel + gene panel).
- Downloaded MT report contains excel files with individuals' display name
- Refactored code in parsing of config files.


## [4.5.1]

### Added

### Fixed
- update requirement to use PyYaml version >= 5.1
- Safer code when loading config params in cli base


## [4.5.0]

### Added
- Search for similar cases from scout view CLI
- Scout cli is now invoked from the app object and works under the app context

### Fixed
- PyYaml dependency fixed to use version >= 5.1


## [4.4.1]

### Added
- Display SV rank model version when available

### Fixed
- Fixed upload of delivery report via API


## [4.4.0]

### Added
- Displaying more info on the Causatives page and hiding those not causative at the case level
- Add a comment text field to Sanger order request form, allowing a message to be included in the email
- MatchMaker Exchange integration
- List cases with empty synopsis, missing HPO terms and phenotype groups.
- Search for cases with open research list, or a given case status (active, inactive, archived)

### Fixed
- Variant query builder split into several functions
- Fixed delivery report load bug


## [4.3.3]

### Added
- Different individual table for cancer cases

### Fixed
- Dashboard collects validated variants from verification events instead of using 'sanger' field
- Cases shared with collaborators are visible again in cases page
- Force users to select a real institute to share cases with (actionbar select fix)


## [4.3.2]

### Added
- Dashboard data can be filtered using filters available in cases page
- Causatives for each institute are displayed on a dedicated page
- SNVs and and SVs are searchable across cases by gene and rank score
- A more complete report with validated variants is downloadable from dashboard

### Fixed
- Clinsig filter is fixed so clinsig numerical values are returned
- Split multi clinsig string values in different elements of clinsig array
- Regex to search in multi clinsig string values or multi revstat string values
- It works to upload vcf files with no variants now
- Combined Pileup and IGV alignments for SVs having variant start and stop on the same chromosome


## [4.3.1]

### Added
- Show calls from all callers even if call is not available
- Instructions to install cairo and pango libs from WeasyPrint page
- Display cases with number of variants from CLI
- Only display cases with number of variants above certain treshold. (Also CLI)
- Export of verified variants by CLI or from the dashboard
- Extend case level queries with default panels, cohorts and phenotype groups.
- Slice dashboard statistics display using case level queries
- Add a view where all variants for an institute can be searched across cases, filtering on gene and rank score. Allows searching research variants for cases that have research open.

### Fixed
- Fixed code to extract variant conservation (gerp, phyloP, phastCons)
- Visualization of PDF-exported gene panels
- Reintroduced the exon/intron number in variant verification email
- Sex and affected status is correctly displayed on general report
- Force number validation in SV filter by size
- Display ensembl transcripts when no refseq exists


## [4.3.0]

### Added
- Mosaicism tag on variants
- Show and filter on SweGen frequency for SVs
- Show annotations for STR variants
- Show all transcripts in verification email
- Added mitochondrial export
- Adds alternative to search for SVs shorter that the given length
- Look for 'bcftools' in the `set` field of VCFs
- Display digenic inheritance from OMIM
- Displays what refseq transcript that is primary in hgnc

### Fixed

- Archived panels displays the correct date (not retroactive change)
- Fixed problem with waiting times in gene panel exports
- Clinvar fiter not working with human readable clinsig values

## [4.2.2]

### Fixed
- Fixed gene panel create/modify from CSV file utf-8 decoding error
- Updating genes in gene panels now supports edit comments and entry version
- Gene panel export timeout error

## [4.2.1]

### Fixed
- Re-introduced gene name(s) in verification email subject
- Better PDF rendering for excluded variants in report
- Problem to access old case when `is_default` did not exist on a panel


## [4.2.0]

### Added
- New index on variant_id for events
- Display overlapping compounds on variants view

### Fixed
- Fixed broken clinical filter


## [4.1.4]

### Added
- Download of filtered SVs

### Fixed
- Fixed broken download of filtered variants
- Fixed visualization issue in gene panel PDF export
- Fixed bug when updating gene names in variant controller


## [4.1.3]

### Fixed
- Displays all primary transcripts


## [4.1.2]

### Added
- Option add/replace when updating a panel via CSV file
- More flexible versioning of the gene panels
- Printing coverage report on the bottom of the pdf case report
- Variant verification option for SVs
- Logs uri without pwd when connecting
- Disease-causing transcripts in case report
- Thicker lines in case report
- Supports HPO search for cases, both terms or if described in synopsis
- Adds sanger information to dashboard

### Fixed
- Use db name instead of **auth** as default for authentication
- Fixes so that reports can be generated even with many variants
- Fixed sanger validation popup to show individual variants queried by user and institute.
- Fixed problem with setting up scout
- Fixes problem when exac file is not available through broad ftp
- Fetch transcripts for correct build in `adapter.hgnc_gene`

## [4.1.1]
- Fix problem with institute authentication flash message in utils
- Fix problem with comments
- Fix problem with ensembl link


## [4.1.0]

### Added
- OMIM phenotypes to case report
- Command to download all panel app gene panels `scout load panel --panel-app`
- Links to genenames.org and omim on gene page
- Popup on gene at variants page with gene information
- reset sanger status to "Not validated" for pinned variants
- highlight cases with variants to be evaluated by Sanger on the cases page
- option to point to local reference files to the genome viewer pileup.js. Documented in `docs.admin-guide.server`
- option to export single variants in `scout export variants`
- option to load a multiqc report together with a case(add line in load config)
- added a view for searching HPO terms. It is accessed from the top left corner menu
- Updates the variants view for cancer variants. Adds a small cancer specific filter for known variants
- Adds hgvs information on cancer variants page
- Adds option to update phenotype groups from CLI

### Fixed
- Improved Clinvar to submit variants from different cases. Fixed HPO terms in casedata according to feedback
- Fixed broken link to case page from Sanger modal in cases view
- Now only cases with non empty lists of causative variants are returned in `adapter.case(has_causatives=True)`
- Can handle Tumor only samples
- Long lists of HGNC symbols are now possible. This was previously difficult with manual, uploaded or by HPO search when changing filter settings due to GET request limitations. Relevant pages now use POST requests. Adds the dynamic HPO panel as a selection on the gene panel dropdown.
- Variant filter defaults to default panels also on SV and Cancer variants pages.

## [4.0.0]

### WARNING ###

This is a major version update and will require that the backend of pre releases is updated.
Run commands:

```
$scout update genes
$scout update hpo
```

- Created a Clinvar submission tool, to speed up Clinvar submission of SNVs and SVs
- Added an analysis report page (html and PDF format) containing phenotype, gene panels and variants that are relevant to solve a case.

### Fixed
- Optimized evaluated variants to speed up creation of case report
- Moved igv and pileup viewer under a common folder
- Fixed MT alignment view pileup.js
- Fixed coordinates for SVs with start chromosome different from end chromosome
- Global comments shown across cases and institutes. Case-specific variant comments are shown only for that specific case.
- Links to clinvar submitted variants at the cases level
- Adapts clinvar parsing to new format
- Fixed problem in `scout update user` when the user object had no roles
- Makes pileup.js use online genome resources when viewing alignments. Now any instance of Scout can make use of this functionality.
- Fix ensembl link for structural variants
- Works even when cases does not have `'madeline_info'`
- Parses Polyphen in correct way again
- Fix problem with parsing gnomad from VEP

### Added
- Added a PDF export function for gene panels
- Added a "Filter and export" button to export custom-filtered SNVs to CSV file
- Dismiss SVs
- Added IGV alignments viewer
- Read delivery report path from case config or CLI command
- Filter for spidex scores
- All HPO terms are now added and fetched from the correct source (https://github.com/obophenotype/human-phenotype-ontology/blob/master/hp.obo)
- New command `scout update hpo`
- New command `scout update genes` will fetch all the latest information about genes and update them
- Load **all** variants found on chromosome **MT**
- Adds choice in cases overview do show as many cases as user like

### Removed
- pileup.min.js and pileup css are imported from a remote web location now
- All source files for HPO information, this is instead fetched directly from source
- All source files for gene information, this is instead fetched directly from source

## [3.0.0]
### Fixed
- hide pedigree panel unless it exists

## [1.5.1] - 2016-07-27
### Fixed
- look for both ".bam.bai" and ".bai" extensions

## [1.4.0] - 2016-03-22
### Added
- support for local frequency through loqusdb
- bunch of other stuff

## [1.3.0] - 2016-02-19
### Fixed
- Update query-phenomizer and add username/password

### Changed
- Update the way a case is checked for rerun-status

### Added
- Add new button to mark a case as "checked"
- Link to clinical variants _without_ 1000G annotation

## [1.2.2] - 2016-02-18
### Fixed
- avoid filtering out variants lacking ExAC and 1000G annotations

## [1.1.3] - 2015-10-01
### Fixed
- persist (clinical) filter when clicking load more
- fix #154 by robustly setting clinical filter func. terms

## [1.1.2] - 2015-09-07
### Fixed
- avoid replacing coverage report with none
- update SO terms, refactored

## [1.1.1] - 2015-08-20
### Fixed
- fetch case based on collaborator status (not owner)

## [1.1.0] - 2015-05-29
### Added
- link(s) to SNPedia based on RS-numbers
- new Jinja filter to "humanize" decimal numbers
- show gene panels in variant view
- new Jinja filter for decoding URL encoding
- add indicator to variants in list that have comments
- add variant number threshold and rank score threshold to load function
- add event methods to mongo adapter
- add tests for models
- show badge "old" if comment was written for a previous analysis

### Changed
- show cDNA change in transcript summary unless variant is exonic
- moved compounds table further up the page
- show dates for case uploads in ISO format
- moved variant comments higher up on page
- updated documentation for pages
- read in coverage report as blob in database and serve directly
- change ``OmimPhenotype`` to ``PhenotypeTerm``
- reorganize models sub-package
- move events (and comments) to separate collection
- only display prev/next links for the research list
- include variant type in breadcrumbs e.g. "Clinical variants"

### Removed
- drop dependency on moment.js

### Fixed
- show the same level of detail for all frequencies on all pages
- properly decode URL encoded symbols in amino acid/cDNA change strings
- fixed issue with wipe permissions in MongoDB
- include default gene lists in "variants" link in breadcrumbs

## [1.0.2] - 2015-05-20
### Changed
- update case fetching function

### Fixed
- handle multiple cases with same id

## [1.0.1] - 2015-04-28
### Fixed
- Fix building URL parameters in cases list Vue component

## [1.0.0] - 2015-04-12
Codename: Sara Lund

![Release 1.0](artwork/releases/release-1-0.jpg)

### Added
- Add email logging for unexpected errors
- New command line tool for deleting case

### Changed
- Much improved logging overall
- Updated documentation/usage guide
- Removed non-working IGV link

### Fixed
- Show sample display name in GT call
- Various small bug fixes
- Make it easier to hover over popups

## [0.0.2-rc1] - 2015-03-04
### Added
- add protein table for each variant
- add many more external links
- add coverage reports as PDFs

### Changed
- incorporate user feedback updates
- big refactor of load scripts

## [0.0.2-rc2] - 2015-03-04
### Changes
- add gene table with gene description
- reorganize inheritance models box

### Fixed
- avoid overwriting gene list on "research" load
- fix various bugs in external links

## [0.0.2-rc3] - 2015-03-05
### Added
- Activity log feed to variant view
- Adds protein change strings to ODM and Sanger email

### Changed
- Extract activity log component to macro

### Fixes
- Make Ensembl transcript links use archive website<|MERGE_RESOLUTION|>--- conflicted
+++ resolved
@@ -10,11 +10,8 @@
 ### Changed
 - In the diagnoses page genes associated with a disease are displayed using hgnc symbol instead of hgnc id
 ### Fixed
-<<<<<<< HEAD
+- Refactored code in cases blueprints and variant_events adapter (set diseases for partial causative variants) to use "disease" instead of "omim" to encompass also ORPHA terms
 - Refactored code in parsing of omim files and parsing of disease to use "disease" instead of "phenotype" to differentiate from HPO terms
-=======
-- Refactored code in cases blueprints and variant_events adapter (set diseases for partial causative variants) to use "disease" instead of "omim" to encompass also ORPHA terms
->>>>>>> 3a3cf202
 
 
 ## [4.78]
