--- conflicted
+++ resolved
@@ -8,6 +8,8 @@
 
 ### Added
 ### Fixed
+- Fix the link to Ensembl for SV variants when genome build 38.
+
 ### Changed
 
 
@@ -31,12 +33,8 @@
 - Variant loading assumes GATK if no caller set given and GATK filter status is seen in FILTER
 - Pass genome build param all the way in order to get the right gene mappings for cases with build 38
 - Parse correctly variants with zero frequency values
-<<<<<<< HEAD
-- Fix the link to Ensembl for SV variants when genome build 38.
-=======
 - Continue even if there are problems to create a region vcf
 - STR and cancer variant navigation back to variants pages could fail
->>>>>>> b8a2a83e
 
 ### Changed
 - Improved code that sends requests to the external APIs
