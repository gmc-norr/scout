--- conflicted
+++ resolved
@@ -12,10 +12,7 @@
 - Exportable HPO terms from phenotypes page
 - AMP guideline tiers for cancer variants
 - Adds scroll for the trancript tab
-<<<<<<< HEAD
 - Shadow clinical assessments also on research variants display
-=======
->>>>>>> 3950f93f
 
 ### Fixed
 - Fixed update OMIM command bug due to change in the header of the genemap2 file
