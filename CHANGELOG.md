--- conflicted
+++ resolved
@@ -30,11 +30,8 @@
 - PDF Delivery report not showing Swedac logo
 - Fix code typos
 - Disable codefactor raised by ESLint for javascript functions located on another file
-<<<<<<< HEAD
+- Loading spinner stuck after downloading a PDF gene panel report
 - IGV browser crashing when file system with alignment files is not mounted
-=======
-- Loading spinner stuck after downloading a PDF gene panel report
->>>>>>> b7b895c7
 
 ## [4.47]
 ### Added
