--- conflicted
+++ resolved
@@ -32,12 +32,8 @@
 - Moved the code preparing the transcripts overview to the backend
 - Refactored and filtered json data used in general case report
 - Changed the database used in docker-compose file to use the official MongoDB v4.4 image
-<<<<<<< HEAD
 - Modified the Python (3.6, 3.8) and MongoDB (3.2, 4.4, 5.0) versions used in testing matrices (GitHub actions)
-=======
-- Modified the Python (3.6, 3.8) and MongoDB (3.2, 4.4, 5.0) versions used in testing matrices (github actions)
 - Capitalize case search terms on institute and dashboard pages
->>>>>>> 8d50af5d
 
 ## [4.39]
 ### Added
