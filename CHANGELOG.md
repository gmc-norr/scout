# Change Log
All notable changes to this project will be documented in this file.
This project adheres to [Semantic Versioning](http://semver.org/).

About changelog [here](https://keepachangelog.com/en/1.0.0/)

<<<<<<< HEAD
## [Unreleased]
=======
## [4.73]
>>>>>>> 5542b6d5
### Added
- Shortcut button for HPO panel MEI variants from case page
- Export managed variants from CLI
### Changed
- STRs visualization on case panel to emphasize abnormal repeat count and associated condition
- Removed cytoband column from STRs variant view on case report
- More long integers formatted with thin spaces, and copy to clipboard buttons added
### Fixed
- OMIM table is scrollable if higher than 700px on SV page
- Pinned variants validation badge is now red for false positives.
- Case display name defaulting to case ID when `family_name` or `display_name` are missing from case upload config file
- Expanded menu visible at screen sizes below 1000px now has background color
- The image in ClinVar howto-modal is now responsive
- Clicking on a case in case groups when case was already removed from group in another browser tab
<<<<<<< HEAD
-loqusdb table no longer has empty row below each loqusid
=======
>>>>>>> 5542b6d5

## [4.72.4]
### Changed
- Automatic test mongod version increased to v7
### Fixed
- GnomAD now defaults to hg38 - change build 37 links accordingly

## [4.72.3]
### Fixed
- Somatic general case report small variant table can crash with unclassified variants

## [4.72.2]
### Changed
- A gunicorn maxrequests parameter for Docker server image - default to 1200
- STR export limit increased to 500, as for other variants
- Prevent long number wrapping and use thin spaces for separation, as per standards from SI, NIST, IUPAC, BIPM.
- Speed up case retrieval and lower memory use by projecting case queries
- Make relatedness check fails stand out a little more to new users
- Speed up case retrieval and lower memory use by projecting case queries
- Speed up variant pages by projecting only the necessary keys in disease collection query
### Fixed
- Huge memory use caused by cases and variants pages pulling complete disease documents from DB
- Do not include genes fetched from HPO terms when loading diseases
- Consider the renamed fields `Approved Symbol` -> `Approved Gene Symbol` and `Gene Symbols` -> `Gene/Locus And Other Related Symbols` when parsing OMIM terms from genemap2.txt file

## [4.72.1]
### Fixed
- Jinja filter that renders long integers
- Case cache when looking for causatives in other cases causing the server to hang

## [4.72]
### Added
- A GitHub action that checks for broken internal links in docs pages
- Link validation settings in mkdocs.yml file
- Load and display full RNA alignments on alignment viewer
- Genome build check when loading a case
- Extend event index to previous causative variants and always load them
### Fixed
- Documentation nav links for a few documents
- Slightly extended the BioNano Genomics Access integration docs
- Loading of SVs when VCF is missing the INFO.END field but has INFO.SVLEN field
- Escape protein sequence name (if available) in case general report to render special characters correctly
- CaseS HPO term searches for multiple terms works independent of order
- CaseS search regexp should not allow backslash
- CaseS cohort tags can contain whitespace and still match
- Remove diagnoses from cases even if OMIM term is not found in the database
- Parsing of disease-associated genes
- Removed an annoying warning while updating database's disease terms
- Displaying custom case images loaded with scout version <= 4.71
- Use pydantic version >=2 in requirements.txt file
### Changed
- Column width adjustment on caseS page
- Use Python 3.11 in tests
- Update some github actions
- Upgraded Pydantic to version 2
- Case validation fails on loading when associated files (alignments, VCFs and reports) are not present on disk
- Case validation fails on loading when custom images have format different then ["gif", "svg", "png", "jpg", "jpeg"]
- Custom images keys `case` and `str` in case config yaml file are renamed to `case_images` and `str_variants_images`
- Simplify and speed up case general report code
- Speed up case retrieval in case_matching_causatives
- Upgrade pymongo to version 4
- When updating disease terms, check that all terms are consistent with a DiseaseTerm model before dropping the old collection
- Better separation between modules loading HPO terms and diseases
- Deleted unused scout.build.phenotype module
- Stricter validation of mandatory genome build key when loading a case. Allowed values are ['37','38',37,38]
- Improved readability of variants length and coordinates on variantS pages


## [4.71]
### Added
- Added Balsamic keys for SweGen and loqusdb local archive frequecies, SNV and SV
- New filter option for Cancer variantS: local archive RD loqusdb
- Show annotated observations on SV variantS view, also for cancer somatic SVs
- Revel filter for variantS
- Show case default panel on caseS page
- CADD filter for Cancer Somatic SNV variantS - show score
- SpliceAI-lookup link (BROAD, shows SpliceAI and Pangolin) from variant page
- BioNano Access server API - check projects, samples and fetch FSHD reports
### Fixed
- Name of reference genome build for RNA for compatibility with IGV locus search change
- Howto to run the Docker image on Mac computers in `admin-guide/containers/container-deploy.md`
- Link to Weasyprint installation howto in README file
- Avoid filling up disk by creating a reduced VCF file for every variant that is visualized
- Remove legacy incorrectly formatted CODEOWNERS file
- Restrain variant_type requests to variantS views to "clinical" or "research"
- Visualization of cancer variants where cancer case has no affected individual
- ProteinPaint gene link (small StJude API change)
- Causative MEI variant link on causatives page
- Bionano access api settings commented out by default in Scout demo config file.
- Do not show FSHD button on freshly loaded cases without bionano_access individuals
- Truncate long variants' HGVS on causative/Clinically significant and pinned variants case panels
### Changed
- Remove function call that tracks users' browser version
- Include three more splice variant SO terms in clinical filter severe SO terms
- Drop old HPO term collection only after parsing and validation of new terms completes
- Move score to own column on Cancer Somatic SNV variantS page
- Refactored a few complex case operations, breaking out sub functionalities

## [4.70]
### Added
- Download a list of Gene Variants (max 500) resulting from SNVs and Indels search
- Variant PubMed link to search for gene symbol and any aliases
### Changed
- Clearer gnomAD values in Variants page
### Fixed
- CaseS page uniform column widths
- Include ClinVar variants into a scrollable div element on Case page
- `canonical_transcript` variable not initialized in get_hgvs function (server.blueprints.institutes.controllers.py)
- Catch and display any error while importing Phenopacket info
- Modified Docker files to use python:3.8-slim-bullseye to prevent gunicorn workers booting error

## [4.69]
### Added
- ClinVar submission howto available also on Case page
- Somatic score and filtering for somatic SV callers, if available
- Show caller as a tooltip on variantS list
### Fixed
- Crash when attempting to export phenotype from a case that had never had phenotypes
- Aesthetic fix to Causative and Pinned Variants on Case page
- Structural inconsistency for ClinVar Blueprint templates
- Updated igv.js to 2.15.8 to fix track default color bug
- Fixed release versions for actions.
- Freeze tornado below 6.3.0 for compatibility with livereload 2.6.3
- Force update variants count on case re-upload
- IGV locus search not working - add genome reference id
- Pin links to MEI variants should end up on MEI not SV variant view
- Load also matching MEI variants on forced region load
- Allow excluding MEI from case variant deletion
- Fixed the name of the assigned user when the internal user ID is different from the user email address
- Gene variantS should display gene function, region and full hgvs
### Changed
- FontAwesome integrity check fail (updated resource)
- Removed ClinVar API validation buttons in favour of direct API submission
- Improved layout of Institute settings page
- ClinVar API key and allowed submitters are set in the Institute settings page


## [4.68]
### Added
- Rare Disease Mobile Element Insertion variants view
### Changed
- Updated igv.js to 2.15.6
### Fixed
- Docker stage build pycairo.
- Restore SNV and SV rank models versions on Causatives and Verified pages
- Saving `REVEL_RANKSCORE` value in a field named `revel` in variants database documents

## [4.67]
### Added
- Prepare to filter local SV frequency
### Changed
- Speed up instituteS page loading by refactoring cases/institutes query
- Clinical Filter for SVs includes `splice_polypyrimidine_tract_variant` as a severe consequence
- Clinical Filter for SVs includes local variant frequency freeze ("old") for filtering, starting at 30 counts
- Speed up caseS page loading by adding status to index and refactoring totals count
- HPO file parsing is updated to reflect that HPO have changed a few downloadable file formats with their 230405 release.
### Fixed
- Page crashing when a user tries to edit a comment that was removed
- Warning instead of crashed page when attempting to retrieve a non-existent Phenopacket
- Fixed StJude ProteinPaint gene link (URL change)
- Freeze of werkzeug library to version<2.3 to avoid problems resulting from the consequential upgrade of the Flask lib
- Huge list of genes in case report for megabases-long structural variants.
- Fix displaying institutes without associated cases on institutes page
- Fix default panel selection on SVs in cancer case report

## [4.66]
### Changed
- Moved Phenomodels code under a dedicated blueprint
- Updated the instructions to load custom case report under admin guide
- Keep variants filter window collapsed except when user expands it to filter
### Added
- A summary table of pinned variants on the cancer case general report
- New openable matching causatives and managed variants lists for default gene panels only for convenience
### Fixed
- Gens structural variant page link individual id typo

## [4.65.2]
### Fixed
- Generating general case report with str variants containing comments

## [4.65.1]
### Fixed
- Visibility of `Gene(s)` badges on SV VariantS page
- Hide dismiss bar on SV page not working well
- Delivery report PDF download
- Saving Pipeline version file when loading a case
- Backport compatible import of importlib metadata for old python versions (<3.8)

## [4.65]
### Added
- Option to mark a ClinVar submission as submitted
- Docs on how to create/update the PanelApp green genes as a system admin
- `individual_id`-parameter to both Gens links
- Download a gene panel in TXT format from gene panel page
- Panel gene comments on variant page: genes in panels can have comments that describe the gene in a panel context
### Changed
- Always show each case category on caseS page, even if 0 cases in total or after current query
- Improved sorting of ClinVar submissions
- Pre-populate SV type select in ClinVar submission form, when possible
- Show comment badges in related comments tables on general report
- Updated version of several GitHub actions
- Migrate from deprecated `pkg_resources` lib to `importlib_resources`
- Dismiss bar on variantS pages is thinner.
- Dismiss bar on variantS pages can be toggled open or closed for the duration of a login session.
### Fixed
- Fixed Sanger order / Cancel order modal close buttons
- Visibility of SV type in ClinVar submission form
- Fixed a couple of creations where now was called twice, so updated_at and created_at could differ
- Deprecated Ubuntu version 18.04 in one GitHub action
- Panels that have been removed (hidden) should not be visible in views where overlapping gene panels for genes are shown
- Gene panel test pointing to the right function

## [4.64]
### Added
- Create/Update a gene panel containing all PanelApp green genes (`scout update panelapp-green -i <cust_id>`)
- Links for ACMG pathogenicity impact modification on the ACMG classification page
### Changed
- Open local observation matching cases in new windows
### Fixed
- Matching manual ranked variants are now shown also on the somatic variant page
- VarSome links to hg19/GRCh37
- Managed variants filter settings lost when navigating to additional pages
- Collect the right variant category after submitting filter form from research variantS page
- Beacon links are templated and support variants in genome build 38

## [4.63]
### Added
- Display data sharing info for ClinVar, Matchmaker Exchange and Beacon in a dedicated column on Cases page
- Test for `commands.download.omim.print_omim`
- Display dismissed variants comments on general case report
- Modify ACMG pathogenicity impact (most commonly PVS1, PS3) based on strength of evidence with lab director's professional judgement
- REViewer button on STR variant page
- Alamut institution parameter in institute settings for Alamut Visual Plus software
- Added Manual Ranks Risk Factor, Likely Risk Factor and Uncertain Risk Factor
- Display matching manual ranks from previous cases the user has access to on VariantS and Variant pages
- Link to gnomAD gene SVs v2.1 for SV variants with gnomAD frequency
- Support for nf-core/rnafusion reports
### Changed
- Display chrY for sex unknown
- Deprecate legacy scout_load() method API call.
- Message shown when variant tag is updated for a variant
- When all ACMG classifications are deleted from a variant, the current variant classification status is also reset.
- Refactored the functions that collect causative variants
- Removed `scripts/generate_test_data.py`
### Fixed
- Default IGV tracks (genes, ClinVar, ClinVar CNVs) showing even if user unselects them all
- Freeze Flask-Babel below v3.0 due to issue with a locale decorator
- Thaw Flask-Babel and fix according to v3 standard. Thank you @TkTech!
- Show matching causatives on somatic structural variant page
- Visibility of gene names and functional annotations on Causatives/Verified pages
- Panel version can be manually set to floating point numbers, when modified
- Causatives page showing also non-causative variants matching causatives in other cases
- ClinVar form submission for variants with no selected transcript and HGVS
- Validating and submitting ClinVar objects not containing both Variant and Casedata info

## [4.62.1]
### Fixed
- Case page crashing when adding a case to a group without providing a valid case name

## [4.62]
### Added
- Validate ClinVar submission objects using the ClinVar API
- Wrote tests for case and variant API endpoints
- Create ClinVar submissions from Scout using the ClinVar API
- Export Phenopacket for affected individual
- Import Phenopacket from JSON file or Phenopacket API backend server
- Use the new case name option for GENS requests
- Pre-validate refseq:HGVS items using VariantValidator in ClinVar submission form
### Fixed
- Fallback for empty alignment index for REViewer service
- Source link out for MIP 11.1 reference STR annotation
- Avoid duplicate causatives and pinned variants
- ClinVar clinical significance displays only the ACMG terms when user selects ACMG 2015 as assertion criteria
- Spacing between icon and text on Beacon and MatchMaker links on case page sidebar
- Truncate IDs and HGVS representations in ClinVar pages if longer than 25 characters
- Update ClinVar submission ID form
- Handle connection timeout when sending requests requests to external web services
- Validate any ClinVar submission regardless of its status
- Empty Phenopackets import crashes
- Stop Spinner on Phenopacket JSON download
### Changed
- Updated ClinVar submission instructions

## [4.61.1]
### Fixed
- Added `UMLS` as an option of `Condition ID type` in ClinVar Variant downloaded files
- Missing value for `Condition ID type` in ClinVar Variant downloaded files
- Possibility to open, close or delete a ClinVar submission even if it doesn't have an associated name
- Save SV type, ref and alt n. copies to exported ClinVar files
- Inner and outer start and stop SV coordinates not exported in ClinVar files
- ClinVar submissions page crashing when SV files don't contain breakpoint exact coordinates
- Align OMIM diagnoses with delete diagnosis button on case page
- In ClinVar form, reset condition list and customize help when condition ID changes

## [4.61]
### Added
- Filter case list by cases with variants in ClinVar submission
- Filter case list by cases containing RNA-seq data - gene_fusion_reports and sample-level tracks (splice junctions and RNA coverage)
- Additional case category `Ignored`, to be used for cases that don't fall in the existing 'inactive', 'archived', 'solved', 'prioritized' categories
- Display number of cases shown / total number of cases available for each category on Cases page
- Moved buttons to modify case status from sidebar to main case page
- Link to Mutalyzer Normalizer tool on variant's transcripts overview to retrieve official HVGS descriptions
- Option to manually load RNA MULTIQC report using the command `scout load report -t multiqc_rna`
- Load RNA MULTIQC automatically for a case if config file contains the `multiqc_rna` key/value
- Instructions in admin-guide on how to load case reports via the command line
- Possibility to filter RD variants by a specific genotype call
- Distinct colors for different inheritance models on RD Variant page
- Gene panels PDF export with case variants hits by variant type
- A couple of additional README badges for GitHub stats
- Upload and display of pipeline reference info and executable version yaml files as custom reports
- Testing CLI on hasta in PR template
### Changed
- Instructions on how to call dibs on scout-stage server in pull request template
- Deprecated CLI commands `scout load <delivery_report, gene_fusion_report, coverage_qc_report, cnv_report>` to replace them with command `scout load report -t <report type>`
- Refactored code to display and download custom case reports
- Do not export `Assertion method` and `Assertion method citation` to ClinVar submission files according to changes to ClinVar's submission spreadsheet templates.
- Simplified code to create and download ClinVar CSV files
- Colorize inheritance models badges by category on VariantS page
- `Safe variants matching` badge more visible on case page
### Fixed
- Non-admin users saving institute settings would clear loqusdb instance selection
- Layout of variant position, cytoband and type in SV variant summary
- Broken `Build Status - GitHub badge` on GitHub README page
- Visibility of text on grey badges in gene panels PDF exports
- Labels for dashboard search controls
- Dark mode visibility for ClinVar submission
- Whitespaces on outdated panel in extent report

## [4.60]
### Added
- Mitochondrial deletion signatures (mitosign) can be uploaded and shown with mtDNA report
- A `Type of analysis` column on Causatives and Validated variants pages
- List of "safe" gene panels available for matching causatives and managed variants in institute settings, to avoid secondary findings
- `svdb_origin` as a synonym for `FOUND_IN` to complement `set` for variants found by all callers
### Changed
- Hide removed gene panels by default in panels page
- Removed option for filtering cancer SVs by Tumor and Normal alt AF
- Hide links to coverage report from case dynamic HPO panel if cancer analysis
- Remove rerun emails and redirect users to the analysis order portal instead
- Updated clinical SVs igv.js track (dbVar) and added example of external track from `https://trackhubregistry.org/`
- Rewrote the ClinVar export module to simplify and add one variant at the time
- ClinVar submissions with phenotype conditions from: [OMIM, MedGen, Orphanet, MeSH, HP, MONDO]
### Fixed
- If trying to load a badly formatted .tsv file an error message is displayed.
- Avoid showing case as rerun when first attempt at case upload failed
- Dynamic autocomplete search not working on phenomodels page
- Callers added to variant when loading case
- Now possible to update managed variant from file without deleting it first
- Missing preselected chromosome when editing a managed variant
- Preselected variant type and subtype when editing a managed variant
- Typo in dbVar ClinVar track, hg19


## [4.59]
### Added
- Button to go directly to HPO SV filter variantS page from case
- `Scout-REViewer-Service` integration - show `REViewer` picture if available
- Link to HPO panel coverage overview on Case page
- Specify a confidence threshold (green|amber|red) when loading PanelApp panels
- Functional annotations in variants lists exports (all variants)
- Cancer/Normal VAFs and COSMIC ids in in variants lists exports (cancer variants)
### Changed
- Better visualization of regional annotation for long lists of genes in large SVs in Variants tables
- Order of cells in variants tables
- More evident links to gene coverage from Variant page
- Gene panels sorted by display name in the entire Case page
- Round CADD and GnomAD values in variants export files
### Fixed
- HPO filter button on SV variantS page
- Spacing between region|function cells in SVs lists
- Labels on gene panel Chanjo report
- Fixed ambiguous duplicated response headers when requesting a BAM file from /static
- Visited color link on gene coverage button (Variant page)

## [4.58.1]
### Fixed
- Case search with search strings that contain characters that can be escaped

## [4.58]
### Added
- Documentation on how to create/update PanelApp panels
- Add filter by local observations (archive) to structural variants filters
- Add more splicing consequences to SO term definitions
- Search for a specific gene in all gene panels
- Institute settings option to force show all variants on VariantS page for all cases of an institute
- Filter cases by validation pending status
- Link to The Clinical Knowledgebase (CKB) (https://ckb.jax.org/) in cancer variant's page
### Fixed
- Added a not-authorized `auto-login` fixture according to changes in Flask-Login 0.6.2
- Renamed `cache_timeout` param name of flask.send_file function to `max_age` (Flask 2.2 compliant)
- Replaced deprecated `app.config["JSON_SORT_KEYS"]` with app.json.sort_keys in app settings
- Bug in gene variants page (All SNVs and INDELs) when variant gene doesn't have a hgnc id that is found in the database
- Broken export of causatives table
- Query for genes in build 38 on `Search SNVs and INDELs` page
- Prevent typing special characters `^<>?!=\/` in case search form
- Search matching causatives also among research variants in other cases
- Links to variants in Verified variants page
- Broken filter institute cases by pinned gene
- Better visualization of long lists of genes in large SVs on Causative and Verified Variants page
- Reintroduced missing button to export Causative variants
- Better linking and display of matching causatives and managed variants
- Reduced code complexity in `scout/parse/variant/variant.py`
- Reduced complexity of code in `scout/build/variant/variant.py`

### Changed
- State that loqusdb observation is in current case if observations count is one and no cases are shown
- Better pagination and number of variants returned by queries in `Search SNVs and INDELs` page
- Refactored and simplified code used for collecting gene variants for `Search SNVs and INDELs` page
- Fix sidebar panel icons in Case view
- Fix panel spacing in Case view
- Removed unused database `sanger_ordered` and `case_id,category,rank_score` indexes (variant collection)
- Verified variants displayed in a dedicated page reachable from institute sidebar
- Unified stats in dashboard page
- Improved gene info for large SVs and cancer SVs
- Remove the unused `variant.str_variant` endpoint from variant views
- Easier editing of HPO gene panel on case page
- Assign phenotype panel less cramped on Case page
- Causatives and Verified variants pages to use the same template macro
- Allow hyphens in panel names
- Reduce resolution of example images
- Remove some animations in web gui which where rendered slow


## [4.57.4]
### Fixed
- Parsing of variant.FORMAT "DR" key in parse variant file

## [4.57.3]
### Fixed
- Export of STR verified variants
- Do not download as verified variants first verified and then reset to not validated
- Avoid duplicated lines in downloaded verified variants reflecting changes in variant validation status

## [4.57.2]
### Fixed
- Export of verified variants when variant gene has no transcripts
- HTTP 500 when visiting a the details page for a cancer variant that had been ranked with genmod

## [4.57.1]
### Fixed
- Updating/replacing a gene panel from file with a corrupted or malformed file

## [4.57]
### Added
- Display last 50 or 500 events for a user in a timeline
- Show dismiss count from other cases on matching variantS
- Save Beacon-related events in events collection
- Institute settings allow saving multiple loqusdb instances for one institute
- Display stats from multiple instances of loqusdb on variant page
- Display date and frequency of obs derived from count of local archive observations from MIP11 (requires fix in MIP)
### Changed
- Prior ACMG classifications view is no longer limited by pathogenicity
### Fixed
- Visibility of Sanger ordered badge on case page, light mode
- Some of the DataTables tables (Phenotypes and Diagnoses pages) got a bit dark in dark mode
- Remove all redundancies when displaying timeline events (some events are saved both as case-related and variant-related)
- Missing link in saved MatchMaker-related events
- Genes with mixed case gene symbols missing in PanelApp panels
- Alignment of elements on the Beacon submission modal window
- Locus info links from STR variantS page open in new browser tabs

## [4.56]
### Added
- Test for PanelApp panels loading
- `panel-umi` tag option when loading cancer analyses
### Changed
- Black text to make comments more visible in dark mode
- Loading PanelApp panels replaces pre-existing panels with same version
- Removed sidebar from Causatives page - navigation is available on the top bar for now
- Create ClinVar submissions from pinned variants list in case page
- Select which pinned variants will be included in ClinVar submission documents
### Fixed
- Remove a:visited css style from all buttons
- Update of HPO terms via command line
- Background color of `MIXED` and `PANEL-UMI` sequencing types on cases page
- Fixed regex error when searching for cases with query ending with `\ `
- Gene symbols on Causatives page lighter in dark mode
- SpliceAI tooltip of multigene variants

## [4.55]
### Changed
- Represent different tumor samples as vials in cases page
- Option to force-update the OMIM panel
### Fixed
- Low tumor purity badge alignment in cancer samples table on cancer case view
- VariantS comment popovers reactivate on hover
- Updating database genes in build 37
- ACMG classification summary hidden by sticky navbar
- Logo backgrounds fixed to white on welcome page
- Visited links turn purple again
- Style of link buttons and dropdown menus
- Update KUH and GMS logos
- Link color for Managed variants

## [4.54]
### Added
- Dark mode, using browser/OS media preference
- Allow marking case as solved without defining causative variants
- Admin users can create missing beacon datasets from the institute's settings page
- GenCC links on gene and variant pages
- Deprecation warnings when launching the app using a .yaml config file or loading cases using .ped files
### Changed
- Improved HTML syntax in case report template
- Modified message displayed when variant rank stats could not be calculated
- Expanded instructions on how to test on CG development server (cg-vm1)
- Added more somatic variant callers (Balsamic v9 SNV, develop SV)
### Fixed
- Remove load demo case command from docker-compose.yml
- Text elements being split across pages in PDF reports
- Made login password field of type `password` in LDAP login form
- Gene panels HTML select in institute's settings page
- Bootstrap upgraded to version 5
- Fix some Sourcery and SonarCloud suggestions
- Escape special characters in case search on institute and dashboard pages
- Broken case PDF reports when no Madeline pedigree image can be created
- Removed text-white links style that were invisible in new pages style
- Variants pagination after pressing "Filter variants" or "Clinical filter"
- Layout of buttons Matchmaker submission panel (case page)
- Removing cases from Matchmaker (simplified code and fixed functionality)
- Reintroduce check for missing alignment files purged from server

## [4.53]
### Added
### Changed
- Point Alamut API key docs link to new API version
- Parse dbSNP id from ID only if it says "rs", else use VEP CSQ fields
- Removed MarkupSafe from the dependencies
### Fixed
- Reintroduced loading of SVs for demo case 643595
- Successful parse of FOUND_IN should avoid GATK caller default
- All vulnerabilities flagged by SonarCloud

## [4.52]
### Added
- Demo cancer case gets loaded together with demo RD case in demo instance
- Parse REVEL_score alongside REVEL_rankscore from csq field and display it on SNV variant page
- Rank score results now show the ranking range
- cDNA and protein changes displayed on institute causatives pages
- Optional SESSION_TIMEOUT_MINUTES configuration in app config files
- Script to convert old OMIM case format (list of integers) to new format (list of dictionaries)
- Additional check for user logged in status before serving alignment files
- Download .cgh files from cancer samples table on cancer case page
- Number of documents and date of last update on genes page
### Changed
- Verify user before redirecting to IGV alignments and sashimi plots
- Build case IGV tracks starting from case and variant objects instead of passing all params in a form
- Unfreeze Werkzeug lib since Flask_login v.0.6 with bugfix has been released
- Sort gene panels by name (panelS and variant page)
- Removed unused `server.blueprints.alignviewers.unindexed_remote_static` endpoint
- User sessions to check files served by `server.blueprints.alignviewers.remote_static` endpoint
- Moved Beacon-related functions to a dedicated app extension
- Audit Filter now also loads filter displaying the variants for it
### Fixed
- Handle `attachment_filename` parameter renamed to `download_name` when Flask 2.2 will be released
- Removed cursor timeout param in cases find adapter function to avoid many code warnings
- Removed stream argument deprecation warning in tests
- Handle `no intervals found` warning in load_region test
- Beacon remove variants
- Protect remote_cors function in alignviewers view from Server-Side Request Forgery (SSRF)
- Check creation date of last document in gene collection to display when genes collection was updated last

## [4.51]
### Added
- Config file containing codecov settings for pull requests
- Add an IGV.js direct link button from case page
- Security policy file
- Hide/shade compound variants based on rank score on variantS from filter
- Chromograph legend documentation direct link
### Changed
- Updated deprecated Codecov GitHub action to v.2
- Simplified code of scout/adapter/mongo/variant
- Update IGV.js to v2.11.2
- Show summary number of variant gene panels on general report if more than 3
### Fixed
- Marrvel link for variants in genome build 38 (using liftover to build 37)
- Remove flags from codecov config file
- Fixed filter bug with high negative SPIDEX scores
- Renamed IARC TP53 button to to `TP53 Database`, modified also link since IARC has been moved to the US NCI: `https://tp53.isb-cgc.org/`
- Parsing new format of OMIM case info when exporting patients to Matchmaker
- Remove flask-debugtoolbar lib dependency that is using deprecated code and causes app to crash after new release of Jinja2 (3.1)
- Variant page crashing for cases with old OMIM terms structure (a list of integers instead of dictionary)
- Variant page crashing when creating MARRVEL link for cases with no genome build
- SpliceAI documentation link
- Fix deprecated `safe_str_cmp` import from `werkzeug.security` by freezing Werkzeug lib to v2.0 until Flask_login v.0.6 with bugfix is released
- List gene names densely in general report for SVs that contain more than 3 genes
- Show transcript ids on refseq genes on hg19 in IGV.js, using refgene source
- Display correct number of genes in general report for SVs that contain more than 32 genes
- Broken Google login after new major release of `lepture/authlib`
- Fix frequency and callers display on case general report

## [4.50.1]
### Fixed
- Show matching causative STR_repid for legacy str variants (pre Stranger hgnc_id)

## [4.50]
### Added
- Individual-specific OMIM terms
- OMIM disease descriptions in ClinVar submission form
- Add a toggle for melter rerun monitoring of cases
- Add a config option to show the rerun monitoring toggle
- Add a cli option to export cases with rerun monitoring enabled
- Add a link to STRipy for STR variants; shallow for ARX and HOXA13
- Hide by default variants only present in unaffected individuals in variants filters
- OMIM terms in general case report
- Individual-level info on OMIM and HPO terms in general case report
- PanelApp gene link among the external links on variant page
- Dashboard case filters fields help
- Filter cases by OMIM terms in cases and dashboard pages
### Fixed
- A malformed panel id request would crash with exception: now gives user warning flash with redirect
- Link to HPO resource file hosted on `http://purl.obolibrary.org`
- Gene search form when gene exists only in build 38
- Fixed odd redirect error and poor error message on missing column for gene panel csv upload
- Typo in parse variant transcripts function
- Modified keys name used to parse local observations (archived) frequencies to reflect change in MIP keys naming
- Better error handling for partly broken/timed out chanjo reports
- Broken javascript code when case Chromograph data is malformed
- Broader space for case synopsis in general report
- Show partial causatives on causatives and matching causatives panels
- Partial causative assignment in cases with no OMIM or HPO terms
- Partial causative OMIM select options in variant page
### Changed
- Slightly smaller and improved layout of content in case PDF report
- Relabel more cancer variant pages somatic for navigation
- Unify caseS nav links
- Removed unused `add_compounds` param from variant controllers function
- Changed default hg19 genome for IGV.js to legacy hg19_1kg_decoy to fix a few problematic loci
- Reduce code complexity (parse/ensembl.py)
- Silence certain fields in ClinVar export if prioritised ones exist (chrom-start-end if hgvs exist)
- Made phenotype non-mandatory when marking a variant as partial causative
- Only one phenotype condition type (OMIM or HPO) per variant is used in ClinVar submissions
- ClinVar submission variant condition prefers OMIM over HPO if available
- Use lighter version of gene objects in Omim MongoDB adapter, panels controllers, panels views and institute controllers
- Gene-variants table size is now adaptive
- Remove unused file upload on gene-variants page

## [4.49]
### Fixed
- Pydantic model types for genome_build, madeline_info, peddy_ped_check and peddy_sex_check, rank_model_version and sv_rank_model_version
- Replace `MatchMaker` with `Matchmaker` in all places visible by a user
- Save diagnosis labels along with OMIM terms in Matchmaker Exchange submission objects
- `libegl-mesa0_21.0.3-0ubuntu0.3~20.04.5_amd64.deb` lib not found by GitHub actions Docker build
- Remove unused `chromograph_image_files` and `chromograph_prefixes` keys saved when creating or updating an RD case
- Search managed variants by description and with ignore case
### Changed
- Introduced page margins on exported PDF reports
- Smaller gene fonts in downloaded HPO genes PDF reports
- Reintroduced gene coverage data in the PDF-exported general report of rare-disease cases
- Check for existence of case report files before creating sidebar links
- Better description of HPO and OMIM terms for patients submitted to Matchmaker Exchange
- Remove null non-mandatory key/values when updating a case
- Freeze WTForms<3 due to several form input rendering changes

## [4.48.1]
### Fixed
- General case PDF report for recent cases with no pedigree

## [4.48]
### Added
- Option to cancel a request for research variants in case page
### Changed
- Update igv.js to v2.10.5
- Updated example of a case delivery report
- Unfreeze cyvcf2
- Builder images used in Scout Dockerfiles
- Crash report email subject gives host name
- Export general case report to PDF using PDFKit instead of WeasyPrint
- Do not include coverage report in PDF case report since they might have different orientation
- Export cancer cases's "Coverage and QC report" to PDF using PDFKit instead of Weasyprint
- Updated cancer "Coverage and QC report" example
- Keep portrait orientation in PDF delivery report
- Export delivery report to PDF using PDFKit instead of Weasyprint
- PDF export of clinical and research HPO panels using PDFKit instead of Weasyprint
- Export gene panel report to PDF using PDFKit
- Removed WeasyPrint lib dependency

### Fixed
- Reintroduced missing links to Swegen and Beacon and dbSNP in RD variant page, summary section
- Demo delivery report orientation to fit new columns
- Missing delivery report in demo case
- Cast MNVs to SNV for test
- Export verified variants from all institutes when user is admin
- Cancer coverage and QC report not found for demo cancer case
- Pull request template instructions on how to deploy to test server
- PDF Delivery report not showing Swedac logo
- Fix code typos
- Disable codefactor raised by ESLint for javascript functions located on another file
- Loading spinner stuck after downloading a PDF gene panel report
- IGV browser crashing when file system with alignment files is not mounted

## [4.47]
### Added
- Added CADD, GnomAD and genotype calls to variantS export
### Changed
- Pull request template, to illustrate how to deploy pull request branches on cg-vm1 stage server
### Fixed
- Compiled Docker image contains a patched version (v4.9) of chanjo-report

## [4.46.1]
### Fixed
- Downloading of files generated within the app container (MT-report, verified variants, pedigrees, ..)

## [4.46]
### Added
- Created a Dockefile to be used to serve the dockerized app in production
- Modified the code to collect database params specified as env vars
- Created a GitHub action that pushes the Dockerfile-server image to Docker Hub (scout-server-stage) every time a PR is opened
- Created a GitHub action that pushes the Dockerfile-server image to Docker Hub (scout-server) every time a new release is created
- Reassign MatchMaker Exchange submission to another user when a Scout user is deleted
- Expose public API JSON gene panels endpoint, primarily to enable automated rerun checking for updates
- Add utils for dictionary type
- Filter institute cases using multiple HPO terms
- Vulture GitHub action to identify and remove unused variables and imports
### Changed
- Updated the python config file documentation in admin guide
- Case configuration parsing now uses Pydantic for improved typechecking and config handling
- Removed test matrices to speed up automatic testing of PRs
- Switch from Coveralls to Codecov to handle CI test coverage
- Speed-up CI tests by caching installation of libs and splitting tests into randomized groups using pytest-test-groups
- Improved LDAP login documentation
- Use lib flask-ldapconn instead of flask_ldap3_login> to handle ldap authentication
- Updated Managed variant documentation in user guide
- Fix and simplify creating and editing of gene panels
- Simplified gene variants search code
- Increased the height of the genes track in the IGV viewer
### Fixed
- Validate uploaded managed variant file lines, warning the user.
- Exporting validated variants with missing "genes" database key
- No results returned when searching for gene variants using a phenotype term
- Variants filtering by gene symbols file
- Make gene HGNC symbols field mandatory in gene variants page and run search only on form submit
- Make sure collaborator gene variants are still visible, even if HPO filter is used

## [4.45]
### Added
### Changed
- Start Scout also when loqusdbapi is not reachable
- Clearer definition of manual standard and custom inheritance models in gene panels
- Allow searching multiple chromosomes in filters
### Fixed
- Gene panel crashing on edit action

## [4.44]
### Added
### Changed
- Display Gene track beneath each sample track when displaying splice junctions in igv browser
- Check outdated gene symbols and update with aliases for both RD and cancer variantS
### Fixed
- Added query input check and fixed the Genes API endpoint to return a json formatted error when request is malformed
- Typo in ACMG BP6 tooltip

## [4.43.1]
### Added
- Added database index for OMIM disease term genes
### Changed
### Fixed
- Do not drop HPO terms collection when updating HPO terms via the command line
- Do not drop disease (OMIM) terms collection when updating diseases via the command line

## [4.43]
### Added
- Specify which collection(s) update/build indexes for
### Fixed
- Do not drop genes and transcripts collections when updating genes via the command line

## [4.42.1]
### Added
### Changed
### Fixed
- Freeze PyMongo lib to version<4.0 to keep supporting previous MongoDB versions
- Speed up gene panels creation and update by collecting only light gene info from database
- Avoid case page crash on Phenomizer queries timeout

## [4.42]
### Added
- Choose custom pinned variants to submit to MatchMaker Exchange
- Submit structural variant as genes to the MatchMaker Exchange
- Added function for maintainers and admins to remove gene panels
- Admins can restore deleted gene panels
- A development docker-compose file illustrating the scout/chanjo-report integration
- Show AD on variants view for cancer SV (tumor and normal)
- Cancer SV variants filter AD, AF (tumor and normal)
- Hiding the variants score column also from cancer SVs, as for the SNVs
### Changed
- Enforce same case _id and display_name when updating a case
- Enforce same individual ids, display names and affected status when updating a case
- Improved documentation for connecting to loqusdb instances (including loqusdbapi)
- Display and download HPO gene panels' gene symbols in italics
- A faster-built and lighter Docker image
- Reduce complexity of `panels` endpoint moving some code to the panels controllers
- Update requirements to use flask-ldap3-login>=0.9.17 instead of freezing WTForm
### Fixed
- Use of deprecated TextField after the upgrade of WTF to v3.0
- Freeze to WTForms to version < 3
- Remove the extra files (bed files and madeline.svg) introduced by mistake
- Cli command loading demo data in docker-compose when case custom images exist and is None
- Increased MongoDB connection serverSelectionTimeoutMS parameter to 30K (default value according to MongoDB documentation)
- Better differentiate old obs counts 0 vs N/A
- Broken cancer variants page when default gene panel was deleted
- Typo in tx_overview function in variant controllers file
- Fixed loqusdbapi SV search URL
- SV variants filtering using Decipher criterion
- Removing old gene panels that don't contain the `maintainer` key.

## [4.41.1]
### Fixed
- General reports crash for variant annotations with same variant on other cases

## [4.41]
### Added
- Extended the instructions for running the Scout Docker image (web app and cli).
- Enabled inclusion of custom images to STR variant view
### Fixed
- General case report sorting comments for variants with None genetic models
- Do not crash but redirect to variants page with error when a variant is not found for a case
- UCSC links coordinates for SV variants with start chromosome different than end chromosome
- Human readable variants name in case page for variants having start chromosome different from end chromosome
- Avoid always loading all transcripts when checking gene symbol: introduce gene captions
- Slow queries for evaluated variants on e.g. case page - use events instead
### Changed
- Rearrange variant page again, moving severity predictions down.
- More reactive layout width steps on variant page

## [4.40.1]
### Added
### Fixed
- Variants dismissed with inconsistent inheritance pattern can again be shown in general case report
- General report page for variants with genes=None
- General report crashing when variants have no panels
- Added other missing keys to case and variant dictionaries passed to general report
### Changed

## [4.40]
### Added
- A .cff citation file
- Phenotype search API endpoint
- Added pagination to phenotype API
- Extend case search to include internal MongoDB id
- Support for connecting to a MongoDB replica set (.py config files)
- Support for connecting to a MongoDB replica set (.yaml config files)
### Fixed
- Command to load the OMIM gene panel (`scout load panel --omim`)
- Unify style of pinned and causative variants' badges on case page
- Removed automatic spaces after punctuation in comments
- Remove the hardcoded number of total individuals from the variant's old observations panel
- Send delete requests to a connected Beacon using the DELETE method
- Layout of the SNV and SV variant page - move frequency up
### Changed
- Stop updating database indexes after loading exons via command line
- Display validation status badge also for not Sanger-sequenced variants
- Moved Frequencies, Severity and Local observations panels up in RD variants page
- Enabled Flask CORS to communicate CORS status to js apps
- Moved the code preparing the transcripts overview to the backend
- Refactored and filtered json data used in general case report
- Changed the database used in docker-compose file to use the official MongoDB v4.4 image
- Modified the Python (3.6, 3.8) and MongoDB (3.2, 4.4, 5.0) versions used in testing matrices (GitHub actions)
- Capitalize case search terms on institute and dashboard pages


## [4.39]
### Added
- COSMIC IDs collected from CSQ field named `COSMIC`
### Fixed
- Link to other causative variants on variant page
- Allow multiple COSMIC links for a cancer variant
- Fix floating text in severity box #2808
- Fixed MitoMap and HmtVar links for hg38 cases
- Do not open new browser tabs when downloading files
- Selectable IGV tracks on variant page
- Missing splice junctions button on variant page
- Refactor variantS representative gene selection, and use it also for cancer variant summary
### Changed
- Improve Javascript performance for displaying Chromograph images
- Make ClinVar classification more evident in cancer variant page

## [4.38]
### Added
- Option to hide Alamut button in the app config file
### Fixed
- Library deprecation warning fixed (insert is deprecated. Use insert_one or insert_many instead)
- Update genes command will not trigger an update of database indices any more
- Missing resources in temporary downloading directory when updating genes using the command line
- Restore previous variant ACMG classification in a scrollable div
- Loading spinner not stopping after downloading PDF case reports and variant list export
- Add extra Alamut links higher up on variant pages
- Improve UX for phenotypes in case page
- Filter and export of STR variants
- Update look of variants page navigation buttons
### Changed

## [4.37]
### Added
- Highlight and show version number for RefSeq MANE transcripts.
- Added integration to a rerunner service for toggling reanalysis with updated pedigree information
- SpliceAI display and parsing from VEP CSQ
- Display matching tiered variants for cancer variants
- Display a loading icon (spinner) until the page loads completely
- Display filter badges in cancer variants list
- Update genes from pre-downloaded file resources
- On login, OS, browser version and screen size are saved anonymously to understand how users are using Scout
- API returning institutes data for a given user: `/api/v1/institutes`
- API returning case data for a given institute: `/api/v1/institutes/<institute_id>/cases`
- Added GMS and Lund university hospital logos to login page
- Made display of Swedac logo configurable
- Support for displaying custom images in case view
- Individual-specific HPO terms
- Optional alamut_key in institute settings for Alamut Plus software
- Case report API endpoint
- Tooltip in case explaining that genes with genome build different than case genome build will not be added to dynamic HPO panel.
- Add DeepVariant as a caller
### Fixed
- Updated IGV to v2.8.5 to solve missing gene labels on some zoom levels
- Demo cancer case config file to load somatic SNVs and SVs only.
- Expand list of refseq trancripts in ClinVar submission form
- Renamed `All SNVs and INDELs` institute sidebar element to `Search SNVs and INDELs` and fixed its style.
- Add missing parameters to case load-config documentation
- Allow creating/editing gene panels and dynamic gene panels with genes present in genome build 38
- Bugfix broken Pytests
- Bulk dismissing variants error due to key conversion from string to integer
- Fix typo in index documentation
- Fixed crash in institute settings page if "collaborators" key is not set in database
- Don't stop Scout execution if LoqusDB call fails and print stacktrace to log
- Bug when case contains custom images with value `None`
- Bug introduced when fixing another bug in Scout-LoqusDB interaction
- Loading of OMIM diagnoses in Scout demo instance
- Remove the docker-compose with chanjo integration because it doesn't work yet.
- Fixed standard docker-compose with scout demo data and database
- Clinical variant assessments not present for pinned and causative variants on case page.
- MatchMaker matching one node at the time only
- Remove link from previously tiered variants badge in cancer variants page
- Typo in gene cell on cancer variants page
- Managed variants filter form
### Changed
- Better naming for variants buttons on cancer track (somatic, germline). Also show cancer research button if available.
- Load case with missing panels in config files, but show warning.
- Changing the (Female, Male) symbols to (F/M) letters in individuals_table and case-sma.
- Print stacktrace if case load command fails
- Added sort icon and a pointer to the cursor to all tables with sortable fields
- Moved variant, gene and panel info from the basic pane to summary panel for all variants.
- Renamed `Basics` panel to `Classify` on variant page.
- Revamped `Basics` panel to a panel dedicated to classify variants
- Revamped the summary panel to be more compact.
- Added dedicated template for cancer variants
- Removed Gene models, Gene annotations and Conservation panels for cancer variants
- Reorganized the orders of panels for variant and cancer variant views
- Added dedicated variant quality panel and removed relevant panes
- A more compact case page
- Removed OMIM genes panel
- Make genes panel, pinned variants panel, causative variants panel and ClinVar panel scrollable on case page
- Update to Scilifelab's 2020 logo
- Update Gens URL to support Gens v2.0 format
- Refactor tests for parsing case configurations
- Updated links to HPO downloadable resources
- Managed variants filtering defaults to all variant categories
- Changing the (Kind) drop-down according to (Category) drop-down in Managed variant add variant
- Moved Gens button to individuals table
- Check resource files availability before starting updating OMIM diagnoses
- Fix typo in `SHOW_OBSERVED_VARIANT_ARCHIVE` config param

## [4.36]
### Added
- Parse and save splice junction tracks from case config file
- Tooltip in observations panel, explaining that case variants with no link might be old variants, not uploaded after a case rerun
### Fixed
- Warning on overwriting variants with same position was no longer shown
- Increase the height of the dropdowns to 425px
- More indices for the case table as it grows, specifically for causatives queries
- Splice junction tracks not centered over variant genes
- Total number of research variants count
- Update variants stats in case documents every time new variants are loaded
- Bug in flashing warning messages when filtering variants
### Changed
- Clearer warning messages for genes and gene/gene-panels searches in variants filters

## [4.35]
### Added
- A new index for hgnc_symbol in the hgnc_gene collection
- A Pedigree panel in STR page
- Display Tier I and II variants in case view causatives card for cancer cases
### Fixed
- Send partial file data to igv.js when visualizing sashimi plots with splice junction tracks
- Research variants filtering by gene
- Do not attempt to populate annotations for not loaded pinned/causatives
- Add max-height to all dropdowns in filters
### Changed
- Switch off non-clinical gene warnings when filtering research variants
- Don't display OMIM disease card in case view for cancer cases
- Refactored Individuals and Causative card in case view for cancer cases
- Update and style STR case report

## [4.34]
### Added
- Saved filter lock and unlock
- Filters can optionally be marked audited, logging the filter name, user and date on the case events and general report.
- Added `ClinVar hits` and `Cosmic hits` in cancer SNVs filters
- Added `ClinVar hits` to variants filter (rare disease track)
- Load cancer demo case in docker-compose files (default and demo file)
- Inclusive-language check using [woke](https://github.com/get-woke/woke) github action
- Add link to HmtVar for mitochondrial variants (if VCF is annotated with HmtNote)
- Grey background for dismissed compounds in variants list and variant page
- Pin badge for pinned compounds in variants list and variant page
- Support LoqusDB REST API queries
- Add a docker-compose-matchmaker under scout/containers/development to test matchmaker locally
- Script to investigate consequences of symbol search bug
- Added GATK to list of SV and cancer SV callers
### Fixed
- Make MitoMap link work for hg38 again
- Export Variants feature crashing when one of the variants has no primary transcripts
- Redirect to last visited variantS page when dismissing variants from variants list
- Improved matching of SVs Loqus occurrences in other cases
- Remove padding from the list inside (Matching causatives from other cases) panel
- Pass None to get_app function in CLI base since passing script_info to app factory functions was deprecated in Flask 2.0
- Fixed failing tests due to Flask update to version 2.0
- Speed up user events view
- Causative view sort out of memory error
- Use hgnc_id for gene filter query
- Typo in case controllers displaying an error every time a patient is matched against external MatchMaker nodes
- Do not crash while attempting an update for variant documents that are too big (> 16 MB)
- Old STR causatives (and other variants) may not have HGNC symbols - fix sort lambda
- Check if gene_obj has primary_transcript before trying to access it
- Warn if a gene manually searched is in a clinical panel with an outdated name when filtering variants
- ChrPos split js not needed on STR page yet
### Changed
- Remove parsing of case `genome_version`, since it's not used anywhere downstream
- Introduce deprecation warning for Loqus configs that are not dictionaries
- SV clinical filter no longer filters out sub 100 nt variants
- Count cases in LoqusDB by variant type
- Commit pulse repo badge temporarily set to weekly
- Sort ClinVar submissions objects by ascending "Last evaluated" date
- Refactored the MatchMaker integration as an extension
- Replaced some sensitive words as suggested by woke linter
- Documentation for load-configuration rewritten.
- Add styles to MatchMaker matches table
- More detailed info on the data shared in MatchMaker submission form

## [4.33.1]
### Fixed
- Include markdown for release autodeploy docs
- Use standard inheritance model in ClinVar (https://ftp.ncbi.nlm.nih.gov/pub/GTR/standard_terms/Mode_of_inheritance.txt)
- Fix issue crash with variants that have been unflagged causative not being available in other causatives
### Added
### Changed

## [4.33]
### Fixed
- Command line crashing when updating an individual not found in database
- Dashboard page crashing when filters return no data
- Cancer variants filter by chromosome
- /api/v1/genes now searches for genes in all genome builds by default
- Upgraded igv.js to version 2.8.1 (Fixed Unparsable bed record error)
### Added
- Autodeploy docs on release
- Documentation for updating case individuals tracks
- Filter cases and dashboard stats by analysis track
### Changed
- Changed from deprecated db update method
- Pre-selected fields to run queries with in dashboard page
- Do not filter by any institute when first accessing the dashboard
- Removed OMIM panel in case view for cancer cases
- Display Tier I and II variants in case view causatives panel for cancer cases
- Refactored Individuals and Causative panels in case view for cancer cases

## [4.32.1]
### Fixed
- iSort lint check only
### Changed
- Institute cases page crashing when a case has track:Null
### Added

## [4.32]
### Added
- Load and show MITOMAP associated diseases from VCF (INFO field: MitomapAssociatedDiseases, via HmtNote)
- Show variant allele frequencies for mitochondrial variants (GRCh38 cases)
- Extend "public" json API with diseases (OMIM) and phenotypes (HPO)
- HPO gene list download now has option for clinical and non-clinical genes
- Display gene splice junctions data in sashimi plots
- Update case individuals with splice junctions tracks
- Simple Docker compose for development with local build
- Make Phenomodels subpanels collapsible
- User side documentation of cytogenomics features (Gens, Chromograph, vcf2cytosure, rhocall)
- iSort GitHub Action
- Support LoqusDB REST API queries
### Fixed
- Show other causative once, even if several events point to it
- Filtering variants by mitochondrial chromosome for cases with genome build=38
- HPO gene search button triggers any warnings for clinical / non-existing genes also on first search
- Fixed a bug in variants pages caused by MT variants without alt_frequency
- Tests for CADD score parsing function
- Fixed the look of IGV settings on SNV variant page
- Cases analyzed once shown as `rerun`
- Missing case track on case re-upload
- Fixed severity rank for SO term "regulatory region ablation"
### Changed
- Refactor according to CodeFactor - mostly reuse of duplicated code
- Phenomodels language adjustment
- Open variants in a new window (from variants page)
- Open overlapping and compound variants in a new window (from variant page)
- gnomAD link points to gnomAD v.3 (build GRCh38) for mitochondrial variants.
- Display only number of affected genes for dismissed SVs in general report
- Chromosome build check when populating the variants filter chromosome selection
- Display mitochondrial and rare diseases coverage report in cases with missing 'rare' track

## [4.31.1]
### Added
### Changed
- Remove mitochondrial and coverage report from cancer cases sidebar
### Fixed
- ClinVar page when dbSNP id is None

## [4.31]
### Added
- gnomAD annotation field in admin guide
- Export also dynamic panel genes not associated to an HPO term when downloading the HPO panel
- Primary HGNC transcript info in variant export files
- Show variant quality (QUAL field from vcf) in the variant summary
- Load/update PDF gene fusion reports (clinical and research) generated with Arriba
- Support new MANE annotations from VEP (both MANE Select and MANE Plus Clinical)
- Display on case activity the event of a user resetting all dismissed variants
- Support gnomAD population frequencies for mitochondrial variants
- Anchor links in Casedata ClinVar panels to redirect after renaming individuals
### Fixed
- Replace old docs link www.clinicalgenomics.se/scout with new https://clinical-genomics.github.io/scout
- Page formatting issues whenever case and variant comments contain extremely long strings with no spaces
- Chromograph images can be one column and have scrollbar. Removed legacy code.
- Column labels for ClinVar case submission
- Page crashing looking for LoqusDB observation when variant doesn't exist
- Missing inheritance models and custom inheritance models on newly created gene panels
- Accept only numbers in managed variants filter as position and end coordinates
- SNP id format and links in Variant page, ClinVar submission form and general report
- Case groups tooltip triggered only when mouse is on the panel header
### Changed
- A more compact case groups panel
- Added landscape orientation CSS style to cancer coverage and QC demo report
- Improve user documentation to create and save new gene panels
- Removed option to use space as separator when uploading gene panels
- Separating the columns of standard and custom inheritance models in gene panels
- Improved ClinVar instructions for users using non-English Excel

## [4.30.2]
### Added
### Fixed
- Use VEP RefSeq ID if RefSeq list is empty in RefSeq transcripts overview
- Bug creating variant links for variants with no end_chrom
### Changed

## [4.30.1]
### Added
### Fixed
- Cryptography dependency fixed to use version < 3.4
### Changed

## [4.30]
### Added
- Introduced a `reset dismiss variant` verb
- Button to reset all dismissed variants for a case
- Add black border to Chromograph ideograms
- Show ClinVar annotations on variantS page
- Added integration with GENS, copy number visualization tool
- Added a VUS label to the manual classification variant tags
- Add additional information to SNV verification emails
- Tooltips documenting manual annotations from default panels
- Case groups now show bam files from all cases on align view
### Fixed
- Center initial igv view on variant start with SNV/indels
- Don't set initial igv view to negative coordinates
- Display of GQ for SV and STR
- Parsing of AD and related info for STRs
- LoqusDB field in institute settings accepts only existing Loqus instances
- Fix DECIPHER link to work after DECIPHER migrated to GRCh38
- Removed visibility window param from igv.js genes track
- Updated HPO download URL
- Patch HPO download test correctly
- Reference size on STR hover not needed (also wrong)
- Introduced genome build check (allowed values: 37, 38, "37", "38") on case load
- Improve case searching by assignee full name
- Populating the LoqusDB select in institute settings
### Changed
- Cancer variants table header (pop freq etc)
- Only admin users can modify LoqusDB instance in Institute settings
- Style of case synopsis, variants and case comments
- Switched to igv.js 2.7.5
- Do not choke if case is missing research variants when research requested
- Count cases in LoqusDB by variant type
- Introduce deprecation warning for Loqus configs that are not dictionaries
- Improve create new gene panel form validation
- Make XM- transcripts less visible if they don't overlap with transcript refseq_id in variant page
- Color of gene panels and comments panels on cases and variant pages
- Do not choke if case is missing research variants when reserch requested

## [4.29.1]
### Added
### Fixed
- Always load STR variants regardless of RankScore threshold (hotfix)
### Changed

## [4.29]
### Added
- Added a page about migrating potentially breaking changes to the documentation
- markdown_include in development requirements file
- STR variants filter
- Display source, Z-score, inheritance pattern for STR annotations from Stranger (>0.6.1) if available
- Coverage and quality report to cancer view
### Fixed
- ACMG classification page crashing when trying to visualize a classification that was removed
- Pretty print HGVS on gene variants (URL-decode VEP)
- Broken or missing link in the documentation
- Multiple gene names in ClinVar submission form
- Inheritance model select field in ClinVar submission
- IGV.js >2.7.0 has an issue with the gene track zoom levels - temp freeze at 2.7.0
- Revert CORS-anywhere and introduce a local http proxy for cloud tracks
### Changed

## [4.28]
### Added
- Chromograph integration for displaying PNGs in case-page
- Add VAF to cancer case general report, and remove some of its unused fields
- Variants filter compatible with genome browser location strings
- Support for custom public igv tracks stored on the cloud
- Add tests to increase testing coverage
- Update case variants count after deleting variants
- Update IGV.js to latest (v2.7.4)
- Bypass igv.js CORS check using `https://github.com/Rob--W/cors-anywhere`
- Documentation on default and custom IGV.js tracks (admin docs)
- Lock phenomodels so they're editable by admins only
- Small case group assessment sharing
- Tutorial and files for deploying app on containers (Kubernetes pods)
- Canonical transcript and protein change of canonical transcript in exported variants excel sheet
- Support for Font Awesome version 6
- Submit to Beacon from case page sidebar
- Hide dismissed variants in variants pages and variants export function
- Systemd service files and instruction to deploy Scout using podman
### Fixed
- Bugfix: unused `chromgraph_prefix |tojson` removed
- Freeze coloredlogs temporarily
- Marrvel link
- Don't show TP53 link for silent or synonymous changes
- OMIM gene field accepts any custom number as OMIM gene
- Fix Pytest single quote vs double quote string
- Bug in gene variants search by similar cases and no similar case is found
- Delete unused file `userpanel.py`
- Primary transcripts in variant overview and general report
- Google OAuth2 login setup in README file
- Redirect to 'missing file'-icon if configured Chromograph file is missing
- Javascript error in case page
- Fix compound matching during variant loading for hg38
- Cancer variants view containing variants dismissed with cancer-specific reasons
- Zoom to SV variant length was missing IGV contig select
- Tooltips on case page when case has no default gene panels
### Changed
- Save case variants count in case document and not in sessions
- Style of gene panels multiselect on case page
- Collapse/expand main HPO checkboxes in phenomodel preview
- Replaced GQ (Genotype quality) with VAF (Variant allele frequency) in cancer variants GT table
- Allow loading of cancer cases with no tumor_purity field
- Truncate cDNA and protein changes in case report if longer than 20 characters


## [4.27]
### Added
- Exclude one or more variant categories when running variants delete command
### Fixed
### Changed

## [4.26.1]
### Added
### Fixed
- Links with 1-letter aa codes crash on frameshift etc
### Changed

## [4.26]
### Added
- Extend the delete variants command to print analysis date, track, institute, status and research status
- Delete variants by type of analysis (wgs|wes|panel)
- Links to cBioPortal, MutanTP53, IARC TP53, OncoKB, MyCancerGenome, CIViC
### Fixed
- Deleted variants count
### Changed
- Print output of variants delete command as a tab separated table

## [4.25]
### Added
- Command line function to remove variants from one or all cases
### Fixed
- Parse SMN None calls to None rather than False

## [4.24.1]
### Fixed
- Install requirements.txt via setup file

## [4.24]
### Added
- Institute-level phenotype models with sub-panels containing HPO and OMIM terms
- Runnable Docker demo
- Docker image build and push github action
- Makefile with shortcuts to docker commands
- Parse and save synopsis, phenotype and cohort terms from config files upon case upload
### Fixed
- Update dismissed variant status when variant dismissed key is missing
- Breakpoint two IGV button now shows correct chromosome when different from bp1
- Missing font lib in Docker image causing the PDF report download page to crash
- Sentieon Manta calls lack Somaticscore - load anyway
- ClinVar submissions crashing due to pinned variants that are not loaded
- Point ExAC pLI score to new gnomad server address
- Bug uploading cases missing phenotype terms in config file
- STRs loaded but not shown on browser page
- Bug when using adapter.variant.get_causatives with case_id without causatives
- Problem with fetching "solved" from scout export cases cli
- Better serialising of datetime and bson.ObjectId
- Added `volumes` folder to .gitignore
### Changed
- Make matching causative and managed variants foldable on case page
- Remove calls to PyMongo functions marked as deprecated in backend and frontend(as of version 3.7).
- Improved `scout update individual` command
- Export dynamic phenotypes with ordered gene lists as PDF


## [4.23]
### Added
- Save custom IGV track settings
- Show a flash message with clear info about non-valid genes when gene panel creation fails
- CNV report link in cancer case side navigation
- Return to comment section after editing, deleting or submitting a comment
- Managed variants
- MT vs 14 chromosome mean coverage stats if Scout is connected to Chanjo
### Fixed
- missing `vcf_cancer_sv` and `vcf_cancer_sv_research` to manual.
- Split ClinVar multiple clnsig values (slash-separated) and strip them of underscore for annotations without accession number
- Timeout of `All SNVs and INDELs` page when no valid gene is provided in the search
- Round CADD (MIPv9)
- Missing default panel value
- Invisible other causatives lines when other causatives lack gene symbols
### Changed
- Do not freeze mkdocs-material to version 4.6.1
- Remove pre-commit dependency

## [4.22]
### Added
- Editable cases comments
- Editable variants comments
### Fixed
- Empty variant activity panel
- STRs variants popover
- Split new ClinVar multiple significance terms for a variant
- Edit the selected comment, not the latest
### Changed
- Updated RELEASE docs.
- Pinned variants card style on the case page
- Merged `scout export exons` and `scout view exons` commands


## [4.21.2]
### Added
### Fixed
- Do not pre-filter research variants by (case-default) gene panels
- Show OMIM disease tooltip reliably
### Changed

## [4.21.1]
### Added
### Fixed
- Small change to Pop Freq column in variants ang gene panels to avoid strange text shrinking on small screens
- Direct use of HPO list for Clinical HPO SNV (and cancer SNV) filtering
- PDF coverage report redirecting to login page
### Changed
- Remove the option to dismiss single variants from all variants pages
- Bulk dismiss SNVs, SVs and cancer SNVs from variants pages

## [4.21]
### Added
- Support to configure LoqusDB per institute
- Highlight causative variants in the variants list
- Add tests. Mostly regarding building internal datatypes.
- Remove leading and trailing whitespaces from panel_name and display_name when panel is created
- Mark MANE transcript in list of transcripts in "Transcript overview" on variant page
- Show default panel name in case sidebar
- Previous buttons for variants pagination
- Adds a gh action that checks that the changelog is updated
- Adds a gh action that deploys new releases automatically to pypi
- Warn users if case default panels are outdated
- Define institute-specific gene panels for filtering in institute settings
- Use institute-specific gene panels in variants filtering
- Show somatic VAF for pinned and causative variants on case page

### Fixed
- Report pages redirect to login instead of crashing when session expires
- Variants filter loading in cancer variants page
- User, Causative and Cases tables not scaling to full page
- Improved docs for an initial production setup
- Compatibility with latest version of Black
- Fixed tests for Click>7
- Clinical filter required an extra click to Filter to return variants
- Restore pagination and shrink badges in the variants page tables
- Removing a user from the command line now inactivates the case only if user is last assignee and case is active
- Bugfix, LoqusDB per institute feature crashed when institute id was empty string
- Bugfix, LoqusDB calls where missing case count
- filter removal and upload for filters deleted from another page/other user
- Visualize outdated gene panels info in a popover instead of a tooltip in case page side panel

### Changed
- Highlight color on normal STRs in the variants table from green to blue
- Display breakpoints coordinates in verification emails only for structural variants


## [4.20]
### Added
- Display number of filtered variants vs number of total variants in variants page
- Search case by HPO terms
- Dismiss variant column in the variants tables
- Black and pre-commit packages to dev requirements

### Fixed
- Bug occurring when rerun is requested twice
- Peddy info fields in the demo config file
- Added load config safety check for multiple alignment files for one individual
- Formatting of cancer variants table
- Missing Score in SV variants table

### Changed
- Updated the documentation on how to create a new software release
- Genome build-aware cytobands coordinates
- Styling update of the Matchmaker card
- Select search type in case search form


## [4.19]

### Added
- Show internal ID for case
- Add internal ID for downloaded CGH files
- Export dynamic HPO gene list from case page
- Remove users as case assignees when their account is deleted
- Keep variants filters panel expanded when filters have been used

### Fixed
- Handle the ProxyFix ModuleNotFoundError when Werkzeug installed version is >1.0
- General report formatting issues whenever case and variant comments contain extremely long strings with no spaces

### Changed
- Created an institute wrapper page that contains list of cases, causatives, SNVs & Indels, user list, shared data and institute settings
- Display case name instead of case ID on clinVar submissions
- Changed icon of sample update in clinVar submissions


## [4.18]

### Added
- Filter cancer variants on cytoband coordinates
- Show dismiss reasons in a badge with hover for clinical variants
- Show an ellipsis if 10 cases or more to display with loqusdb matches
- A new blog post for version 4.17
- Tooltip to better describe Tumor and Normal columns in cancer variants
- Filter cancer SNVs and SVs by chromosome coordinates
- Default export of `Assertion method citation` to clinVar variants submission file
- Button to export up to 500 cancer variants, filtered or not
- Rename samples of a clinVar submission file

### Fixed
- Apply default gene panel on return to cancer variantS from variant view
- Revert to certificate checking when asking for Chanjo reports
- `scout download everything` command failing while downloading HPO terms

### Changed
- Turn tumor and normal allelic fraction to decimal numbers in tumor variants page
- Moved clinVar submissions code to the institutes blueprints
- Changed name of clinVar export files to FILENAME.Variant.csv and FILENAME.CaseData.csv
- Switched Google login libraries from Flask-OAuthlib to Authlib


## [4.17.1]

### Fixed
- Load cytobands for cases with chromosome build not "37" or "38"


## [4.17]

### Added
- COSMIC badge shown in cancer variants
- Default gene-panel in non-cancer structural view in url
- Filter SNVs and SVs by cytoband coordinates
- Filter cancer SNV variants by alt allele frequency in tumor
- Correct genome build in UCSC link from structural variant page



### Fixed
- Bug in clinVar form when variant has no gene
- Bug when sharing cases with the same institute twice
- Page crashing when removing causative variant tag
- Do not default to GATK caller when no caller info is provided for cancer SNVs


## [4.16.1]

### Fixed
- Fix the fix for handling of delivery reports for rerun cases

## [4.16]

### Added
- Adds possibility to add "lims_id" to cases. Currently only stored in database, not shown anywhere
- Adds verification comment box to SVs (previously only available for small variants)
- Scrollable pedigree panel

### Fixed
- Error caused by changes in WTForm (new release 2.3.x)
- Bug in OMIM case page form, causing the page to crash when a string was provided instead of a numerical OMIM id
- Fix Alamut link to work properly on hg38
- Better handling of delivery reports for rerun cases
- Small CodeFactor style issues: matchmaker results counting, a couple of incomplete tests and safer external xml
- Fix an issue with Phenomizer introduced by CodeFactor style changes

### Changed
- Updated the version of igv.js to 2.5.4

## [4.15.1]

### Added
- Display gene names in ClinVar submissions page
- Links to Varsome in variant transcripts table

### Fixed
- Small fixes to ClinVar submission form
- Gene panel page crash when old panel has no maintainers

## [4.15]

### Added
- Clinvar CNVs IGV track
- Gene panels can have maintainers
- Keep variant actions (dismissed, manual rank, mosaic, acmg, comments) upon variant re-upload
- Keep variant actions also on full case re-upload

### Fixed
- Fix the link to Ensembl for SV variants when genome build 38.
- Arrange information in columns on variant page
- Fix so that new cosmic identifier (COSV) is also acceptable #1304
- Fixed COSMIC tag in INFO (outside of CSQ) to be parses as well with `&` splitter.
- COSMIC stub URL changed to https://cancer.sanger.ac.uk/cosmic/search?q= instead.
- Updated to a version of IGV where bigBed tracks are visualized correctly
- Clinvar submission files are named according to the content (variant_data and case_data)
- Always show causatives from other cases in case overview
- Correct disease associations for gene symbol aliases that exist as separate genes
- Re-add "custom annotations" for SV variants
- The override ClinVar P/LP add-in in the Clinical Filter failed for new CSQ strings

### Changed
- Runs all CI checks in github actions

## [4.14.1]

### Fixed
- Error when variant found in loqusdb is not loaded for other case

## [4.14]

### Added
- Use github actions to run tests
- Adds CLI command to update individual alignments path
- Update HPO terms using downloaded definitions files
- Option to use alternative flask config when running `scout serve`
- Requirement to use loqusdb >= 2.5 if integrated

### Fixed
- Do not display Pedigree panel in cancer view
- Do not rely on internet connection and services available when running CI tests
- Variant loading assumes GATK if no caller set given and GATK filter status is seen in FILTER
- Pass genome build param all the way in order to get the right gene mappings for cases with build 38
- Parse correctly variants with zero frequency values
- Continue even if there are problems to create a region vcf
- STR and cancer variant navigation back to variants pages could fail

### Changed
- Improved code that sends requests to the external APIs
- Updates ranges for user ranks to fit todays usage
- Run coveralls on github actions instead of travis
- Run pip checks on github actions instead of coveralls
- For hg38 cases, change gnomAD link to point to version 3.0 (which is hg38 based)
- Show pinned or causative STR variants a bit more human readable

## [4.13.1]

### Added
### Fixed
- Typo that caused not all clinvar conflicting interpretations to be loaded no matter what
- Parse and retrieve clinvar annotations from VEP-annotated (VEP 97+) CSQ VCF field
- Variant clinvar significance shown as `not provided` whenever is `Uncertain significance`
- Phenomizer query crashing when case has no HPO terms assigned
- Fixed a bug affecting `All SNVs and INDELs` page when variants don't have canonical transcript
- Add gene name or id in cancer variant view

### Changed
- Cancer Variant view changed "Variant:Transcript:Exon:HGVS" to "Gene:Transcript:Exon:HGVS"

## [4.13]

### Added
- ClinVar SNVs track in IGV
- Add SMA view with SMN Copy Number data
- Easier to assign OMIM diagnoses from case page
- OMIM terms and specific OMIM term page

### Fixed
- Bug when adding a new gene to a panel
- Restored missing recent delivery reports
- Fixed style and links to other reports in case side panel
- Deleting cases using display_name and institute not deleting its variants
- Fixed bug that caused coordinates filter to override other filters
- Fixed a problem with finding some INS in loqusdb
- Layout on SV page when local observations without cases are present
- Make scout compatible with the new HPO definition files from `http://compbio.charite.de/jenkins/`
- General report visualization error when SNVs display names are very long


### Changed


## [4.12.4]

### Fixed
- Layout on SV page when local observations without cases are present

## [4.12.3]

### Fixed
- Case report when causative or pinned SVs have non null allele frequencies

## [4.12.2]

### Fixed
- SV variant links now take you to the SV variant page again
- Cancer variant view has cleaner table data entries for "N/A" data
- Pinned variant case level display hotfix for cancer and str - more on this later
- Cancer variants show correct alt/ref reads mirroring alt frequency now
- Always load all clinical STR variants even if a region load is attempted - index may be missing
- Same case repetition in variant local observations

## [4.12.1]

### Fixed
- Bug in variant.gene when gene has no HGVS description


## [4.12]

### Added
- Accepts `alignment_path` in load config to pass bam/cram files
- Display all phenotypes on variant page
- Display hgvs coordinates on pinned and causatives
- Clear panel pending changes
- Adds option to setup the database with static files
- Adds cli command to download the resources from CLI that scout needs
- Adds test files for merged somatic SV and CNV; as well as merged SNV, and INDEL part of #1279
- Allows for upload of OMIM-AUTO gene panel from static files without api-key

### Fixed
- Cancer case HPO panel variants link
- Fix so that some drop downs have correct size
- First IGV button in str variants page
- Cancer case activates on SNV variants
- Cases activate when STR variants are viewed
- Always calculate code coverage
- Pinned/Classification/comments in all types of variants pages
- Null values for panel's custom_inheritance_models
- Discrepancy between the manual disease transcripts and those in database in gene-edit page
- ACMG classification not showing for some causatives
- Fix bug which caused IGV.js to use hg19 reference files for hg38 data
- Bug when multiple bam files sources with non-null values are available


### Changed
- Renamed `requests` file to `scout_requests`
- Cancer variant view shows two, instead of four, decimals for allele and normal


## [4.11.1]

### Fixed
- Institute settings page
- Link institute settings to sharing institutes choices

## [4.11.0]

### Added
- Display locus name on STR variant page
- Alternative key `GNOMADAF_popmax` for Gnomad popmax allele frequency
- Automatic suggestions on how to improve the code on Pull Requests
- Parse GERP, phastCons and phyloP annotations from vep annotated CSQ fields
- Avoid flickering comment popovers in variant list
- Parse REVEL score from vep annotated CSQ fields
- Allow users to modify general institute settings
- Optionally format code automatically on commit
- Adds command to backup vital parts `scout export database`
- Parsing and displaying cancer SV variants from Manta annotated VCF files
- Dismiss cancer snv variants with cancer-specific options
- Add IGV.js UPD, RHO and TIDDIT coverage wig tracks.


### Fixed
- Slightly darker page background
- Fixed an issued with parsed conservation values from CSQ
- Clinvar submissions accessible to all users of an institute
- Header toolbar when on Clinvar page now shows institute name correctly
- Case should not always inactivate upon update
- Show dismissed snv cancer variants as grey on the cancer variants page
- Improved style of mappability link and local observations on variant page
- Convert all the GET requests to the igv view to POST request
- Error when updating gene panels using a file containing BOM chars
- Add/replace gene radio button not working in gene panels


## [4.10.1]

### Fixed
- Fixed issue with opening research variants
- Problem with coveralls not called by Travis CI
- Handle Biomart service down in tests


## [4.10.0]

### Added
- Rank score model in causatives page
- Exportable HPO terms from phenotypes page
- AMP guideline tiers for cancer variants
- Adds scroll for the transcript tab
- Added CLI option to query cases on time since case event was added
- Shadow clinical assessments also on research variants display
- Support for CRAM alignment files
- Improved str variants view : sorting by locus, grouped by allele.
- Delivery report PDF export
- New mosaicism tag option
- Add or modify individuals' age or tissue type from case page
- Display GC and allele depth in causatives table.
- Included primary reference transcript in general report
- Included partial causative variants in general report
- Remove dependency of loqusdb by utilising the CLI

### Fixed
- Fixed update OMIM command bug due to change in the header of the genemap2 file
- Removed Mosaic Tag from Cancer variants
- Fixes issue with unaligned table headers that comes with hidden Datatables
- Layout in general report PDF export
- Fixed issue on the case statistics view. The validation bars didn't show up when all institutes were selected. Now they do.
- Fixed missing path import by importing pathlib.Path
- Handle index inconsistencies in the update index functions
- Fixed layout problems


## [4.9.0]

### Added
- Improved MatchMaker pages, including visible patient contacts email address
- New badges for the github repo
- Links to [GENEMANIA](genemania.org)
- Sort gene panel list on case view.
- More automatic tests
- Allow loading of custom annotations in VCF using the SCOUT_CUSTOM info tag.

### Fixed
- Fix error when a gene is added to an empty dynamic gene panel
- Fix crash when attempting to add genes on incorrect format to dynamic gene panel
- Manual rank variant tags could be saved in a "Select a tag"-state, a problem in the variants view.
- Same case evaluations are no longer shown as gray previous evaluations on the variants page
- Stay on research pages, even if reset, next first buttons are pressed..
- Overlapping variants will now be visible on variant page again
- Fix missing classification comments and links in evaluations page
- All prioritized cases are shown on cases page


## [4.8.3]

### Added

### Fixed
- Bug when ordering sanger
- Improved scrolling over long list of genes/transcripts


## [4.8.2]

### Added

### Fixed
- Avoid opening extra tab for coverage report
- Fixed a problem when rank model version was saved as floats and not strings
- Fixed a problem with displaying dismiss variant reasons on the general report
- Disable load and delete filter buttons if there are no saved filters
- Fix problem with missing verifications
- Remove duplicate users and merge their data and activity


## [4.8.1]

### Added

### Fixed
- Prevent login fail for users with id defined by ObjectId and not email
- Prevent the app from crashing with `AttributeError: 'NoneType' object has no attribute 'message'`


## [4.8.0]

### Added
- Updated Scout to use Bootstrap 4.3
- New looks for Scout
- Improved dashboard using Chart.js
- Ask before inactivating a case where last assigned user leaves it
- Genes can be manually added to the dynamic gene list directly on the case page
- Dynamic gene panels can optionally be used with clinical filter, instead of default gene panel
- Dynamic gene panels get link out to chanjo-report for coverage report
- Load all clinvar variants with clinvar Pathogenic, Likely Pathogenic and Conflicting pathogenic
- Show transcripts with exon numbers for structural variants
- Case sort order can now be toggled between ascending and descending.
- Variants can be marked as partial causative if phenotype is available for case.
- Show a frequency tooltip hover for SV-variants.
- Added support for LDAP login system
- Search snv and structural variants by chromosomal coordinates
- Structural variants can be marked as partial causative if phenotype is available for case.
- Show normal and pathologic limits for STRs in the STR variants view.
- Institute level persistent variant filter settings that can be retrieved and used.
- export causative variants to Excel
- Add support for ROH, WIG and chromosome PNGs in case-view

### Fixed
- Fixed missing import for variants with comments
- Instructions on how to build docs
- Keep sanger order + verification when updating/reloading variants
- Fixed and moved broken filter actions (HPO gene panel and reset filter)
- Fixed string conversion to number
- UCSC links for structural variants are now separated per breakpoint (and whole variant where applicable)
- Reintroduced missing coverage report
- Fixed a bug preventing loading samples using the command line
- Better inheritance models customization for genes in gene panels
- STR variant page back to list button now does its one job.
- Allows to setup scout without a omim api key
- Fixed error causing "favicon not found" flash messages
- Removed flask --version from base cli
- Request rerun no longer changes case status. Active or archived cases inactivate on upload.
- Fixed missing tooltip on the cancer variants page
- Fixed weird Rank cell in variants page
- Next and first buttons order swap
- Added pagination (and POST capability) to cancer variants.
- Improves loading speed for variant page
- Problem with updating variant rank when no variants
- Improved Clinvar submission form
- General report crashing when dismissed variant has no valid dismiss code
- Also show collaborative case variants on the All variants view.
- Improved phenotype search using dataTables.js on phenotypes page
- Search and delete users with `email` instead of `_id`
- Fixed css styles so that multiselect options will all fit one column


## [4.7.3]

### Added
- RankScore can be used with VCFs for vcf_cancer files

### Fixed
- Fix issue with STR view next page button not doing its one job.

### Deleted
- Removed pileup as a bam viewing option. This is replaced by IGV


## [4.7.2]

### Added
- Show earlier ACMG classification in the variant list

### Fixed
- Fixed igv search not working due to igv.js dist 2.2.17
- Fixed searches for cases with a gene with variants pinned or marked causative.
- Load variant pages faster after fixing other causatives query
- Fixed mitochondrial report bug for variants without genes

## [4.7.1]

### Added

### Fixed
- Fixed bug on genes page


## [4.7.0]

### Added
- Export genes and gene panels in build GRCh38
- Search for cases with variants pinned or marked causative in a given gene.
- Search for cases phenotypically similar to a case also from WUI.
- Case variant searches can be limited to similar cases, matching HPO-terms,
  phenogroups and cohorts.
- De-archive reruns and flag them as 'inactive' if archived
- Sort cases by analysis_date, track or status
- Display cases in the following order: prioritized, active, inactive, archived, solved
- Assign case to user when user activates it or asks for rerun
- Case becomes inactive when it has no assignees
- Fetch refseq version from entrez and use it in clinvar form
- Load and export of exons for all genes, independent on refseq
- Documentation for loading/updating exons
- Showing SV variant annotations: SV cgh frequencies, gnomad-SV, local SV frequencies
- Showing transcripts mapping score in segmental duplications
- Handle requests to Ensembl Rest API
- Handle requests to Ensembl Rest Biomart
- STR variants view now displays GT and IGV link.
- Description field for gene panels
- Export exons in build 37 and 38 using the command line

### Fixed
- Fixes of and induced by build tests
- Fixed bug affecting variant observations in other cases
- Fixed a bug that showed wrong gene coverage in general panel PDF export
- MT report only shows variants occurring in the specific individual of the excel sheet
- Disable SSL certifcate verification in requests to chanjo
- Updates how intervaltree and pymongo is used to void deprecated functions
- Increased size of IGV sample tracks
- Optimized tests


## [4.6.1]

### Added

### Fixed
- Missing 'father' and 'mother' keys when parsing single individual cases


## [4.6.0]

### Added
- Description of Scout branching model in CONTRIBUTING doc
- Causatives in alphabetical order, display ACMG classification and filter by gene.
- Added 'external' to the list of analysis type options
- Adds functionality to display "Tissue type". Passed via load config.
- Update to IGV 2.

### Fixed
- Fixed alignment visualization and vcf2cytosure availability for demo case samples
- Fixed 3 bugs affecting SV pages visualization
- Reintroduced the --version cli option
- Fixed variants query by panel (hpo panel + gene panel).
- Downloaded MT report contains excel files with individuals' display name
- Refactored code in parsing of config files.


## [4.5.1]

### Added

### Fixed
- update requirement to use PyYaml version >= 5.1
- Safer code when loading config params in cli base


## [4.5.0]

### Added
- Search for similar cases from scout view CLI
- Scout cli is now invoked from the app object and works under the app context

### Fixed
- PyYaml dependency fixed to use version >= 5.1


## [4.4.1]

### Added
- Display SV rank model version when available

### Fixed
- Fixed upload of delivery report via API


## [4.4.0]

### Added
- Displaying more info on the Causatives page and hiding those not causative at the case level
- Add a comment text field to Sanger order request form, allowing a message to be included in the email
- MatchMaker Exchange integration
- List cases with empty synopsis, missing HPO terms and phenotype groups.
- Search for cases with open research list, or a given case status (active, inactive, archived)

### Fixed
- Variant query builder split into several functions
- Fixed delivery report load bug


## [4.3.3]

### Added
- Different individual table for cancer cases

### Fixed
- Dashboard collects validated variants from verification events instead of using 'sanger' field
- Cases shared with collaborators are visible again in cases page
- Force users to select a real institute to share cases with (actionbar select fix)


## [4.3.2]

### Added
- Dashboard data can be filtered using filters available in cases page
- Causatives for each institute are displayed on a dedicated page
- SNVs and and SVs are searchable across cases by gene and rank score
- A more complete report with validated variants is downloadable from dashboard

### Fixed
- Clinsig filter is fixed so clinsig numerical values are returned
- Split multi clinsig string values in different elements of clinsig array
- Regex to search in multi clinsig string values or multi revstat string values
- It works to upload vcf files with no variants now
- Combined Pileup and IGV alignments for SVs having variant start and stop on the same chromosome


## [4.3.1]

### Added
- Show calls from all callers even if call is not available
- Instructions to install cairo and pango libs from WeasyPrint page
- Display cases with number of variants from CLI
- Only display cases with number of variants above certain treshold. (Also CLI)
- Export of verified variants by CLI or from the dashboard
- Extend case level queries with default panels, cohorts and phenotype groups.
- Slice dashboard statistics display using case level queries
- Add a view where all variants for an institute can be searched across cases, filtering on gene and rank score. Allows searching research variants for cases that have research open.

### Fixed
- Fixed code to extract variant conservation (gerp, phyloP, phastCons)
- Visualization of PDF-exported gene panels
- Reintroduced the exon/intron number in variant verification email
- Sex and affected status is correctly displayed on general report
- Force number validation in SV filter by size
- Display ensembl transcripts when no refseq exists


## [4.3.0]

### Added
- Mosaicism tag on variants
- Show and filter on SweGen frequency for SVs
- Show annotations for STR variants
- Show all transcripts in verification email
- Added mitochondrial export
- Adds alternative to search for SVs shorter that the given length
- Look for 'bcftools' in the `set` field of VCFs
- Display digenic inheritance from OMIM
- Displays what refseq transcript that is primary in hgnc

### Fixed

- Archived panels displays the correct date (not retroactive change)
- Fixed problem with waiting times in gene panel exports
- Clinvar fiter not working with human readable clinsig values

## [4.2.2]

### Fixed
- Fixed gene panel create/modify from CSV file utf-8 decoding error
- Updating genes in gene panels now supports edit comments and entry version
- Gene panel export timeout error

## [4.2.1]

### Fixed
- Re-introduced gene name(s) in verification email subject
- Better PDF rendering for excluded variants in report
- Problem to access old case when `is_default` did not exist on a panel


## [4.2.0]

### Added
- New index on variant_id for events
- Display overlapping compounds on variants view

### Fixed
- Fixed broken clinical filter


## [4.1.4]

### Added
- Download of filtered SVs

### Fixed
- Fixed broken download of filtered variants
- Fixed visualization issue in gene panel PDF export
- Fixed bug when updating gene names in variant controller


## [4.1.3]

### Fixed
- Displays all primary transcripts


## [4.1.2]

### Added
- Option add/replace when updating a panel via CSV file
- More flexible versioning of the gene panels
- Printing coverage report on the bottom of the pdf case report
- Variant verification option for SVs
- Logs uri without pwd when connecting
- Disease-causing transcripts in case report
- Thicker lines in case report
- Supports HPO search for cases, both terms or if described in synopsis
- Adds sanger information to dashboard

### Fixed
- Use db name instead of **auth** as default for authentication
- Fixes so that reports can be generated even with many variants
- Fixed sanger validation popup to show individual variants queried by user and institute.
- Fixed problem with setting up scout
- Fixes problem when exac file is not available through broad ftp
- Fetch transcripts for correct build in `adapter.hgnc_gene`

## [4.1.1]
- Fix problem with institute authentication flash message in utils
- Fix problem with comments
- Fix problem with ensembl link


## [4.1.0]

### Added
- OMIM phenotypes to case report
- Command to download all panel app gene panels `scout load panel --panel-app`
- Links to genenames.org and omim on gene page
- Popup on gene at variants page with gene information
- reset sanger status to "Not validated" for pinned variants
- highlight cases with variants to be evaluated by Sanger on the cases page
- option to point to local reference files to the genome viewer pileup.js. Documented in `docs.admin-guide.server`
- option to export single variants in `scout export variants`
- option to load a multiqc report together with a case(add line in load config)
- added a view for searching HPO terms. It is accessed from the top left corner menu
- Updates the variants view for cancer variants. Adds a small cancer specific filter for known variants
- Adds hgvs information on cancer variants page
- Adds option to update phenotype groups from CLI

### Fixed
- Improved Clinvar to submit variants from different cases. Fixed HPO terms in casedata according to feedback
- Fixed broken link to case page from Sanger modal in cases view
- Now only cases with non empty lists of causative variants are returned in `adapter.case(has_causatives=True)`
- Can handle Tumor only samples
- Long lists of HGNC symbols are now possible. This was previously difficult with manual, uploaded or by HPO search when changing filter settings due to GET request limitations. Relevant pages now use POST requests. Adds the dynamic HPO panel as a selection on the gene panel dropdown.
- Variant filter defaults to default panels also on SV and Cancer variants pages.

## [4.0.0]

### WARNING ###

This is a major version update and will require that the backend of pre releases is updated.
Run commands:

```
$scout update genes
$scout update hpo
```

- Created a Clinvar submission tool, to speed up Clinvar submission of SNVs and SVs
- Added an analysis report page (html and PDF format) containing phenotype, gene panels and variants that are relevant to solve a case.

### Fixed
- Optimized evaluated variants to speed up creation of case report
- Moved igv and pileup viewer under a common folder
- Fixed MT alignment view pileup.js
- Fixed coordinates for SVs with start chromosome different from end chromosome
- Global comments shown across cases and institutes. Case-specific variant comments are shown only for that specific case.
- Links to clinvar submitted variants at the cases level
- Adapts clinvar parsing to new format
- Fixed problem in `scout update user` when the user object had no roles
- Makes pileup.js use online genome resources when viewing alignments. Now any instance of Scout can make use of this functionality.
- Fix ensembl link for structural variants
- Works even when cases does not have `'madeline_info'`
- Parses Polyphen in correct way again
- Fix problem with parsing gnomad from VEP

### Added
- Added a PDF export function for gene panels
- Added a "Filter and export" button to export custom-filtered SNVs to CSV file
- Dismiss SVs
- Added IGV alignments viewer
- Read delivery report path from case config or CLI command
- Filter for spidex scores
- All HPO terms are now added and fetched from the correct source (https://github.com/obophenotype/human-phenotype-ontology/blob/master/hp.obo)
- New command `scout update hpo`
- New command `scout update genes` will fetch all the latest information about genes and update them
- Load **all** variants found on chromosome **MT**
- Adds choice in cases overview do show as many cases as user like

### Removed
- pileup.min.js and pileup css are imported from a remote web location now
- All source files for HPO information, this is instead fetched directly from source
- All source files for gene information, this is instead fetched directly from source

## [3.0.0]
### Fixed
- hide pedigree panel unless it exists

## [1.5.1] - 2016-07-27
### Fixed
- look for both ".bam.bai" and ".bai" extensions

## [1.4.0] - 2016-03-22
### Added
- support for local frequency through loqusdb
- bunch of other stuff

## [1.3.0] - 2016-02-19
### Fixed
- Update query-phenomizer and add username/password

### Changed
- Update the way a case is checked for rerun-status

### Added
- Add new button to mark a case as "checked"
- Link to clinical variants _without_ 1000G annotation

## [1.2.2] - 2016-02-18
### Fixed
- avoid filtering out variants lacking ExAC and 1000G annotations

## [1.1.3] - 2015-10-01
### Fixed
- persist (clinical) filter when clicking load more
- fix #154 by robustly setting clinical filter func. terms

## [1.1.2] - 2015-09-07
### Fixed
- avoid replacing coverage report with none
- update SO terms, refactored

## [1.1.1] - 2015-08-20
### Fixed
- fetch case based on collaborator status (not owner)

## [1.1.0] - 2015-05-29
### Added
- link(s) to SNPedia based on RS-numbers
- new Jinja filter to "humanize" decimal numbers
- show gene panels in variant view
- new Jinja filter for decoding URL encoding
- add indicator to variants in list that have comments
- add variant number threshold and rank score threshold to load function
- add event methods to mongo adapter
- add tests for models
- show badge "old" if comment was written for a previous analysis

### Changed
- show cDNA change in transcript summary unless variant is exonic
- moved compounds table further up the page
- show dates for case uploads in ISO format
- moved variant comments higher up on page
- updated documentation for pages
- read in coverage report as blob in database and serve directly
- change ``OmimPhenotype`` to ``PhenotypeTerm``
- reorganize models sub-package
- move events (and comments) to separate collection
- only display prev/next links for the research list
- include variant type in breadcrumbs e.g. "Clinical variants"

### Removed
- drop dependency on moment.js

### Fixed
- show the same level of detail for all frequencies on all pages
- properly decode URL encoded symbols in amino acid/cDNA change strings
- fixed issue with wipe permissions in MongoDB
- include default gene lists in "variants" link in breadcrumbs

## [1.0.2] - 2015-05-20
### Changed
- update case fetching function

### Fixed
- handle multiple cases with same id

## [1.0.1] - 2015-04-28
### Fixed
- Fix building URL parameters in cases list Vue component

## [1.0.0] - 2015-04-12
Codename: Sara Lund

![Release 1.0](artwork/releases/release-1-0.jpg)

### Added
- Add email logging for unexpected errors
- New command line tool for deleting case

### Changed
- Much improved logging overall
- Updated documentation/usage guide
- Removed non-working IGV link

### Fixed
- Show sample display name in GT call
- Various small bug fixes
- Make it easier to hover over popups

## [0.0.2-rc1] - 2015-03-04
### Added
- add protein table for each variant
- add many more external links
- add coverage reports as PDFs

### Changed
- incorporate user feedback updates
- big refactor of load scripts

## [0.0.2-rc2] - 2015-03-04
### Changes
- add gene table with gene description
- reorganize inheritance models box

### Fixed
- avoid overwriting gene list on "research" load
- fix various bugs in external links

## [0.0.2-rc3] - 2015-03-05
### Added
- Activity log feed to variant view
- Adds protein change strings to ODM and Sanger email

### Changed
- Extract activity log component to macro

### Fixes
- Make Ensembl transcript links use archive website<|MERGE_RESOLUTION|>--- conflicted
+++ resolved
@@ -4,11 +4,11 @@
 
 About changelog [here](https://keepachangelog.com/en/1.0.0/)
 
-<<<<<<< HEAD
 ## [Unreleased]
-=======
+### Fixed
+-loqusdb table no longer has empty row below each loqusid
+
 ## [4.73]
->>>>>>> 5542b6d5
 ### Added
 - Shortcut button for HPO panel MEI variants from case page
 - Export managed variants from CLI
@@ -23,10 +23,6 @@
 - Expanded menu visible at screen sizes below 1000px now has background color
 - The image in ClinVar howto-modal is now responsive
 - Clicking on a case in case groups when case was already removed from group in another browser tab
-<<<<<<< HEAD
--loqusdb table no longer has empty row below each loqusid
-=======
->>>>>>> 5542b6d5
 
 ## [4.72.4]
 ### Changed
