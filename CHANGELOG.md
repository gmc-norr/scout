--- conflicted
+++ resolved
@@ -25,12 +25,9 @@
 - Export verified variants from all institutes when user is admin
 - Cancer coverage and QC report not found for demo cancer case
 - Pull request template instructions on how to deploy to test server 
-<<<<<<< HEAD
-- IGV browser crashing when file system with alignment files is not mounted
-=======
 - PDF Delivery report not showing Swedac logo
 - Fix code typos
->>>>>>> 92753c7a
+- IGV browser crashing when file system with alignment files is not mounted
 
 ## [4.47]
 ### Added
