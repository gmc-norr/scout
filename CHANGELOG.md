# Change Log
All notable changes to this project will be documented in this file.
This project adheres to [Semantic Versioning](http://semver.org/).

About changelog [here](https://keepachangelog.com/en/1.0.0/)

## [unreleased]
### Added
- Mitochondrial deletion signatures (mitosign) can be uploaded and shown with mtDNA report
- A `Type of analysis` column on Causatives and Validated variants pages
### Changed
- Hide removed gene panels by default in panels page
- Removed option for filtering cancer SVs by Tumor and Normal alt AF
- Hide links to coverage repost if cancer analysis
- Remove rerun emails and redirect users to the analysis order portal instead
### Fixed
- If trying to load a badly formatted .tsv file an error message is displayed.
- Avoid showing case as rerun when first attempt at case upload failed
- Dynamic autocomplete search not working on phenomodels page
- Callers added to variant when loading case
<<<<<<< HEAD
- Missing preselected chromosome when editing a managed variant
=======
- Now possible to update managed variant from file without deleting it first
>>>>>>> d2308d74

## [4.59]
### Added
- Button to go directly to HPO SV filter variantS page from case
- `Scout-REViewer-Service` integration - show `REViewer` picture if available
- Link to HPO panel coverage overview on Case page
- Specify a confidence threshold (green|amber|red) when loading PanelApp panels
- Functional annotations in variants lists exports (all variants)
- Cancer/Normal VAFs and COSMIC ids in in variants lists exports (cancer variants)
### Changed
- Better visualization of regional annotation for long lists of genes in large SVs in Variants tables
- Order of cells in variants tables
- More evident links to gene coverage from Variant page
- Gene panels sorted by display name in the entire Case page
- Round CADD and GnomAD values in variants export files
### Fixed
- HPO filter button on SV variantS page
- Spacing between region|function cells in SVs lists
- Labels on gene panel Chanjo report
- Fixed ambiguous duplicated response headers when requesting a BAM file from /static
- Visited color link on gene coverage button (Variant page)

## [4.58.1]
### Fixed
- Case search with search strings that contain characters that can be escaped

## [4.58]
### Added
- Documentation on how to create/update PanelApp panels
- Add filter by local observations (archive) to structural variants filters
- Add more splicing consequences to SO term definitions
- Search for a specific gene in all gene panels
- Institute settings option to force show all variants on VariantS page for all cases of an institute
- Filter cases by validation pending status
- Link to The Clinical Knowledgebase (CKB) (https://ckb.jax.org/) in cancer variant's page
### Fixed
- Added a not-authorized `auto-login` fixture according to changes in Flask-Login 0.6.2
- Renamed `cache_timeout` param name of flask.send_file function to `max_age` (Flask 2.2 compliant)
- Replaced deprecated `app.config["JSON_SORT_KEYS"]` with app.json.sort_keys in app settings
- Bug in gene variants page (All SNVs and INDELs) when variant gene doesn't have a hgnc id that is found in the database
- Broken export of causatives table
- Query for genes in build 38 on `Search SNVs and INDELs` page
- Prevent typing special characters `^<>?!=\/` in case search form
- Search matching causatives also among research variants in other cases
- Links to variants in Verified variants page
- Broken filter institute cases by pinned gene
- Better visualization of long lists of genes in large SVs on Causative and Verified Variants page
- Reintroduced missing button to export Causative variants
- Better linking and display of matching causatives and managed variants
- Reduced code complexity in `scout/parse/variant/variant.py`
- Reduced complexity of code in `scout/build/variant/variant.py`

### Changed
- State that loqusdb observation is in current case if observations count is one and no cases are shown
- Better pagination and number of variants returned by queries in `Search SNVs and INDELs` page
- Refactored and simplified code used for collecting gene variants for `Search SNVs and INDELs` page
- Fix sidebar panel icons in Case view
- Fix panel spacing in Case view
- Removed unused database `sanger_ordered` and `case_id,category,rank_score` indexes (variant collection)
- Verified variants displayed in a dedicated page reachable from institute sidebar
- Unified stats in dashboard page
- Improved gene info for large SVs and cancer SVs
- Remove the unused `variant.str_variant` endpoint from variant views
- Easier editing of HPO gene panel on case page
- Assign phenotype panel less cramped on Case page
- Causatives and Verified variants pages to use the same template macro
- Allow hyphens in panel names
- Reduce resolution of example images
- Remove some animations in web gui which where rendered slow


## [4.57.4]
### Fixed
- Parsing of variant.FORMAT "DR" key in parse variant file

## [4.57.3]
### Fixed
- Export of STR verified variants
- Do not download as verified variants first verified and then reset to not validated
- Avoid duplicated lines in downloaded verified variants reflecting changes in variant validation status

## [4.57.2]
### Fixed
- Export of verified variants when variant gene has no transcripts
- HTTP 500 when visiting a the details page for a cancer variant that had been ranked with genmod

## [4.57.1]
### Fixed
- Updating/replacing a gene panel from file with a corrupted or malformed file

## [4.57]
### Added
- Display last 50 or 500 events for a user in a timeline
- Show dismiss count from other cases on matching variantS
- Save Beacon-related events in events collection
- Institute settings allow saving multiple loqusdb instances for one institute
- Display stats from multiple instances of loqusdb on variant page
- Display date and frequency of obs derived from count of local archive observations from MIP11 (requires fix in MIP)
### Changed
- Prior ACMG classifications view is no longer limited by pathogenicity
### Fixed
- Visibility of Sanger ordered badge on case page, light mode
- Some of the DataTables tables (Phenotypes and Diagnoses pages) got a bit dark in dark mode
- Remove all redundancies when displaying timeline events (some events are saved both as case-related and variant-related)
- Missing link in saved MatchMaker-related events
- Genes with mixed case gene symbols missing in PanelApp panels
- Alignment of elements on the Beacon submission modal window
- Locus info links from STR variantS page open in new browser tabs

## [4.56]
### Added
- Test for PanelApp panels loading
- `panel-umi` tag option when loading cancer analyses
### Changed
- Black text to make comments more visible in dark mode
- Loading PanelApp panels replaces pre-existing panels with same version
- Removed sidebar from Causatives page - navigation is available on the top bar for now
- Create ClinVar submissions from pinned variants list in case page
- Select which pinned variants will be included in ClinVar submission documents
### Fixed
- Remove a:visited css style from all buttons
- Update of HPO terms via command line
- Background color of `MIXED` and `PANEL-UMI` sequencing types on cases page
- Fixed regex error when searching for cases with query ending with `\ `
- Gene symbols on Causatives page lighter in dark mode
- SpliceAI tooltip of multigene variants

## [4.55]
### Changed
- Represent different tumor samples as vials in cases page
- Option to force-update the OMIM panel
### Fixed
- Low tumor purity badge alignment in cancer samples table on cancer case view
- VariantS comment popovers reactivate on hover
- Updating database genes in build 37
- ACMG classification summary hidden by sticky navbar
- Logo backgrounds fixed to white on welcome page
- Visited links turn purple again
- Style of link buttons and dropdown menus
- Update KUH and GMS logos
- Link color for Managed variants

## [4.54]
### Added
- Dark mode, using browser/OS media preference
- Allow marking case as solved without defining causative variants
- Admin users can create missing beacon datasets from the institute's settings page
- GenCC links on gene and variant pages
- Deprecation warnings when launching the app using a .yaml config file or loading cases using .ped files
### Changed
- Improved HTML syntax in case report template
- Modified message displayed when variant rank stats could not be calculated
- Expanded instructions on how to test on CG development server (cg-vm1)
- Added more somatic variant callers (Balsamic v9 SNV, develop SV)
### Fixed
- Remove load demo case command from docker-compose.yml
- Text elements being split across pages in PDF reports
- Made login password field of type `password` in LDAP login form
- Gene panels HTML select in institute's settings page
- Bootstrap upgraded to version 5
- Fix some Sourcery and SonarCloud suggestions
- Escape special characters in case search on institute and dashboard pages
- Broken case PDF reports when no Madeline pedigree image can be created
- Removed text-white links style that were invisible in new pages style
- Variants pagination after pressing "Filter variants" or "Clinical filter"
- Layout of buttons Matchmaker submission panel (case page)
- Removing cases from Matchmaker (simplified code and fixed functionality)
- Reintroduce check for missing alignment files purged from server

## [4.53]
### Added
### Changed
- Point Alamut API key docs link to new API version
- Parse dbSNP id from ID only if it says "rs", else use VEP CSQ fields
- Removed MarkupSafe from the dependencies
### Fixed
- Reintroduced loading of SVs for demo case 643595
- Successful parse of FOUND_IN should avoid GATK caller default
- All vulnerabilities flagged by SonarCloud

## [4.52]
### Added
- Demo cancer case gets loaded together with demo RD case in demo instance
- Parse REVEL_score alongside REVEL_rankscore from csq field and display it on SNV variant page
- Rank score results now show the ranking range
- cDNA and protein changes displayed on institute causatives pages
- Optional SESSION_TIMEOUT_MINUTES configuration in app config files
- Script to convert old OMIM case format (list of integers) to new format (list of dictionaries)
- Additional check for user logged in status before serving alignment files
- Download .cgh files from cancer samples table on cancer case page
- Number of documents and date of last update on genes page
### Changed
- Verify user before redirecting to IGV alignments and sashimi plots
- Build case IGV tracks starting from case and variant objects instead of passing all params in a form
- Unfreeze Werkzeug lib since Flask_login v.0.6 with bugfix has been released
- Sort gene panels by name (panelS and variant page)
- Removed unused `server.blueprints.alignviewers.unindexed_remote_static` endpoint
- User sessions to check files served by `server.blueprints.alignviewers.remote_static` endpoint
- Moved Beacon-related functions to a dedicated app extension
- Audit Filter now also loads filter displaying the variants for it
### Fixed
- Handle `attachment_filename` parameter renamed to `download_name` when Flask 2.2 will be released
- Removed cursor timeout param in cases find adapter function to avoid many code warnings
- Removed stream argument deprecation warning in tests
- Handle `no intervals found` warning in load_region test
- Beacon remove variants
- Protect remote_cors function in alignviewers view from Server-Side Request Forgery (SSRF)
- Check creation date of last document in gene collection to display when genes collection was updated last

## [4.51]
### Added
- Config file containing codecov settings for pull requests
- Add an IGV.js direct link button from case page
- Security policy file
- Hide/shade compound variants based on rank score on variantS from filter
- Chromograph legend documentation direct link
### Changed
- Updated deprecated Codecov GitHub action to v.2
- Simplified code of scout/adapter/mongo/variant
- Update IGV.js to v2.11.2
- Show summary number of variant gene panels on general report if more than 3
### Fixed
- Marrvel link for variants in genome build 38 (using liftover to build 37)
- Remove flags from codecov config file
- Fixed filter bug with high negative SPIDEX scores
- Renamed IARC TP53 button to to `TP53 Database`, modified also link since IARC has been moved to the US NCI: `https://tp53.isb-cgc.org/`
- Parsing new format of OMIM case info when exporting patients to Matchmaker
- Remove flask-debugtoolbar lib dependency that is using deprecated code and causes app to crash after new release of Jinja2 (3.1)
- Variant page crashing for cases with old OMIM terms structure (a list of integers instead of dictionary)
- Variant page crashing when creating MARRVEL link for cases with no genome build
- SpliceAI documentation link
- Fix deprecated `safe_str_cmp` import from `werkzeug.security` by freezing Werkzeug lib to v2.0 until Flask_login v.0.6 with bugfix is released
- List gene names densely in general report for SVs that contain more than 3 genes
- Show transcript ids on refseq genes on hg19 in IGV.js, using refgene source
- Display correct number of genes in general report for SVs that contain more than 32 genes
- Broken Google login after new major release of `lepture/authlib`
- Fix frequency and callers display on case general report

## [4.50.1]
### Fixed
- Show matching causative STR_repid for legacy str variants (pre Stranger hgnc_id)

## [4.50]
### Added
- Individual-specific OMIM terms
- OMIM disease descriptions in ClinVar submission form
- Add a toggle for melter rerun monitoring of cases
- Add a config option to show the rerun monitoring toggle
- Add a cli option to export cases with rerun monitoring enabled
- Add a link to STRipy for STR variants; shallow for ARX and HOXA13
- Hide by default variants only present in unaffected individuals in variants filters
- OMIM terms in general case report
- Individual-level info on OMIM and HPO terms in general case report
- PanelApp gene link among the external links on variant page
- Dashboard case filters fields help
- Filter cases by OMIM terms in cases and dashboard pages
### Fixed
- A malformed panel id request would crash with exception: now gives user warning flash with redirect
- Link to HPO resource file hosted on `http://purl.obolibrary.org`
- Gene search form when gene exists only in build 38
- Fixed odd redirect error and poor error message on missing column for gene panel csv upload
- Typo in parse variant transcripts function
- Modified keys name used to parse local observations (archived) frequencies to reflect change in MIP keys naming
- Better error handling for partly broken/timed out chanjo reports
- Broken javascript code when case Chromograph data is malformed
- Broader space for case synopsis in general report
- Show partial causatives on causatives and matching causatives panels
- Partial causative assignment in cases with no OMIM or HPO terms
- Partial causative OMIM select options in variant page
### Changed
- Slightly smaller and improved layout of content in case PDF report
- Relabel more cancer variant pages somatic for navigation
- Unify caseS nav links
- Removed unused `add_compounds` param from variant controllers function
- Changed default hg19 genome for IGV.js to legacy hg19_1kg_decoy to fix a few problematic loci
- Reduce code complexity (parse/ensembl.py)
- Silence certain fields in ClinVar export if prioritised ones exist (chrom-start-end if hgvs exist)
- Made phenotype non-mandatory when marking a variant as partial causative
- Only one phenotype condition type (OMIM or HPO) per variant is used in ClinVar submissions
- ClinVar submission variant condition prefers OMIM over HPO if available
- Use lighter version of gene objects in Omim MongoDB adapter, panels controllers, panels views and institute controllers
- Gene-variants table size is now adaptive
- Remove unused file upload on gene-variants page

## [4.49]
### Fixed
- Pydantic model types for genome_build, madeline_info, peddy_ped_check and peddy_sex_check, rank_model_version and sv_rank_model_version
- Replace `MatchMaker` with `Matchmaker` in all places visible by a user
- Save diagnosis labels along with OMIM terms in Matchmaker Exchange submission objects
- `libegl-mesa0_21.0.3-0ubuntu0.3~20.04.5_amd64.deb` lib not found by GitHub actions Docker build
- Remove unused `chromograph_image_files` and `chromograph_prefixes` keys saved when creating or updating an RD case
- Search managed variants by description and with ignore case
### Changed
- Introduced page margins on exported PDF reports
- Smaller gene fonts in downloaded HPO genes PDF reports
- Reintroduced gene coverage data in the PDF-exported general report of rare-disease cases
- Check for existence of case report files before creating sidebar links
- Better description of HPO and OMIM terms for patients submitted to Matchmaker Exchange
- Remove null non-mandatory key/values when updating a case
- Freeze WTForms<3 due to several form input rendering changes

## [4.48.1]
### Fixed
- General case PDF report for recent cases with no pedigree

## [4.48]
### Added
- Option to cancel a request for research variants in case page
### Changed
- Update igv.js to v2.10.5
- Updated example of a case delivery report
- Unfreeze cyvcf2
- Builder images used in Scout Dockerfiles
- Crash report email subject gives host name
- Export general case report to PDF using PDFKit instead of WeasyPrint
- Do not include coverage report in PDF case report since they might have different orientation
- Export cancer cases's "Coverage and QC report" to PDF using PDFKit instead of Weasyprint
- Updated cancer "Coverage and QC report" example
- Keep portrait orientation in PDF delivery report
- Export delivery report to PDF using PDFKit instead of Weasyprint
- PDF export of clinical and research HPO panels using PDFKit instead of Weasyprint
- Export gene panel report to PDF using PDFKit
- Removed WeasyPrint lib dependency

### Fixed
- Reintroduced missing links to Swegen and Beacon and dbSNP in RD variant page, summary section
- Demo delivery report orientation to fit new columns
- Missing delivery report in demo case
- Cast MNVs to SNV for test
- Export verified variants from all institutes when user is admin
- Cancer coverage and QC report not found for demo cancer case
- Pull request template instructions on how to deploy to test server
- PDF Delivery report not showing Swedac logo
- Fix code typos
- Disable codefactor raised by ESLint for javascript functions located on another file
- Loading spinner stuck after downloading a PDF gene panel report
- IGV browser crashing when file system with alignment files is not mounted

## [4.47]
### Added
- Added CADD, GnomAD and genotype calls to variantS export
### Changed
- Pull request template, to illustrate how to deploy pull request branches on cg-vm1 stage server
### Fixed
- Compiled Docker image contains a patched version (v4.9) of chanjo-report

## [4.46.1]
### Fixed
- Downloading of files generated within the app container (MT-report, verified variants, pedigrees, ..)

## [4.46]
### Added
- Created a Dockefile to be used to serve the dockerized app in production
- Modified the code to collect database params specified as env vars
- Created a GitHub action that pushes the Dockerfile-server image to Docker Hub (scout-server-stage) every time a PR is opened
- Created a GitHub action that pushes the Dockerfile-server image to Docker Hub (scout-server) every time a new release is created
- Reassign MatchMaker Exchange submission to another user when a Scout user is deleted
- Expose public API JSON gene panels endpoint, primarily to enable automated rerun checking for updates
- Add utils for dictionary type
- Filter institute cases using multiple HPO terms
- Vulture GitHub action to identify and remove unused variables and imports
### Changed
- Updated the python config file documentation in admin guide
- Case configuration parsing now uses Pydantic for improved typechecking and config handling
- Removed test matrices to speed up automatic testing of PRs
- Switch from Coveralls to Codecov to handle CI test coverage
- Speed-up CI tests by caching installation of libs and splitting tests into randomized groups using pytest-test-groups
- Improved LDAP login documentation
- Use lib flask-ldapconn instead of flask_ldap3_login> to handle ldap authentication
- Updated Managed variant documentation in user guide
- Fix and simplify creating and editing of gene panels
- Simplified gene variants search code
- Increased the height of the genes track in the IGV viewer
### Fixed
- Validate uploaded managed variant file lines, warning the user.
- Exporting validated variants with missing "genes" database key
- No results returned when searching for gene variants using a phenotype term
- Variants filtering by gene symbols file
- Make gene HGNC symbols field mandatory in gene variants page and run search only on form submit
- Make sure collaborator gene variants are still visible, even if HPO filter is used

## [4.45]
### Added
### Changed
- Start Scout also when loqusdbapi is not reachable
- Clearer definition of manual standard and custom inheritance models in gene panels
- Allow searching multiple chromosomes in filters
### Fixed
- Gene panel crashing on edit action

## [4.44]
### Added
### Changed
- Display Gene track beneath each sample track when displaying splice junctions in igv browser
- Check outdated gene symbols and update with aliases for both RD and cancer variantS
### Fixed
- Added query input check and fixed the Genes API endpoint to return a json formatted error when request is malformed
- Typo in ACMG BP6 tooltip

## [4.43.1]
### Added
- Added database index for OMIM disease term genes
### Changed
### Fixed
- Do not drop HPO terms collection when updating HPO terms via the command line
- Do not drop disease (OMIM) terms collection when updating diseases via the command line

## [4.43]
### Added
- Specify which collection(s) update/build indexes for
### Fixed
- Do not drop genes and transcripts collections when updating genes via the command line

## [4.42.1]
### Added
### Changed
### Fixed
- Freeze PyMongo lib to version<4.0 to keep supporting previous MongoDB versions
- Speed up gene panels creation and update by collecting only light gene info from database
- Avoid case page crash on Phenomizer queries timeout

## [4.42]
### Added
- Choose custom pinned variants to submit to MatchMaker Exchange
- Submit structural variant as genes to the MatchMaker Exchange
- Added function for maintainers and admins to remove gene panels
- Admins can restore deleted gene panels
- A development docker-compose file illustrating the scout/chanjo-report integration
- Show AD on variants view for cancer SV (tumor and normal)
- Cancer SV variants filter AD, AF (tumor and normal)
- Hiding the variants score column also from cancer SVs, as for the SNVs
### Changed
- Enforce same case _id and display_name when updating a case
- Enforce same individual ids, display names and affected status when updating a case
- Improved documentation for connecting to loqusdb instances (including loqusdbapi)
- Display and download HPO gene panels' gene symbols in italics
- A faster-built and lighter Docker image
- Reduce complexity of `panels` endpoint moving some code to the panels controllers
- Update requirements to use flask-ldap3-login>=0.9.17 instead of freezing WTForm
### Fixed
- Use of deprecated TextField after the upgrade of WTF to v3.0
- Freeze to WTForms to version < 3
- Remove the extra files (bed files and madeline.svg) introduced by mistake
- Cli command loading demo data in docker-compose when case custom images exist and is None
- Increased MongoDB connection serverSelectionTimeoutMS parameter to 30K (default value according to MongoDB documentation)
- Better differentiate old obs counts 0 vs N/A
- Broken cancer variants page when default gene panel was deleted
- Typo in tx_overview function in variant controllers file
- Fixed loqusdbapi SV search URL
- SV variants filtering using Decipher criterion
- Removing old gene panels that don't contain the `maintainer` key.

## [4.41.1]
### Fixed
- General reports crash for variant annotations with same variant on other cases

## [4.41]
### Added
- Extended the instructions for running the Scout Docker image (web app and cli).
- Enabled inclusion of custom images to STR variant view
### Fixed
- General case report sorting comments for variants with None genetic models
- Do not crash but redirect to variants page with error when a variant is not found for a case
- UCSC links coordinates for SV variants with start chromosome different than end chromosome
- Human readable variants name in case page for variants having start chromosome different from end chromosome
- Avoid always loading all transcripts when checking gene symbol: introduce gene captions
- Slow queries for evaluated variants on e.g. case page - use events instead
### Changed
- Rearrange variant page again, moving severity predictions down.
- More reactive layout width steps on variant page

## [4.40.1]
### Added
### Fixed
- Variants dismissed with inconsistent inheritance pattern can again be shown in general case report
- General report page for variants with genes=None
- General report crashing when variants have no panels
- Added other missing keys to case and variant dictionaries passed to general report
### Changed

## [4.40]
### Added
- A .cff citation file
- Phenotype search API endpoint
- Added pagination to phenotype API
- Extend case search to include internal MongoDB id
- Support for connecting to a MongoDB replica set (.py config files)
- Support for connecting to a MongoDB replica set (.yaml config files)
### Fixed
- Command to load the OMIM gene panel (`scout load panel --omim`)
- Unify style of pinned and causative variants' badges on case page
- Removed automatic spaces after punctuation in comments
- Remove the hardcoded number of total individuals from the variant's old observations panel
- Send delete requests to a connected Beacon using the DELETE method
- Layout of the SNV and SV variant page - move frequency up
### Changed
- Stop updating database indexes after loading exons via command line
- Display validation status badge also for not Sanger-sequenced variants
- Moved Frequencies, Severity and Local observations panels up in RD variants page
- Enabled Flask CORS to communicate CORS status to js apps
- Moved the code preparing the transcripts overview to the backend
- Refactored and filtered json data used in general case report
- Changed the database used in docker-compose file to use the official MongoDB v4.4 image
- Modified the Python (3.6, 3.8) and MongoDB (3.2, 4.4, 5.0) versions used in testing matrices (GitHub actions)
- Capitalize case search terms on institute and dashboard pages


## [4.39]
### Added
- COSMIC IDs collected from CSQ field named `COSMIC`
### Fixed
- Link to other causative variants on variant page
- Allow multiple COSMIC links for a cancer variant
- Fix floating text in severity box #2808
- Fixed MitoMap and HmtVar links for hg38 cases
- Do not open new browser tabs when downloading files
- Selectable IGV tracks on variant page
- Missing splice junctions button on variant page
- Refactor variantS representative gene selection, and use it also for cancer variant summary
### Changed
- Improve Javascript performance for displaying Chromograph images
- Make ClinVar classification more evident in cancer variant page

## [4.38]
### Added
- Option to hide Alamut button in the app config file
### Fixed
- Library deprecation warning fixed (insert is deprecated. Use insert_one or insert_many instead)
- Update genes command will not trigger an update of database indices any more
- Missing resources in temporary downloading directory when updating genes using the command line
- Restore previous variant ACMG classification in a scrollable div
- Loading spinner not stopping after downloading PDF case reports and variant list export
- Add extra Alamut links higher up on variant pages
- Improve UX for phenotypes in case page
- Filter and export of STR variants
- Update look of variants page navigation buttons
### Changed

## [4.37]
### Added
- Highlight and show version number for RefSeq MANE transcripts.
- Added integration to a rerunner service for toggling reanalysis with updated pedigree information
- SpliceAI display and parsing from VEP CSQ
- Display matching tiered variants for cancer variants
- Display a loading icon (spinner) until the page loads completely
- Display filter badges in cancer variants list
- Update genes from pre-downloaded file resources
- On login, OS, browser version and screen size are saved anonymously to understand how users are using Scout
- API returning institutes data for a given user: `/api/v1/institutes`
- API returning case data for a given institute: `/api/v1/institutes/<institute_id>/cases`
- Added GMS and Lund university hospital logos to login page
- Made display of Swedac logo configurable
- Support for displaying custom images in case view
- Individual-specific HPO terms
- Optional alamut_key in institute settings for Alamut Plus software
- Case report API endpoint
- Tooltip in case explaining that genes with genome build different than case genome build will not be added to dynamic HPO panel.
- Add DeepVariant as a caller
### Fixed
- Updated IGV to v2.8.5 to solve missing gene labels on some zoom levels
- Demo cancer case config file to load somatic SNVs and SVs only.
- Expand list of refseq trancripts in ClinVar submission form
- Renamed `All SNVs and INDELs` institute sidebar element to `Search SNVs and INDELs` and fixed its style.
- Add missing parameters to case load-config documentation
- Allow creating/editing gene panels and dynamic gene panels with genes present in genome build 38
- Bugfix broken Pytests
- Bulk dismissing variants error due to key conversion from string to integer
- Fix typo in index documentation
- Fixed crash in institute settings page if "collaborators" key is not set in database
- Don't stop Scout execution if LoqusDB call fails and print stacktrace to log
- Bug when case contains custom images with value `None`
- Bug introduced when fixing another bug in Scout-LoqusDB interaction
- Loading of OMIM diagnoses in Scout demo instance
- Remove the docker-compose with chanjo integration because it doesn't work yet.
- Fixed standard docker-compose with scout demo data and database
- Clinical variant assessments not present for pinned and causative variants on case page.
- MatchMaker matching one node at the time only
- Remove link from previously tiered variants badge in cancer variants page
- Typo in gene cell on cancer variants page
- Managed variants filter form
### Changed
- Better naming for variants buttons on cancer track (somatic, germline). Also show cancer research button if available.
- Load case with missing panels in config files, but show warning.
- Changing the (Female, Male) symbols to (F/M) letters in individuals_table and case-sma.
- Print stacktrace if case load command fails
- Added sort icon and a pointer to the cursor to all tables with sortable fields
- Moved variant, gene and panel info from the basic pane to summary panel for all variants.
- Renamed `Basics` panel to `Classify` on variant page.
- Revamped `Basics` panel to a panel dedicated to classify variants
- Revamped the summary panel to be more compact.
- Added dedicated template for cancer variants
- Removed Gene models, Gene annotations and Conservation panels for cancer variants
- Reorganized the orders of panels for variant and cancer variant views
- Added dedicated variant quality panel and removed relevant panes
- A more compact case page
- Removed OMIM genes panel
- Make genes panel, pinned variants panel, causative variants panel and ClinVar panel scrollable on case page
- Update to Scilifelab's 2020 logo
- Update Gens URL to support Gens v2.0 format
- Refactor tests for parsing case configurations
- Updated links to HPO downloadable resources
- Managed variants filtering defaults to all variant categories
- Changing the (Kind) drop-down according to (Category) drop-down in Managed variant add variant
- Moved Gens button to individuals table
- Check resource files availability before starting updating OMIM diagnoses
- Fix typo in `SHOW_OBSERVED_VARIANT_ARCHIVE` config param

## [4.36]
### Added
- Parse and save splice junction tracks from case config file
- Tooltip in observations panel, explaining that case variants with no link might be old variants, not uploaded after a case rerun
### Fixed
- Warning on overwriting variants with same position was no longer shown
- Increase the height of the dropdowns to 425px
- More indices for the case table as it grows, specifically for causatives queries
- Splice junction tracks not centered over variant genes
- Total number of research variants count
- Update variants stats in case documents every time new variants are loaded
- Bug in flashing warning messages when filtering variants
### Changed
- Clearer warning messages for genes and gene/gene-panels searches in variants filters

## [4.35]
### Added
- A new index for hgnc_symbol in the hgnc_gene collection
- A Pedigree panel in STR page
- Display Tier I and II variants in case view causatives card for cancer cases
### Fixed
- Send partial file data to igv.js when visualizing sashimi plots with splice junction tracks
- Research variants filtering by gene
- Do not attempt to populate annotations for not loaded pinned/causatives
- Add max-height to all dropdowns in filters
### Changed
- Switch off non-clinical gene warnings when filtering research variants
- Don't display OMIM disease card in case view for cancer cases
- Refactored Individuals and Causative card in case view for cancer cases
- Update and style STR case report

## [4.34]
### Added
- Saved filter lock and unlock
- Filters can optionally be marked audited, logging the filter name, user and date on the case events and general report.
- Added `ClinVar hits` and `Cosmic hits` in cancer SNVs filters
- Added `ClinVar hits` to variants filter (rare disease track)
- Load cancer demo case in docker-compose files (default and demo file)
- Inclusive-language check using [woke](https://github.com/get-woke/woke) github action
- Add link to HmtVar for mitochondrial variants (if VCF is annotated with HmtNote)
- Grey background for dismissed compounds in variants list and variant page
- Pin badge for pinned compounds in variants list and variant page
- Support LoqusDB REST API queries
- Add a docker-compose-matchmaker under scout/containers/development to test matchmaker locally
- Script to investigate consequences of symbol search bug
- Added GATK to list of SV and cancer SV callers
### Fixed
- Make MitoMap link work for hg38 again
- Export Variants feature crashing when one of the variants has no primary transcripts
- Redirect to last visited variantS page when dismissing variants from variants list
- Improved matching of SVs Loqus occurrences in other cases
- Remove padding from the list inside (Matching causatives from other cases) panel
- Pass None to get_app function in CLI base since passing script_info to app factory functions was deprecated in Flask 2.0
- Fixed failing tests due to Flask update to version 2.0
- Speed up user events view
- Causative view sort out of memory error
- Use hgnc_id for gene filter query
- Typo in case controllers displaying an error every time a patient is matched against external MatchMaker nodes
- Do not crash while attempting an update for variant documents that are too big (> 16 MB)
- Old STR causatives (and other variants) may not have HGNC symbols - fix sort lambda
- Check if gene_obj has primary_transcript before trying to access it
- Warn if a gene manually searched is in a clinical panel with an outdated name when filtering variants
- ChrPos split js not needed on STR page yet
### Changed
- Remove parsing of case `genome_version`, since it's not used anywhere downstream
- Introduce deprecation warning for Loqus configs that are not dictionaries
- SV clinical filter no longer filters out sub 100 nt variants
- Count cases in LoqusDB by variant type
- Commit pulse repo badge temporarily set to weekly
- Sort ClinVar submissions objects by ascending "Last evaluated" date
- Refactored the MatchMaker integration as an extension
- Replaced some sensitive words as suggested by woke linter
- Documentation for load-configuration rewritten.
- Add styles to MatchMaker matches table
- More detailed info on the data shared in MatchMaker submission form

## [4.33.1]
### Fixed
- Include markdown for release autodeploy docs
- Use standard inheritance model in ClinVar (https://ftp.ncbi.nlm.nih.gov/pub/GTR/standard_terms/Mode_of_inheritance.txt)
- Fix issue crash with variants that have been unflagged causative not being available in other causatives
### Added
### Changed

## [4.33]
### Fixed
- Command line crashing when updating an individual not found in database
- Dashboard page crashing when filters return no data
- Cancer variants filter by chromosome
- /api/v1/genes now searches for genes in all genome builds by default
- Upgraded igv.js to version 2.8.1 (Fixed Unparsable bed record error)
### Added
- Autodeploy docs on release
- Documentation for updating case individuals tracks
- Filter cases and dashboard stats by analysis track
### Changed
- Changed from deprecated db update method
- Pre-selected fields to run queries with in dashboard page
- Do not filter by any institute when first accessing the dashboard
- Removed OMIM panel in case view for cancer cases
- Display Tier I and II variants in case view causatives panel for cancer cases
- Refactored Individuals and Causative panels in case view for cancer cases

## [4.32.1]
### Fixed
- iSort lint check only
### Changed
- Institute cases page crashing when a case has track:Null
### Added

## [4.32]
### Added
- Load and show MITOMAP associated diseases from VCF (INFO field: MitomapAssociatedDiseases, via HmtNote)
- Show variant allele frequencies for mitochondrial variants (GRCh38 cases)
- Extend "public" json API with diseases (OMIM) and phenotypes (HPO)
- HPO gene list download now has option for clinical and non-clinical genes
- Display gene splice junctions data in sashimi plots
- Update case individuals with splice junctions tracks
- Simple Docker compose for development with local build
- Make Phenomodels subpanels collapsible
- User side documentation of cytogenomics features (Gens, Chromograph, vcf2cytosure, rhocall)
- iSort GitHub Action
- Support LoqusDB REST API queries
### Fixed
- Show other causative once, even if several events point to it
- Filtering variants by mitochondrial chromosome for cases with genome build=38
- HPO gene search button triggers any warnings for clinical / non-existing genes also on first search
- Fixed a bug in variants pages caused by MT variants without alt_frequency
- Tests for CADD score parsing function
- Fixed the look of IGV settings on SNV variant page
- Cases analyzed once shown as `rerun`
- Missing case track on case re-upload
- Fixed severity rank for SO term "regulatory region ablation"
### Changed
- Refactor according to CodeFactor - mostly reuse of duplicated code
- Phenomodels language adjustment
- Open variants in a new window (from variants page)
- Open overlapping and compound variants in a new window (from variant page)
- gnomAD link points to gnomAD v.3 (build GRCh38) for mitochondrial variants.
- Display only number of affected genes for dismissed SVs in general report
- Chromosome build check when populating the variants filter chromosome selection
- Display mitochondrial and rare diseases coverage report in cases with missing 'rare' track

## [4.31.1]
### Added
### Changed
- Remove mitochondrial and coverage report from cancer cases sidebar
### Fixed
- ClinVar page when dbSNP id is None

## [4.31]
### Added
- gnomAD annotation field in admin guide
- Export also dynamic panel genes not associated to an HPO term when downloading the HPO panel
- Primary HGNC transcript info in variant export files
- Show variant quality (QUAL field from vcf) in the variant summary
- Load/update PDF gene fusion reports (clinical and research) generated with Arriba
- Support new MANE annotations from VEP (both MANE Select and MANE Plus Clinical)
- Display on case activity the event of a user resetting all dismissed variants
- Support gnomAD population frequencies for mitochondrial variants
- Anchor links in Casedata ClinVar panels to redirect after renaming individuals
### Fixed
- Replace old docs link www.clinicalgenomics.se/scout with new https://clinical-genomics.github.io/scout
- Page formatting issues whenever case and variant comments contain extremely long strings with no spaces
- Chromograph images can be one column and have scrollbar. Removed legacy code.
- Column labels for ClinVar case submission
- Page crashing looking for LoqusDB observation when variant doesn't exist
- Missing inheritance models and custom inheritance models on newly created gene panels
- Accept only numbers in managed variants filter as position and end coordinates
- SNP id format and links in Variant page, ClinVar submission form and general report
- Case groups tooltip triggered only when mouse is on the panel header
### Changed
- A more compact case groups panel
- Added landscape orientation CSS style to cancer coverage and QC demo report
- Improve user documentation to create and save new gene panels
- Removed option to use space as separator when uploading gene panels
- Separating the columns of standard and custom inheritance models in gene panels
- Improved ClinVar instructions for users using non-English Excel

## [4.30.2]
### Added
### Fixed
- Use VEP RefSeq ID if RefSeq list is empty in RefSeq transcripts overview
- Bug creating variant links for variants with no end_chrom
### Changed

## [4.30.1]
### Added
### Fixed
- Cryptography dependency fixed to use version < 3.4
### Changed

## [4.30]
### Added
- Introduced a `reset dismiss variant` verb
- Button to reset all dismissed variants for a case
- Add black border to Chromograph ideograms
- Show ClinVar annotations on variantS page
- Added integration with GENS, copy number visualization tool
- Added a VUS label to the manual classification variant tags
- Add additional information to SNV verification emails
- Tooltips documenting manual annotations from default panels
- Case groups now show bam files from all cases on align view
### Fixed
- Center initial igv view on variant start with SNV/indels
- Don't set initial igv view to negative coordinates
- Display of GQ for SV and STR
- Parsing of AD and related info for STRs
- LoqusDB field in institute settings accepts only existing Loqus instances
- Fix DECIPHER link to work after DECIPHER migrated to GRCh38
- Removed visibility window param from igv.js genes track
- Updated HPO download URL
- Patch HPO download test correctly
- Reference size on STR hover not needed (also wrong)
- Introduced genome build check (allowed values: 37, 38, "37", "38") on case load
- Improve case searching by assignee full name
- Populating the LoqusDB select in institute settings
### Changed
- Cancer variants table header (pop freq etc)
- Only admin users can modify LoqusDB instance in Institute settings
- Style of case synopsis, variants and case comments
- Switched to igv.js 2.7.5
- Do not choke if case is missing research variants when research requested
- Count cases in LoqusDB by variant type
- Introduce deprecation warning for Loqus configs that are not dictionaries
- Improve create new gene panel form validation
- Make XM- transcripts less visible if they don't overlap with transcript refseq_id in variant page
- Color of gene panels and comments panels on cases and variant pages
- Do not choke if case is missing research variants when reserch requested

## [4.29.1]
### Added
### Fixed
- Always load STR variants regardless of RankScore threshold (hotfix)
### Changed

## [4.29]
### Added
- Added a page about migrating potentially breaking changes to the documentation
- markdown_include in development requirements file
- STR variants filter
- Display source, Z-score, inheritance pattern for STR annotations from Stranger (>0.6.1) if available
- Coverage and quality report to cancer view
### Fixed
- ACMG classification page crashing when trying to visualize a classification that was removed
- Pretty print HGVS on gene variants (URL-decode VEP)
- Broken or missing link in the documentation
- Multiple gene names in ClinVar submission form
- Inheritance model select field in ClinVar submission
- IGV.js >2.7.0 has an issue with the gene track zoom levels - temp freeze at 2.7.0
- Revert CORS-anywhere and introduce a local http proxy for cloud tracks
### Changed

## [4.28]
### Added
- Chromograph integration for displaying PNGs in case-page
- Add VAF to cancer case general report, and remove some of its unused fields
- Variants filter compatible with genome browser location strings
- Support for custom public igv tracks stored on the cloud
- Add tests to increase testing coverage
- Update case variants count after deleting variants
- Update IGV.js to latest (v2.7.4)
- Bypass igv.js CORS check using `https://github.com/Rob--W/cors-anywhere`
- Documentation on default and custom IGV.js tracks (admin docs)
- Lock phenomodels so they're editable by admins only
- Small case group assessment sharing
- Tutorial and files for deploying app on containers (Kubernetes pods)
- Canonical transcript and protein change of canonical transcript in exported variants excel sheet
- Support for Font Awesome version 6
- Submit to Beacon from case page sidebar
- Hide dismissed variants in variants pages and variants export function
- Systemd service files and instruction to deploy Scout using podman
### Fixed
- Bugfix: unused `chromgraph_prefix |tojson` removed
- Freeze coloredlogs temporarily
- Marrvel link
- Don't show TP53 link for silent or synonymous changes
- OMIM gene field accepts any custom number as OMIM gene
- Fix Pytest single quote vs double quote string
- Bug in gene variants search by similar cases and no similar case is found
- Delete unused file `userpanel.py`
- Primary transcripts in variant overview and general report
- Google OAuth2 login setup in README file
- Redirect to 'missing file'-icon if configured Chromograph file is missing
- Javascript error in case page
- Fix compound matching during variant loading for hg38
- Cancer variants view containing variants dismissed with cancer-specific reasons
- Zoom to SV variant length was missing IGV contig select
- Tooltips on case page when case has no default gene panels
### Changed
- Save case variants count in case document and not in sessions
- Style of gene panels multiselect on case page
- Collapse/expand main HPO checkboxes in phenomodel preview
- Replaced GQ (Genotype quality) with VAF (Variant allele frequency) in cancer variants GT table
- Allow loading of cancer cases with no tumor_purity field
- Truncate cDNA and protein changes in case report if longer than 20 characters


## [4.27]
### Added
- Exclude one or more variant categories when running variants delete command
### Fixed
### Changed

## [4.26.1]
### Added
### Fixed
- Links with 1-letter aa codes crash on frameshift etc
### Changed

## [4.26]
### Added
- Extend the delete variants command to print analysis date, track, institute, status and research status
- Delete variants by type of analysis (wgs|wes|panel)
- Links to cBioPortal, MutanTP53, IARC TP53, OncoKB, MyCancerGenome, CIViC
### Fixed
- Deleted variants count
### Changed
- Print output of variants delete command as a tab separated table

## [4.25]
### Added
- Command line function to remove variants from one or all cases
### Fixed
- Parse SMN None calls to None rather than False

## [4.24.1]
### Fixed
- Install requirements.txt via setup file

## [4.24]
### Added
- Institute-level phenotype models with sub-panels containing HPO and OMIM terms
- Runnable Docker demo
- Docker image build and push github action
- Makefile with shortcuts to docker commands
- Parse and save synopsis, phenotype and cohort terms from config files upon case upload
### Fixed
- Update dismissed variant status when variant dismissed key is missing
- Breakpoint two IGV button now shows correct chromosome when different from bp1
- Missing font lib in Docker image causing the PDF report download page to crash
- Sentieon Manta calls lack Somaticscore - load anyway
- ClinVar submissions crashing due to pinned variants that are not loaded
- Point ExAC pLI score to new gnomad server address
- Bug uploading cases missing phenotype terms in config file
- STRs loaded but not shown on browser page
- Bug when using adapter.variant.get_causatives with case_id without causatives
- Problem with fetching "solved" from scout export cases cli
- Better serialising of datetime and bson.ObjectId
- Added `volumes` folder to .gitignore
### Changed
- Make matching causative and managed variants foldable on case page
- Remove calls to PyMongo functions marked as deprecated in backend and frontend(as of version 3.7).
- Improved `scout update individual` command
- Export dynamic phenotypes with ordered gene lists as PDF


## [4.23]
### Added
- Save custom IGV track settings
- Show a flash message with clear info about non-valid genes when gene panel creation fails
- CNV report link in cancer case side navigation
- Return to comment section after editing, deleting or submitting a comment
- Managed variants
- MT vs 14 chromosome mean coverage stats if Scout is connected to Chanjo
### Fixed
- missing `vcf_cancer_sv` and `vcf_cancer_sv_research` to manual.
- Split ClinVar multiple clnsig values (slash-separated) and strip them of underscore for annotations without accession number
- Timeout of `All SNVs and INDELs` page when no valid gene is provided in the search
- Round CADD (MIPv9)
- Missing default panel value
- Invisible other causatives lines when other causatives lack gene symbols
### Changed
- Do not freeze mkdocs-material to version 4.6.1
- Remove pre-commit dependency

## [4.22]
### Added
- Editable cases comments
- Editable variants comments
### Fixed
- Empty variant activity panel
- STRs variants popover
- Split new ClinVar multiple significance terms for a variant
- Edit the selected comment, not the latest
### Changed
- Updated RELEASE docs.
- Pinned variants card style on the case page
- Merged `scout export exons` and `scout view exons` commands


## [4.21.2]
### Added
### Fixed
- Do not pre-filter research variants by (case-default) gene panels
- Show OMIM disease tooltip reliably
### Changed

## [4.21.1]
### Added
### Fixed
- Small change to Pop Freq column in variants ang gene panels to avoid strange text shrinking on small screens
- Direct use of HPO list for Clinical HPO SNV (and cancer SNV) filtering
- PDF coverage report redirecting to login page
### Changed
- Remove the option to dismiss single variants from all variants pages
- Bulk dismiss SNVs, SVs and cancer SNVs from variants pages

## [4.21]
### Added
- Support to configure LoqusDB per institute
- Highlight causative variants in the variants list
- Add tests. Mostly regarding building internal datatypes.
- Remove leading and trailing whitespaces from panel_name and display_name when panel is created
- Mark MANE transcript in list of transcripts in "Transcript overview" on variant page
- Show default panel name in case sidebar
- Previous buttons for variants pagination
- Adds a gh action that checks that the changelog is updated
- Adds a gh action that deploys new releases automatically to pypi
- Warn users if case default panels are outdated
- Define institute-specific gene panels for filtering in institute settings
- Use institute-specific gene panels in variants filtering
- Show somatic VAF for pinned and causative variants on case page

### Fixed
- Report pages redirect to login instead of crashing when session expires
- Variants filter loading in cancer variants page
- User, Causative and Cases tables not scaling to full page
- Improved docs for an initial production setup
- Compatibility with latest version of Black
- Fixed tests for Click>7
- Clinical filter required an extra click to Filter to return variants
- Restore pagination and shrink badges in the variants page tables
- Removing a user from the command line now inactivates the case only if user is last assignee and case is active
- Bugfix, LoqusDB per institute feature crashed when institute id was empty string
- Bugfix, LoqusDB calls where missing case count
- filter removal and upload for filters deleted from another page/other user
- Visualize outdated gene panels info in a popover instead of a tooltip in case page side panel

### Changed
- Highlight color on normal STRs in the variants table from green to blue
- Display breakpoints coordinates in verification emails only for structural variants


## [4.20]
### Added
- Display number of filtered variants vs number of total variants in variants page
- Search case by HPO terms
- Dismiss variant column in the variants tables
- Black and pre-commit packages to dev requirements

### Fixed
- Bug occurring when rerun is requested twice
- Peddy info fields in the demo config file
- Added load config safety check for multiple alignment files for one individual
- Formatting of cancer variants table
- Missing Score in SV variants table

### Changed
- Updated the documentation on how to create a new software release
- Genome build-aware cytobands coordinates
- Styling update of the Matchmaker card
- Select search type in case search form


## [4.19]

### Added
- Show internal ID for case
- Add internal ID for downloaded CGH files
- Export dynamic HPO gene list from case page
- Remove users as case assignees when their account is deleted
- Keep variants filters panel expanded when filters have been used

### Fixed
- Handle the ProxyFix ModuleNotFoundError when Werkzeug installed version is >1.0
- General report formatting issues whenever case and variant comments contain extremely long strings with no spaces

### Changed
- Created an institute wrapper page that contains list of cases, causatives, SNVs & Indels, user list, shared data and institute settings
- Display case name instead of case ID on clinVar submissions
- Changed icon of sample update in clinVar submissions


## [4.18]

### Added
- Filter cancer variants on cytoband coordinates
- Show dismiss reasons in a badge with hover for clinical variants
- Show an ellipsis if 10 cases or more to display with loqusdb matches
- A new blog post for version 4.17
- Tooltip to better describe Tumor and Normal columns in cancer variants
- Filter cancer SNVs and SVs by chromosome coordinates
- Default export of `Assertion method citation` to clinVar variants submission file
- Button to export up to 500 cancer variants, filtered or not
- Rename samples of a clinVar submission file

### Fixed
- Apply default gene panel on return to cancer variantS from variant view
- Revert to certificate checking when asking for Chanjo reports
- `scout download everything` command failing while downloading HPO terms

### Changed
- Turn tumor and normal allelic fraction to decimal numbers in tumor variants page
- Moved clinVar submissions code to the institutes blueprints
- Changed name of clinVar export files to FILENAME.Variant.csv and FILENAME.CaseData.csv
- Switched Google login libraries from Flask-OAuthlib to Authlib


## [4.17.1]

### Fixed
- Load cytobands for cases with chromosome build not "37" or "38"


## [4.17]

### Added
- COSMIC badge shown in cancer variants
- Default gene-panel in non-cancer structural view in url
- Filter SNVs and SVs by cytoband coordinates
- Filter cancer SNV variants by alt allele frequency in tumor
- Correct genome build in UCSC link from structural variant page



### Fixed
- Bug in clinVar form when variant has no gene
- Bug when sharing cases with the same institute twice
- Page crashing when removing causative variant tag
- Do not default to GATK caller when no caller info is provided for cancer SNVs


## [4.16.1]

### Fixed
- Fix the fix for handling of delivery reports for rerun cases

## [4.16]

### Added
- Adds possibility to add "lims_id" to cases. Currently only stored in database, not shown anywhere
- Adds verification comment box to SVs (previously only available for small variants)
- Scrollable pedigree panel

### Fixed
- Error caused by changes in WTForm (new release 2.3.x)
- Bug in OMIM case page form, causing the page to crash when a string was provided instead of a numerical OMIM id
- Fix Alamut link to work properly on hg38
- Better handling of delivery reports for rerun cases
- Small CodeFactor style issues: matchmaker results counting, a couple of incomplete tests and safer external xml
- Fix an issue with Phenomizer introduced by CodeFactor style changes

### Changed
- Updated the version of igv.js to 2.5.4

## [4.15.1]

### Added
- Display gene names in ClinVar submissions page
- Links to Varsome in variant transcripts table

### Fixed
- Small fixes to ClinVar submission form
- Gene panel page crash when old panel has no maintainers

## [4.15]

### Added
- Clinvar CNVs IGV track
- Gene panels can have maintainers
- Keep variant actions (dismissed, manual rank, mosaic, acmg, comments) upon variant re-upload
- Keep variant actions also on full case re-upload

### Fixed
- Fix the link to Ensembl for SV variants when genome build 38.
- Arrange information in columns on variant page
- Fix so that new cosmic identifier (COSV) is also acceptable #1304
- Fixed COSMIC tag in INFO (outside of CSQ) to be parses as well with `&` splitter.
- COSMIC stub URL changed to https://cancer.sanger.ac.uk/cosmic/search?q= instead.
- Updated to a version of IGV where bigBed tracks are visualized correctly
- Clinvar submission files are named according to the content (variant_data and case_data)
- Always show causatives from other cases in case overview
- Correct disease associations for gene symbol aliases that exist as separate genes
- Re-add "custom annotations" for SV variants
- The override ClinVar P/LP add-in in the Clinical Filter failed for new CSQ strings

### Changed
- Runs all CI checks in github actions

## [4.14.1]

### Fixed
- Error when variant found in loqusdb is not loaded for other case

## [4.14]

### Added
- Use github actions to run tests
- Adds CLI command to update individual alignments path
- Update HPO terms using downloaded definitions files
- Option to use alternative flask config when running `scout serve`
- Requirement to use loqusdb >= 2.5 if integrated

### Fixed
- Do not display Pedigree panel in cancer view
- Do not rely on internet connection and services available when running CI tests
- Variant loading assumes GATK if no caller set given and GATK filter status is seen in FILTER
- Pass genome build param all the way in order to get the right gene mappings for cases with build 38
- Parse correctly variants with zero frequency values
- Continue even if there are problems to create a region vcf
- STR and cancer variant navigation back to variants pages could fail

### Changed
- Improved code that sends requests to the external APIs
- Updates ranges for user ranks to fit todays usage
- Run coveralls on github actions instead of travis
- Run pip checks on github actions instead of coveralls
- For hg38 cases, change gnomAD link to point to version 3.0 (which is hg38 based)
- Show pinned or causative STR variants a bit more human readable

## [4.13.1]

### Added
### Fixed
- Typo that caused not all clinvar conflicting interpretations to be loaded no matter what
- Parse and retrieve clinvar annotations from VEP-annotated (VEP 97+) CSQ VCF field
- Variant clinvar significance shown as `not provided` whenever is `Uncertain significance`
- Phenomizer query crashing when case has no HPO terms assigned
- Fixed a bug affecting `All SNVs and INDELs` page when variants don't have canonical transcript
- Add gene name or id in cancer variant view

### Changed
- Cancer Variant view changed "Variant:Transcript:Exon:HGVS" to "Gene:Transcript:Exon:HGVS"

## [4.13]

### Added
- ClinVar SNVs track in IGV
- Add SMA view with SMN Copy Number data
- Easier to assign OMIM diagnoses from case page
- OMIM terms and specific OMIM term page

### Fixed
- Bug when adding a new gene to a panel
- Restored missing recent delivery reports
- Fixed style and links to other reports in case side panel
- Deleting cases using display_name and institute not deleting its variants
- Fixed bug that caused coordinates filter to override other filters
- Fixed a problem with finding some INS in loqusdb
- Layout on SV page when local observations without cases are present
- Make scout compatible with the new HPO definition files from `http://compbio.charite.de/jenkins/`
- General report visualization error when SNVs display names are very long


### Changed


## [4.12.4]

### Fixed
- Layout on SV page when local observations without cases are present

## [4.12.3]

### Fixed
- Case report when causative or pinned SVs have non null allele frequencies

## [4.12.2]

### Fixed
- SV variant links now take you to the SV variant page again
- Cancer variant view has cleaner table data entries for "N/A" data
- Pinned variant case level display hotfix for cancer and str - more on this later
- Cancer variants show correct alt/ref reads mirroring alt frequency now
- Always load all clinical STR variants even if a region load is attempted - index may be missing
- Same case repetition in variant local observations

## [4.12.1]

### Fixed
- Bug in variant.gene when gene has no HGVS description


## [4.12]

### Added
- Accepts `alignment_path` in load config to pass bam/cram files
- Display all phenotypes on variant page
- Display hgvs coordinates on pinned and causatives
- Clear panel pending changes
- Adds option to setup the database with static files
- Adds cli command to download the resources from CLI that scout needs
- Adds test files for merged somatic SV and CNV; as well as merged SNV, and INDEL part of #1279
- Allows for upload of OMIM-AUTO gene panel from static files without api-key

### Fixed
- Cancer case HPO panel variants link
- Fix so that some drop downs have correct size
- First IGV button in str variants page
- Cancer case activates on SNV variants
- Cases activate when STR variants are viewed
- Always calculate code coverage
- Pinned/Classification/comments in all types of variants pages
- Null values for panel's custom_inheritance_models
- Discrepancy between the manual disease transcripts and those in database in gene-edit page
- ACMG classification not showing for some causatives
- Fix bug which caused IGV.js to use hg19 reference files for hg38 data
- Bug when multiple bam files sources with non-null values are available


### Changed
- Renamed `requests` file to `scout_requests`
- Cancer variant view shows two, instead of four, decimals for allele and normal


## [4.11.1]

### Fixed
- Institute settings page
- Link institute settings to sharing institutes choices

## [4.11.0]

### Added
- Display locus name on STR variant page
- Alternative key `GNOMADAF_popmax` for Gnomad popmax allele frequency
- Automatic suggestions on how to improve the code on Pull Requests
- Parse GERP, phastCons and phyloP annotations from vep annotated CSQ fields
- Avoid flickering comment popovers in variant list
- Parse REVEL score from vep annotated CSQ fields
- Allow users to modify general institute settings
- Optionally format code automatically on commit
- Adds command to backup vital parts `scout export database`
- Parsing and displaying cancer SV variants from Manta annotated VCF files
- Dismiss cancer snv variants with cancer-specific options
- Add IGV.js UPD, RHO and TIDDIT coverage wig tracks.


### Fixed
- Slightly darker page background
- Fixed an issued with parsed conservation values from CSQ
- Clinvar submissions accessible to all users of an institute
- Header toolbar when on Clinvar page now shows institute name correctly
- Case should not always inactivate upon update
- Show dismissed snv cancer variants as grey on the cancer variants page
- Improved style of mappability link and local observations on variant page
- Convert all the GET requests to the igv view to POST request
- Error when updating gene panels using a file containing BOM chars
- Add/replace gene radio button not working in gene panels


## [4.10.1]

### Fixed
- Fixed issue with opening research variants
- Problem with coveralls not called by Travis CI
- Handle Biomart service down in tests


## [4.10.0]

### Added
- Rank score model in causatives page
- Exportable HPO terms from phenotypes page
- AMP guideline tiers for cancer variants
- Adds scroll for the transcript tab
- Added CLI option to query cases on time since case event was added
- Shadow clinical assessments also on research variants display
- Support for CRAM alignment files
- Improved str variants view : sorting by locus, grouped by allele.
- Delivery report PDF export
- New mosaicism tag option
- Add or modify individuals' age or tissue type from case page
- Display GC and allele depth in causatives table.
- Included primary reference transcript in general report
- Included partial causative variants in general report
- Remove dependency of loqusdb by utilising the CLI

### Fixed
- Fixed update OMIM command bug due to change in the header of the genemap2 file
- Removed Mosaic Tag from Cancer variants
- Fixes issue with unaligned table headers that comes with hidden Datatables
- Layout in general report PDF export
- Fixed issue on the case statistics view. The validation bars didn't show up when all institutes were selected. Now they do.
- Fixed missing path import by importing pathlib.Path
- Handle index inconsistencies in the update index functions
- Fixed layout problems


## [4.9.0]

### Added
- Improved MatchMaker pages, including visible patient contacts email address
- New badges for the github repo
- Links to [GENEMANIA](genemania.org)
- Sort gene panel list on case view.
- More automatic tests
- Allow loading of custom annotations in VCF using the SCOUT_CUSTOM info tag.

### Fixed
- Fix error when a gene is added to an empty dynamic gene panel
- Fix crash when attempting to add genes on incorrect format to dynamic gene panel
- Manual rank variant tags could be saved in a "Select a tag"-state, a problem in the variants view.
- Same case evaluations are no longer shown as gray previous evaluations on the variants page
- Stay on research pages, even if reset, next first buttons are pressed..
- Overlapping variants will now be visible on variant page again
- Fix missing classification comments and links in evaluations page
- All prioritized cases are shown on cases page


## [4.8.3]

### Added

### Fixed
- Bug when ordering sanger
- Improved scrolling over long list of genes/transcripts


## [4.8.2]

### Added

### Fixed
- Avoid opening extra tab for coverage report
- Fixed a problem when rank model version was saved as floats and not strings
- Fixed a problem with displaying dismiss variant reasons on the general report
- Disable load and delete filter buttons if there are no saved filters
- Fix problem with missing verifications
- Remove duplicate users and merge their data and activity


## [4.8.1]

### Added

### Fixed
- Prevent login fail for users with id defined by ObjectId and not email
- Prevent the app from crashing with `AttributeError: 'NoneType' object has no attribute 'message'`


## [4.8.0]

### Added
- Updated Scout to use Bootstrap 4.3
- New looks for Scout
- Improved dashboard using Chart.js
- Ask before inactivating a case where last assigned user leaves it
- Genes can be manually added to the dynamic gene list directly on the case page
- Dynamic gene panels can optionally be used with clinical filter, instead of default gene panel
- Dynamic gene panels get link out to chanjo-report for coverage report
- Load all clinvar variants with clinvar Pathogenic, Likely Pathogenic and Conflicting pathogenic
- Show transcripts with exon numbers for structural variants
- Case sort order can now be toggled between ascending and descending.
- Variants can be marked as partial causative if phenotype is available for case.
- Show a frequency tooltip hover for SV-variants.
- Added support for LDAP login system
- Search snv and structural variants by chromosomal coordinates
- Structural variants can be marked as partial causative if phenotype is available for case.
- Show normal and pathologic limits for STRs in the STR variants view.
- Institute level persistent variant filter settings that can be retrieved and used.
- export causative variants to Excel
- Add support for ROH, WIG and chromosome PNGs in case-view

### Fixed
- Fixed missing import for variants with comments
- Instructions on how to build docs
- Keep sanger order + verification when updating/reloading variants
- Fixed and moved broken filter actions (HPO gene panel and reset filter)
- Fixed string conversion to number
- UCSC links for structural variants are now separated per breakpoint (and whole variant where applicable)
- Reintroduced missing coverage report
- Fixed a bug preventing loading samples using the command line
- Better inheritance models customization for genes in gene panels
- STR variant page back to list button now does its one job.
- Allows to setup scout without a omim api key
- Fixed error causing "favicon not found" flash messages
- Removed flask --version from base cli
- Request rerun no longer changes case status. Active or archived cases inactivate on upload.
- Fixed missing tooltip on the cancer variants page
- Fixed weird Rank cell in variants page
- Next and first buttons order swap
- Added pagination (and POST capability) to cancer variants.
- Improves loading speed for variant page
- Problem with updating variant rank when no variants
- Improved Clinvar submission form
- General report crashing when dismissed variant has no valid dismiss code
- Also show collaborative case variants on the All variants view.
- Improved phenotype search using dataTables.js on phenotypes page
- Search and delete users with `email` instead of `_id`
- Fixed css styles so that multiselect options will all fit one column


## [4.7.3]

### Added
- RankScore can be used with VCFs for vcf_cancer files

### Fixed
- Fix issue with STR view next page button not doing its one job.

### Deleted
- Removed pileup as a bam viewing option. This is replaced by IGV


## [4.7.2]

### Added
- Show earlier ACMG classification in the variant list

### Fixed
- Fixed igv search not working due to igv.js dist 2.2.17
- Fixed searches for cases with a gene with variants pinned or marked causative.
- Load variant pages faster after fixing other causatives query
- Fixed mitochondrial report bug for variants without genes

## [4.7.1]

### Added

### Fixed
- Fixed bug on genes page


## [4.7.0]

### Added
- Export genes and gene panels in build GRCh38
- Search for cases with variants pinned or marked causative in a given gene.
- Search for cases phenotypically similar to a case also from WUI.
- Case variant searches can be limited to similar cases, matching HPO-terms,
  phenogroups and cohorts.
- De-archive reruns and flag them as 'inactive' if archived
- Sort cases by analysis_date, track or status
- Display cases in the following order: prioritized, active, inactive, archived, solved
- Assign case to user when user activates it or asks for rerun
- Case becomes inactive when it has no assignees
- Fetch refseq version from entrez and use it in clinvar form
- Load and export of exons for all genes, independent on refseq
- Documentation for loading/updating exons
- Showing SV variant annotations: SV cgh frequencies, gnomad-SV, local SV frequencies
- Showing transcripts mapping score in segmental duplications
- Handle requests to Ensembl Rest API
- Handle requests to Ensembl Rest Biomart
- STR variants view now displays GT and IGV link.
- Description field for gene panels
- Export exons in build 37 and 38 using the command line

### Fixed
- Fixes of and induced by build tests
- Fixed bug affecting variant observations in other cases
- Fixed a bug that showed wrong gene coverage in general panel PDF export
- MT report only shows variants occurring in the specific individual of the excel sheet
- Disable SSL certifcate verification in requests to chanjo
- Updates how intervaltree and pymongo is used to void deprecated functions
- Increased size of IGV sample tracks
- Optimized tests


## [4.6.1]

### Added

### Fixed
- Missing 'father' and 'mother' keys when parsing single individual cases


## [4.6.0]

### Added
- Description of Scout branching model in CONTRIBUTING doc
- Causatives in alphabetical order, display ACMG classification and filter by gene.
- Added 'external' to the list of analysis type options
- Adds functionality to display "Tissue type". Passed via load config.
- Update to IGV 2.

### Fixed
- Fixed alignment visualization and vcf2cytosure availability for demo case samples
- Fixed 3 bugs affecting SV pages visualization
- Reintroduced the --version cli option
- Fixed variants query by panel (hpo panel + gene panel).
- Downloaded MT report contains excel files with individuals' display name
- Refactored code in parsing of config files.


## [4.5.1]

### Added

### Fixed
- update requirement to use PyYaml version >= 5.1
- Safer code when loading config params in cli base


## [4.5.0]

### Added
- Search for similar cases from scout view CLI
- Scout cli is now invoked from the app object and works under the app context

### Fixed
- PyYaml dependency fixed to use version >= 5.1


## [4.4.1]

### Added
- Display SV rank model version when available

### Fixed
- Fixed upload of delivery report via API


## [4.4.0]

### Added
- Displaying more info on the Causatives page and hiding those not causative at the case level
- Add a comment text field to Sanger order request form, allowing a message to be included in the email
- MatchMaker Exchange integration
- List cases with empty synopsis, missing HPO terms and phenotype groups.
- Search for cases with open research list, or a given case status (active, inactive, archived)

### Fixed
- Variant query builder split into several functions
- Fixed delivery report load bug


## [4.3.3]

### Added
- Different individual table for cancer cases

### Fixed
- Dashboard collects validated variants from verification events instead of using 'sanger' field
- Cases shared with collaborators are visible again in cases page
- Force users to select a real institute to share cases with (actionbar select fix)


## [4.3.2]

### Added
- Dashboard data can be filtered using filters available in cases page
- Causatives for each institute are displayed on a dedicated page
- SNVs and and SVs are searchable across cases by gene and rank score
- A more complete report with validated variants is downloadable from dashboard

### Fixed
- Clinsig filter is fixed so clinsig numerical values are returned
- Split multi clinsig string values in different elements of clinsig array
- Regex to search in multi clinsig string values or multi revstat string values
- It works to upload vcf files with no variants now
- Combined Pileup and IGV alignments for SVs having variant start and stop on the same chromosome


## [4.3.1]

### Added
- Show calls from all callers even if call is not available
- Instructions to install cairo and pango libs from WeasyPrint page
- Display cases with number of variants from CLI
- Only display cases with number of variants above certain treshold. (Also CLI)
- Export of verified variants by CLI or from the dashboard
- Extend case level queries with default panels, cohorts and phenotype groups.
- Slice dashboard statistics display using case level queries
- Add a view where all variants for an institute can be searched across cases, filtering on gene and rank score. Allows searching research variants for cases that have research open.

### Fixed
- Fixed code to extract variant conservation (gerp, phyloP, phastCons)
- Visualization of PDF-exported gene panels
- Reintroduced the exon/intron number in variant verification email
- Sex and affected status is correctly displayed on general report
- Force number validation in SV filter by size
- Display ensembl transcripts when no refseq exists


## [4.3.0]

### Added
- Mosaicism tag on variants
- Show and filter on SweGen frequency for SVs
- Show annotations for STR variants
- Show all transcripts in verification email
- Added mitochondrial export
- Adds alternative to search for SVs shorter that the given length
- Look for 'bcftools' in the `set` field of VCFs
- Display digenic inheritance from OMIM
- Displays what refseq transcript that is primary in hgnc

### Fixed

- Archived panels displays the correct date (not retroactive change)
- Fixed problem with waiting times in gene panel exports
- Clinvar fiter not working with human readable clinsig values

## [4.2.2]

### Fixed
- Fixed gene panel create/modify from CSV file utf-8 decoding error
- Updating genes in gene panels now supports edit comments and entry version
- Gene panel export timeout error

## [4.2.1]

### Fixed
- Re-introduced gene name(s) in verification email subject
- Better PDF rendering for excluded variants in report
- Problem to access old case when `is_default` did not exist on a panel


## [4.2.0]

### Added
- New index on variant_id for events
- Display overlapping compounds on variants view

### Fixed
- Fixed broken clinical filter


## [4.1.4]

### Added
- Download of filtered SVs

### Fixed
- Fixed broken download of filtered variants
- Fixed visualization issue in gene panel PDF export
- Fixed bug when updating gene names in variant controller


## [4.1.3]

### Fixed
- Displays all primary transcripts


## [4.1.2]

### Added
- Option add/replace when updating a panel via CSV file
- More flexible versioning of the gene panels
- Printing coverage report on the bottom of the pdf case report
- Variant verification option for SVs
- Logs uri without pwd when connecting
- Disease-causing transcripts in case report
- Thicker lines in case report
- Supports HPO search for cases, both terms or if described in synopsis
- Adds sanger information to dashboard

### Fixed
- Use db name instead of **auth** as default for authentication
- Fixes so that reports can be generated even with many variants
- Fixed sanger validation popup to show individual variants queried by user and institute.
- Fixed problem with setting up scout
- Fixes problem when exac file is not available through broad ftp
- Fetch transcripts for correct build in `adapter.hgnc_gene`

## [4.1.1]
- Fix problem with institute authentication flash message in utils
- Fix problem with comments
- Fix problem with ensembl link


## [4.1.0]

### Added
- OMIM phenotypes to case report
- Command to download all panel app gene panels `scout load panel --panel-app`
- Links to genenames.org and omim on gene page
- Popup on gene at variants page with gene information
- reset sanger status to "Not validated" for pinned variants
- highlight cases with variants to be evaluated by Sanger on the cases page
- option to point to local reference files to the genome viewer pileup.js. Documented in `docs.admin-guide.server`
- option to export single variants in `scout export variants`
- option to load a multiqc report together with a case(add line in load config)
- added a view for searching HPO terms. It is accessed from the top left corner menu
- Updates the variants view for cancer variants. Adds a small cancer specific filter for known variants
- Adds hgvs information on cancer variants page
- Adds option to update phenotype groups from CLI

### Fixed
- Improved Clinvar to submit variants from different cases. Fixed HPO terms in casedata according to feedback
- Fixed broken link to case page from Sanger modal in cases view
- Now only cases with non empty lists of causative variants are returned in `adapter.case(has_causatives=True)`
- Can handle Tumor only samples
- Long lists of HGNC symbols are now possible. This was previously difficult with manual, uploaded or by HPO search when changing filter settings due to GET request limitations. Relevant pages now use POST requests. Adds the dynamic HPO panel as a selection on the gene panel dropdown.
- Variant filter defaults to default panels also on SV and Cancer variants pages.

## [4.0.0]

### WARNING ###

This is a major version update and will require that the backend of pre releases is updated.
Run commands:

```
$scout update genes
$scout update hpo
```

- Created a Clinvar submission tool, to speed up Clinvar submission of SNVs and SVs
- Added an analysis report page (html and PDF format) containing phenotype, gene panels and variants that are relevant to solve a case.

### Fixed
- Optimized evaluated variants to speed up creation of case report
- Moved igv and pileup viewer under a common folder
- Fixed MT alignment view pileup.js
- Fixed coordinates for SVs with start chromosome different from end chromosome
- Global comments shown across cases and institutes. Case-specific variant comments are shown only for that specific case.
- Links to clinvar submitted variants at the cases level
- Adapts clinvar parsing to new format
- Fixed problem in `scout update user` when the user object had no roles
- Makes pileup.js use online genome resources when viewing alignments. Now any instance of Scout can make use of this functionality.
- Fix ensembl link for structural variants
- Works even when cases does not have `'madeline_info'`
- Parses Polyphen in correct way again
- Fix problem with parsing gnomad from VEP

### Added
- Added a PDF export function for gene panels
- Added a "Filter and export" button to export custom-filtered SNVs to CSV file
- Dismiss SVs
- Added IGV alignments viewer
- Read delivery report path from case config or CLI command
- Filter for spidex scores
- All HPO terms are now added and fetched from the correct source (https://github.com/obophenotype/human-phenotype-ontology/blob/master/hp.obo)
- New command `scout update hpo`
- New command `scout update genes` will fetch all the latest information about genes and update them
- Load **all** variants found on chromosome **MT**
- Adds choice in cases overview do show as many cases as user like

### Removed
- pileup.min.js and pileup css are imported from a remote web location now
- All source files for HPO information, this is instead fetched directly from source
- All source files for gene information, this is instead fetched directly from source

## [3.0.0]
### Fixed
- hide pedigree panel unless it exists

## [1.5.1] - 2016-07-27
### Fixed
- look for both ".bam.bai" and ".bai" extensions

## [1.4.0] - 2016-03-22
### Added
- support for local frequency through loqusdb
- bunch of other stuff

## [1.3.0] - 2016-02-19
### Fixed
- Update query-phenomizer and add username/password

### Changed
- Update the way a case is checked for rerun-status

### Added
- Add new button to mark a case as "checked"
- Link to clinical variants _without_ 1000G annotation

## [1.2.2] - 2016-02-18
### Fixed
- avoid filtering out variants lacking ExAC and 1000G annotations

## [1.1.3] - 2015-10-01
### Fixed
- persist (clinical) filter when clicking load more
- fix #154 by robustly setting clinical filter func. terms

## [1.1.2] - 2015-09-07
### Fixed
- avoid replacing coverage report with none
- update SO terms, refactored

## [1.1.1] - 2015-08-20
### Fixed
- fetch case based on collaborator status (not owner)

## [1.1.0] - 2015-05-29
### Added
- link(s) to SNPedia based on RS-numbers
- new Jinja filter to "humanize" decimal numbers
- show gene panels in variant view
- new Jinja filter for decoding URL encoding
- add indicator to variants in list that have comments
- add variant number threshold and rank score threshold to load function
- add event methods to mongo adapter
- add tests for models
- show badge "old" if comment was written for a previous analysis

### Changed
- show cDNA change in transcript summary unless variant is exonic
- moved compounds table further up the page
- show dates for case uploads in ISO format
- moved variant comments higher up on page
- updated documentation for pages
- read in coverage report as blob in database and serve directly
- change ``OmimPhenotype`` to ``PhenotypeTerm``
- reorganize models sub-package
- move events (and comments) to separate collection
- only display prev/next links for the research list
- include variant type in breadcrumbs e.g. "Clinical variants"

### Removed
- drop dependency on moment.js

### Fixed
- show the same level of detail for all frequencies on all pages
- properly decode URL encoded symbols in amino acid/cDNA change strings
- fixed issue with wipe permissions in MongoDB
- include default gene lists in "variants" link in breadcrumbs

## [1.0.2] - 2015-05-20
### Changed
- update case fetching function

### Fixed
- handle multiple cases with same id

## [1.0.1] - 2015-04-28
### Fixed
- Fix building URL parameters in cases list Vue component

## [1.0.0] - 2015-04-12
Codename: Sara Lund

![Release 1.0](artwork/releases/release-1-0.jpg)

### Added
- Add email logging for unexpected errors
- New command line tool for deleting case

### Changed
- Much improved logging overall
- Updated documentation/usage guide
- Removed non-working IGV link

### Fixed
- Show sample display name in GT call
- Various small bug fixes
- Make it easier to hover over popups

## [0.0.2-rc1] - 2015-03-04
### Added
- add protein table for each variant
- add many more external links
- add coverage reports as PDFs

### Changed
- incorporate user feedback updates
- big refactor of load scripts

## [0.0.2-rc2] - 2015-03-04
### Changes
- add gene table with gene description
- reorganize inheritance models box

### Fixed
- avoid overwriting gene list on "research" load
- fix various bugs in external links

## [0.0.2-rc3] - 2015-03-05
### Added
- Activity log feed to variant view
- Adds protein change strings to ODM and Sanger email

### Changed
- Extract activity log component to macro

### Fixes
- Make Ensembl transcript links use archive website<|MERGE_RESOLUTION|>--- conflicted
+++ resolved
@@ -18,11 +18,8 @@
 - Avoid showing case as rerun when first attempt at case upload failed
 - Dynamic autocomplete search not working on phenomodels page
 - Callers added to variant when loading case
-<<<<<<< HEAD
+- Now possible to update managed variant from file without deleting it first
 - Missing preselected chromosome when editing a managed variant
-=======
-- Now possible to update managed variant from file without deleting it first
->>>>>>> d2308d74
 
 ## [4.59]
 ### Added
