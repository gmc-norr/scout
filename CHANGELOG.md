--- conflicted
+++ resolved
@@ -22,11 +22,7 @@
 - Case validation fails on loading when associated files (alignments, VCFs and reports) are not present on disk
 - Case validation fails on loading when custom images have format different then ["gif", "svg", "png", "jpg", "jpeg"]
 - Custom images keys `case` and `str` in case config yaml file are renamed to `case_images` and `srt_variants_images`
-<<<<<<< HEAD
-- Upgrade python version from 3.8 to 3.11 in Docker images
 - Speed up case retrieval in case_matching_causatives
-=======
->>>>>>> 035544c4
 
 
 ## [4.71]
