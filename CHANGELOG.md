# Change Log
All notable changes to this project will be documented in this file.
This project adheres to [Semantic Versioning](http://semver.org/).

About changelog [here](https://keepachangelog.com/en/1.0.0/)


## [unreleased]
### Added
- Documentation on how to create/update PanelApp panels
- Add filter by local observations (archive) to structural variants filters
- Add more splicing consequences to SO term definitions
- Search for a specific gene in all gene panels
<<<<<<< HEAD
- `Scout-REViewer-Service` integration - show `REViewer` picture if available
=======
- Institute settings option to force show all variants on VariantS page for all cases of an institute
>>>>>>> 11a61ac2
### Fixed
- Added a not-authorized `auto-login` fixture according to changes in Flask-Login 0.6.2
- Renamed `cache_timeout` param name of flask.send_file function to `max_age` (Flask 2.2 compliant)
- Replaced deprecated `app.config["JSON_SORT_KEYS"]` with app.json.sort_keys in app settings
- Bug in gene variants page (All SNVs and INDELs) when variant gene doesn't have a hgnc id that is found in the database
- Broken export of causatives table
- Query for genes in build 38 on `Search SNVs and INDELs` page
- Prevent typing special characters `^<>?!=\/` in case search form
- Search matching causatives also among research variants in other cases
- Links to variants in Verified variants page
- Broken filter institute cases by pinned gene
### Changed
- State that loqusdb observation is in current case if observations count is one and no cases are shown
- Better pagination and number of variants returned by queries in `Search SNVs and INDELs` page
- Refactored and simplified code used for collecting gene variants for `Search SNVs and INDELs` page
- Fix sidebar panel icons in Case view
- Fix panel spacing in Case view
- Removed unused database `sanger_ordered` and `case_id,category,rank_score` indexes (variant collection)
- Verified variants displayed in a dedicated page reachable from institute sidebar
- Unified stats in dashboard page
- Improved gene info for large SVs and cancer SVs
- Remove the unused `variant.str_variant` endpoint from variant views
- Easier editing of HPO gene panel on case page
- Assign phenotype panel less cramped on Case page
- Causatives and Verified variants pages to use the same template macro

## [4.57.4]
### Fixed
- Parsing of variant.FORMAT "DR" key in parse variant file
- Reduced code complexity in `scout/parse/variant/variant.py`
- Reduced complexity of code in `scout/build/variant/variant.py`

## [4.57.3]
### Fixed
- Export of STR verified variants
- Do not download as verified variants first verified and then reset to not validated
- Avoid duplicated lines in downloaded verified variants reflecting changes in variant validation status

## [4.57.2]
### Fixed
- Export of verified variants when variant gene has no transcripts
- HTTP 500 when visiting a the details page for a cancer variant that had been ranked with genmod

## [4.57.1]
### Fixed
- Updating/replacing a gene panel from file with a corrupted or malformed file

## [4.57]
### Added
- Display last 50 or 500 events for a user in a timeline
- Show dismiss count from other cases on matching variantS
- Save Beacon-related events in events collection
- Institute settings allow saving multiple loqusdb instances for one institute
- Display stats from multiple instances of loqusdb on variant page
- Display date and frequency of obs derived from count of local archive observations from MIP11 (requires fix in MIP)
### Changed
- Prior ACMG classifications view is no longer limited by pathogenicity
### Fixed
- Visibility of Sanger ordered badge on case page, light mode
- Some of the DataTables tables (Phenotypes and Diagnoses pages) got a bit dark in dark mode
- Remove all redundancies when displaying timeline events (some events are saved both as case-related and variant-related)
- Missing link in saved MatchMaker-related events
- Genes with mixed case gene symbols missing in PanelApp panels
- Alignment of elements on the Beacon submission modal window
- Locus info links from STR variantS page open in new browser tabs

## [4.56]
### Added
- Test for PanelApp panels loading
- `panel-umi` tag option when loading cancer analyses
### Changed
- Black text to make comments more visible in dark mode
- Loading PanelApp panels replaces pre-existing panels with same version
- Removed sidebar from Causatives page - navigation is available on the top bar for now
- Create ClinVar submissions from pinned variants list in case page
- Select which pinned variants will be included in ClinVar submission documents
### Fixed
- Remove a:visited css style from all buttons
- Update of HPO terms via command line
- Background color of `MIXED` and `PANEL-UMI` sequencing types on cases page
- Fixed regex error when searching for cases with query ending with `\ `
- Gene symbols on Causatives page lighter in dark mode
- SpliceAI tooltip of multigene variants

## [4.55]
### Changed
- Represent different tumor samples as vials in cases page
- Option to force-update the OMIM panel
### Fixed
- Low tumor purity badge alignment in cancer samples table on cancer case view
- VariantS comment popovers reactivate on hover
- Updating database genes in build 37
- ACMG classification summary hidden by sticky navbar
- Logo backgrounds fixed to white on welcome page
- Visited links turn purple again
- Style of link buttons and dropdown menus
- Update KUH and GMS logos
- Link color for Managed variants

## [4.54]
### Added
- Dark mode, using browser/OS media preference
- Allow marking case as solved without defining causative variants
- Admin users can create missing beacon datasets from the institute's settings page
- GenCC links on gene and variant pages
- Deprecation warnings when launching the app using a .yaml config file or loading cases using .ped files
### Changed
- Improved HTML syntax in case report template
- Modified message displayed when variant rank stats could not be calculated
- Expanded instructions on how to test on CG development server (cg-vm1)
- Added more somatic variant callers (Balsamic v9 SNV, develop SV)
### Fixed
- Remove load demo case command from docker-compose.yml
- Text elements being split across pages in PDF reports
- Made login password field of type `password` in LDAP login form
- Gene panels HTML select in institute's settings page
- Bootstrap upgraded to version 5
- Fix some Sourcery and SonarCloud suggestions
- Escape special characters in case search on institute and dashboard pages
- Broken case PDF reports when no Madeline pedigree image can be created
- Removed text-white links style that were invisible in new pages style
- Variants pagination after pressing "Filter variants" or "Clinical filter"
- Layout of buttons Matchmaker submission panel (case page)
- Removing cases from Matchmaker (simplified code and fixed functionality)
- Reintroduce check for missing alignment files purged from server

## [4.53]
### Added
### Changed
- Point Alamut API key docs link to new API version
- Parse dbSNP id from ID only if it says "rs", else use VEP CSQ fields
- Removed MarkupSafe from the dependencies
### Fixed
- Reintroduced loading of SVs for demo case 643595
- Successful parse of FOUND_IN should avoid GATK caller default
- All vulnerabilities flagged by SonarCloud

## [4.52]
### Added
- Demo cancer case gets loaded together with demo RD case in demo instance
- Parse REVEL_score alongside REVEL_rankscore from csq field and display it on SNV variant page
- Rank score results now show the ranking range
- cDNA and protein changes displayed on institute causatives pages
- Optional SESSION_TIMEOUT_MINUTES configuration in app config files
- Script to convert old OMIM case format (list of integers) to new format (list of dictionaries)
- Additional check for user logged in status before serving alignment files
- Download .cgh files from cancer samples table on cancer case page
- Number of documents and date of last update on genes page
### Changed
- Verify user before redirecting to IGV alignments and sashimi plots
- Build case IGV tracks starting from case and variant objects instead of passing all params in a form
- Unfreeze Werkzeug lib since Flask_login v.0.6 with bugfix has been released
- Sort gene panels by name (panelS and variant page)
- Removed unused `server.blueprints.alignviewers.unindexed_remote_static` endpoint
- User sessions to check files served by `server.blueprints.alignviewers.remote_static` endpoint
- Moved Beacon-related functions to a dedicated app extension
- Audit Filter now also loads filter displaying the variants for it
### Fixed
- Handle `attachment_filename` parameter renamed to `download_name` when Flask 2.2 will be released
- Removed cursor timeout param in cases find adapter function to avoid many code warnings
- Removed stream argument deprecation warning in tests
- Handle `no intervals found` warning in load_region test
- Beacon remove variants
- Protect remote_cors function in alignviewers view from Server-Side Request Forgery (SSRF)
- Check creation date of last document in gene collection to display when genes collection was updated last

## [4.51]
### Added
- Config file containing codecov settings for pull requests
- Add an IGV.js direct link button from case page
- Security policy file
- Hide/shade compound variants based on rank score on variantS from filter
- Chromograph legend documentation direct link
### Changed
- Updated deprecated Codecov GitHub action to v.2
- Simplified code of scout/adapter/mongo/variant
- Update IGV.js to v2.11.2
- Show summary number of variant gene panels on general report if more than 3
### Fixed
- Marrvel link for variants in genome build 38 (using liftover to build 37)
- Remove flags from codecov config file
- Fixed filter bug with high negative SPIDEX scores
- Renamed IARC TP53 button to to `TP53 Database`, modified also link since IARC has been moved to the US NCI: `https://tp53.isb-cgc.org/`
- Parsing new format of OMIM case info when exporting patients to Matchmaker
- Remove flask-debugtoolbar lib dependency that is using deprecated code and causes app to crash after new release of Jinja2 (3.1)
- Variant page crashing for cases with old OMIM terms structure (a list of integers instead of dictionary)
- Variant page crashing when creating MARRVEL link for cases with no genome build
- SpliceAI documentation link
- Fix deprecated `safe_str_cmp` import from `werkzeug.security` by freezing Werkzeug lib to v2.0 until Flask_login v.0.6 with bugfix is released
- List gene names densely in general report for SVs that contain more than 3 genes
- Show transcript ids on refseq genes on hg19 in IGV.js, using refgene source
- Display correct number of genes in general report for SVs that contain more than 32 genes
- Broken Google login after new major release of `lepture/authlib`
- Fix frequency and callers display on case general report

## [4.50.1]
### Fixed
- Show matching causative STR_repid for legacy str variants (pre Stranger hgnc_id)

## [4.50]
### Added
- Individual-specific OMIM terms
- OMIM disease descriptions in ClinVar submission form
- Add a toggle for melter rerun monitoring of cases
- Add a config option to show the rerun monitoring toggle
- Add a cli option to export cases with rerun monitoring enabled
- Add a link to STRipy for STR variants; shallow for ARX and HOXA13
- Hide by default variants only present in unaffected individuals in variants filters
- OMIM terms in general case report
- Individual-level info on OMIM and HPO terms in general case report
- PanelApp gene link among the external links on variant page
- Dashboard case filters fields help
- Filter cases by OMIM terms in cases and dashboard pages
### Fixed
- A malformed panel id request would crash with exception: now gives user warning flash with redirect
- Link to HPO resource file hosted on `http://purl.obolibrary.org`
- Gene search form when gene exists only in build 38
- Fixed odd redirect error and poor error message on missing column for gene panel csv upload
- Typo in parse variant transcripts function
- Modified keys name used to parse local observations (archived) frequencies to reflect change in MIP keys naming
- Better error handling for partly broken/timed out chanjo reports
- Broken javascript code when case Chromograph data is malformed
- Broader space for case synopsis in general report
- Show partial causatives on causatives and matching causatives panels
- Partial causative assignment in cases with no OMIM or HPO terms
- Partial causative OMIM select options in variant page
### Changed
- Slightly smaller and improved layout of content in case PDF report
- Relabel more cancer variant pages somatic for navigation
- Unify caseS nav links
- Removed unused `add_compounds` param from variant controllers function
- Changed default hg19 genome for IGV.js to legacy hg19_1kg_decoy to fix a few problematic loci
- Reduce code complexity (parse/ensembl.py)
- Silence certain fields in ClinVar export if prioritised ones exist (chrom-start-end if hgvs exist)
- Made phenotype non-mandatory when marking a variant as partial causative
- Only one phenotype condition type (OMIM or HPO) per variant is used in ClinVar submissions
- ClinVar submission variant condition prefers OMIM over HPO if available
- Use lighter version of gene objects in Omim MongoDB adapter, panels controllers, panels views and institute controllers
- Gene-variants table size is now adaptive
- Remove unused file upload on gene-variants page

## [4.49]
### Fixed
- Pydantic model types for genome_build, madeline_info, peddy_ped_check and peddy_sex_check, rank_model_version and sv_rank_model_version
- Replace `MatchMaker` with `Matchmaker` in all places visible by a user
- Save diagnosis labels along with OMIM terms in Matchmaker Exchange submission objects
- `libegl-mesa0_21.0.3-0ubuntu0.3~20.04.5_amd64.deb` lib not found by GitHub actions Docker build
- Remove unused `chromograph_image_files` and `chromograph_prefixes` keys saved when creating or updating an RD case
- Search managed variants by description and with ignore case
### Changed
- Introduced page margins on exported PDF reports
- Smaller gene fonts in downloaded HPO genes PDF reports
- Reintroduced gene coverage data in the PDF-exported general report of rare-disease cases
- Check for existence of case report files before creating sidebar links
- Better description of HPO and OMIM terms for patients submitted to Matchmaker Exchange
- Remove null non-mandatory key/values when updating a case
- Freeze WTForms<3 due to several form input rendering changes

## [4.48.1]
### Fixed
- General case PDF report for recent cases with no pedigree

## [4.48]
### Added
- Option to cancel a request for research variants in case page
### Changed
- Update igv.js to v2.10.5
- Updated example of a case delivery report
- Unfreeze cyvcf2
- Builder images used in Scout Dockerfiles
- Crash report email subject gives host name
- Export general case report to PDF using PDFKit instead of WeasyPrint
- Do not include coverage report in PDF case report since they might have different orientation
- Export cancer cases's "Coverage and QC report" to PDF using PDFKit instead of Weasyprint
- Updated cancer "Coverage and QC report" example
- Keep portrait orientation in PDF delivery report
- Export delivery report to PDF using PDFKit instead of Weasyprint
- PDF export of clinical and research HPO panels using PDFKit instead of Weasyprint
- Export gene panel report to PDF using PDFKit
- Removed WeasyPrint lib dependency

### Fixed
- Reintroduced missing links to Swegen and Beacon and dbSNP in RD variant page, summary section
- Demo delivery report orientation to fit new columns
- Missing delivery report in demo case
- Cast MNVs to SNV for test
- Export verified variants from all institutes when user is admin
- Cancer coverage and QC report not found for demo cancer case
- Pull request template instructions on how to deploy to test server
- PDF Delivery report not showing Swedac logo
- Fix code typos
- Disable codefactor raised by ESLint for javascript functions located on another file
- Loading spinner stuck after downloading a PDF gene panel report
- IGV browser crashing when file system with alignment files is not mounted

## [4.47]
### Added
- Added CADD, GnomAD and genotype calls to variantS export
### Changed
- Pull request template, to illustrate how to deploy pull request branches on cg-vm1 stage server
### Fixed
- Compiled Docker image contains a patched version (v4.9) of chanjo-report

## [4.46.1]
### Fixed
- Downloading of files generated within the app container (MT-report, verified variants, pedigrees, ..)

## [4.46]
### Added
- Created a Dockefile to be used to serve the dockerized app in production
- Modified the code to collect database params specified as env vars
- Created a GitHub action that pushes the Dockerfile-server image to Docker Hub (scout-server-stage) every time a PR is opened
- Created a GitHub action that pushes the Dockerfile-server image to Docker Hub (scout-server) every time a new release is created
- Reassign MatchMaker Exchange submission to another user when a Scout user is deleted
- Expose public API JSON gene panels endpoint, primarily to enable automated rerun checking for updates
- Add utils for dictionary type
- Filter institute cases using multiple HPO terms
- Vulture GitHub action to identify and remove unused variables and imports
### Changed
- Updated the python config file documentation in admin guide
- Case configuration parsing now uses Pydantic for improved typechecking and config handling
- Removed test matrices to speed up automatic testing of PRs
- Switch from Coveralls to Codecov to handle CI test coverage
- Speed-up CI tests by caching installation of libs and splitting tests into randomized groups using pytest-test-groups
- Improved LDAP login documentation
- Use lib flask-ldapconn instead of flask_ldap3_login> to handle ldap authentication
- Updated Managed variant documentation in user guide
- Fix and simplify creating and editing of gene panels
- Simplified gene variants search code
- Increased the height of the genes track in the IGV viewer
### Fixed
- Validate uploaded managed variant file lines, warning the user.
- Exporting validated variants with missing "genes" database key
- No results returned when searching for gene variants using a phenotype term
- Variants filtering by gene symbols file
- Make gene HGNC symbols field mandatory in gene variants page and run search only on form submit
- Make sure collaborator gene variants are still visible, even if HPO filter is used

## [4.45]
### Added
### Changed
- Start Scout also when loqusdbapi is not reachable
- Clearer definition of manual standard and custom inheritance models in gene panels
- Allow searching multiple chromosomes in filters
### Fixed
- Gene panel crashing on edit action

## [4.44]
### Added
### Changed
- Display Gene track beneath each sample track when displaying splice junctions in igv browser
- Check outdated gene symbols and update with aliases for both RD and cancer variantS
### Fixed
- Added query input check and fixed the Genes API endpoint to return a json formatted error when request is malformed
- Typo in ACMG BP6 tooltip

## [4.43.1]
### Added
- Added database index for OMIM disease term genes
### Changed
### Fixed
- Do not drop HPO terms collection when updating HPO terms via the command line
- Do not drop disease (OMIM) terms collection when updating diseases via the command line

## [4.43]
### Added
- Specify which collection(s) update/build indexes for
### Fixed
- Do not drop genes and transcripts collections when updating genes via the command line

## [4.42.1]
### Added
### Changed
### Fixed
- Freeze PyMongo lib to version<4.0 to keep supporting previous MongoDB versions
- Speed up gene panels creation and update by collecting only light gene info from database
- Avoid case page crash on Phenomizer queries timeout

## [4.42]
### Added
- Choose custom pinned variants to submit to MatchMaker Exchange
- Submit structural variant as genes to the MatchMaker Exchange
- Added function for maintainers and admins to remove gene panels
- Admins can restore deleted gene panels
- A development docker-compose file illustrating the scout/chanjo-report integration
- Show AD on variants view for cancer SV (tumor and normal)
- Cancer SV variants filter AD, AF (tumor and normal)
- Hiding the variants score column also from cancer SVs, as for the SNVs
### Changed
- Enforce same case _id and display_name when updating a case
- Enforce same individual ids, display names and affected status when updating a case
- Improved documentation for connecting to loqusdb instances (including loqusdbapi)
- Display and download HPO gene panels' gene symbols in italics
- A faster-built and lighter Docker image
- Reduce complexity of `panels` endpoint moving some code to the panels controllers
- Update requirements to use flask-ldap3-login>=0.9.17 instead of freezing WTForm
### Fixed
- Use of deprecated TextField after the upgrade of WTF to v3.0
- Freeze to WTForms to version < 3
- Remove the extra files (bed files and madeline.svg) introduced by mistake
- Cli command loading demo data in docker-compose when case custom images exist and is None
- Increased MongoDB connection serverSelectionTimeoutMS parameter to 30K (default value according to MongoDB documentation)
- Better differentiate old obs counts 0 vs N/A
- Broken cancer variants page when default gene panel was deleted
- Typo in tx_overview function in variant controllers file
- Fixed loqusdbapi SV search URL
- SV variants filtering using Decipher criterion
- Removing old gene panels that don't contain the `maintainer` key.

## [4.41.1]
### Fixed
- General reports crash for variant annotations with same variant on other cases

## [4.41]
### Added
- Extended the instructions for running the Scout Docker image (web app and cli).
- Enabled inclusion of custom images to STR variant view
### Fixed
- General case report sorting comments for variants with None genetic models
- Do not crash but redirect to variants page with error when a variant is not found for a case
- UCSC links coordinates for SV variants with start chromosome different than end chromosome
- Human readable variants name in case page for variants having start chromosome different from end chromosome
- Avoid always loading all transcripts when checking gene symbol: introduce gene captions
- Slow queries for evaluated variants on e.g. case page - use events instead
### Changed
- Rearrange variant page again, moving severity predictions down.
- More reactive layout width steps on variant page

## [4.40.1]
### Added
### Fixed
- Variants dismissed with inconsistent inheritance pattern can again be shown in general case report
- General report page for variants with genes=None
- General report crashing when variants have no panels
- Added other missing keys to case and variant dictionaries passed to general report
### Changed

## [4.40]
### Added
- A .cff citation file
- Phenotype search API endpoint
- Added pagination to phenotype API
- Extend case search to include internal MongoDB id
- Support for connecting to a MongoDB replica set (.py config files)
- Support for connecting to a MongoDB replica set (.yaml config files)
### Fixed
- Command to load the OMIM gene panel (`scout load panel --omim`)
- Unify style of pinned and causative variants' badges on case page
- Removed automatic spaces after punctuation in comments
- Remove the hardcoded number of total individuals from the variant's old observations panel
- Send delete requests to a connected Beacon using the DELETE method
- Layout of the SNV and SV variant page - move frequency up
### Changed
- Stop updating database indexes after loading exons via command line
- Display validation status badge also for not Sanger-sequenced variants
- Moved Frequencies, Severity and Local observations panels up in RD variants page
- Enabled Flask CORS to communicate CORS status to js apps
- Moved the code preparing the transcripts overview to the backend
- Refactored and filtered json data used in general case report
- Changed the database used in docker-compose file to use the official MongoDB v4.4 image
- Modified the Python (3.6, 3.8) and MongoDB (3.2, 4.4, 5.0) versions used in testing matrices (GitHub actions)
- Capitalize case search terms on institute and dashboard pages


## [4.39]
### Added
- COSMIC IDs collected from CSQ field named `COSMIC`
### Fixed
- Link to other causative variants on variant page
- Allow multiple COSMIC links for a cancer variant
- Fix floating text in severity box #2808
- Fixed MitoMap and HmtVar links for hg38 cases
- Do not open new browser tabs when downloading files
- Selectable IGV tracks on variant page
- Missing splice junctions button on variant page
- Refactor variantS representative gene selection, and use it also for cancer variant summary
### Changed
- Improve Javascript performance for displaying Chromograph images
- Make ClinVar classification more evident in cancer variant page

## [4.38]
### Added
- Option to hide Alamut button in the app config file
### Fixed
- Library deprecation warning fixed (insert is deprecated. Use insert_one or insert_many instead)
- Update genes command will not trigger an update of database indices any more
- Missing resources in temporary downloading directory when updating genes using the command line
- Restore previous variant ACMG classification in a scrollable div
- Loading spinner not stopping after downloading PDF case reports and variant list export
- Add extra Alamut links higher up on variant pages
- Improve UX for phenotypes in case page
- Filter and export of STR variants
- Update look of variants page navigation buttons
### Changed

## [4.37]
### Added
- Highlight and show version number for RefSeq MANE transcripts.
- Added integration to a rerunner service for toggling reanalysis with updated pedigree information
- SpliceAI display and parsing from VEP CSQ
- Display matching tiered variants for cancer variants
- Display a loading icon (spinner) until the page loads completely
- Display filter badges in cancer variants list
- Update genes from pre-downloaded file resources
- On login, OS, browser version and screen size are saved anonymously to understand how users are using Scout
- API returning institutes data for a given user: `/api/v1/institutes`
- API returning case data for a given institute: `/api/v1/institutes/<institute_id>/cases`
- Added GMS and Lund university hospital logos to login page
- Made display of Swedac logo configurable
- Support for displaying custom images in case view
- Individual-specific HPO terms
- Optional alamut_key in institute settings for Alamut Plus software
- Case report API endpoint
- Tooltip in case explaining that genes with genome build different than case genome build will not be added to dynamic HPO panel.
- Add DeepVariant as a caller
### Fixed
- Updated IGV to v2.8.5 to solve missing gene labels on some zoom levels
- Demo cancer case config file to load somatic SNVs and SVs only.
- Expand list of refseq trancripts in ClinVar submission form
- Renamed `All SNVs and INDELs` institute sidebar element to `Search SNVs and INDELs` and fixed its style.
- Add missing parameters to case load-config documentation
- Allow creating/editing gene panels and dynamic gene panels with genes present in genome build 38
- Bugfix broken Pytests
- Bulk dismissing variants error due to key conversion from string to integer
- Fix typo in index documentation
- Fixed crash in institute settings page if "collaborators" key is not set in database
- Don't stop Scout execution if LoqusDB call fails and print stacktrace to log
- Bug when case contains custom images with value `None`
- Bug introduced when fixing another bug in Scout-LoqusDB interaction
- Loading of OMIM diagnoses in Scout demo instance
- Remove the docker-compose with chanjo integration because it doesn't work yet.
- Fixed standard docker-compose with scout demo data and database
- Clinical variant assessments not present for pinned and causative variants on case page.
- MatchMaker matching one node at the time only
- Remove link from previously tiered variants badge in cancer variants page
- Typo in gene cell on cancer variants page
- Managed variants filter form
### Changed
- Better naming for variants buttons on cancer track (somatic, germline). Also show cancer research button if available.
- Load case with missing panels in config files, but show warning.
- Changing the (Female, Male) symbols to (F/M) letters in individuals_table and case-sma.
- Print stacktrace if case load command fails
- Added sort icon and a pointer to the cursor to all tables with sortable fields
- Moved variant, gene and panel info from the basic pane to summary panel for all variants.
- Renamed `Basics` panel to `Classify` on variant page.
- Revamped `Basics` panel to a panel dedicated to classify variants
- Revamped the summary panel to be more compact.
- Added dedicated template for cancer variants
- Removed Gene models, Gene annotations and Conservation panels for cancer variants
- Reorganized the orders of panels for variant and cancer variant views
- Added dedicated variant quality panel and removed relevant panes
- A more compact case page
- Removed OMIM genes panel
- Make genes panel, pinned variants panel, causative variants panel and ClinVar panel scrollable on case page
- Update to Scilifelab's 2020 logo
- Update Gens URL to support Gens v2.0 format
- Refactor tests for parsing case configurations
- Updated links to HPO downloadable resources
- Managed variants filtering defaults to all variant categories
- Changing the (Kind) drop-down according to (Category) drop-down in Managed variant add variant
- Moved Gens button to individuals table
- Check resource files availability before starting updating OMIM diagnoses
- Fix typo in `SHOW_OBSERVED_VARIANT_ARCHIVE` config param

## [4.36]
### Added
- Parse and save splice junction tracks from case config file
- Tooltip in observations panel, explaining that case variants with no link might be old variants, not uploaded after a case rerun
### Fixed
- Warning on overwriting variants with same position was no longer shown
- Increase the height of the dropdowns to 425px
- More indices for the case table as it grows, specifically for causatives queries
- Splice junction tracks not centered over variant genes
- Total number of research variants count
- Update variants stats in case documents every time new variants are loaded
- Bug in flashing warning messages when filtering variants
### Changed
- Clearer warning messages for genes and gene/gene-panels searches in variants filters

## [4.35]
### Added
- A new index for hgnc_symbol in the hgnc_gene collection
- A Pedigree panel in STR page
- Display Tier I and II variants in case view causatives card for cancer cases
### Fixed
- Send partial file data to igv.js when visualizing sashimi plots with splice junction tracks
- Research variants filtering by gene
- Do not attempt to populate annotations for not loaded pinned/causatives
- Add max-height to all dropdowns in filters
### Changed
- Switch off non-clinical gene warnings when filtering research variants
- Don't display OMIM disease card in case view for cancer cases
- Refactored Individuals and Causative card in case view for cancer cases
- Update and style STR case report

## [4.34]
### Added
- Saved filter lock and unlock
- Filters can optionally be marked audited, logging the filter name, user and date on the case events and general report.
- Added `ClinVar hits` and `Cosmic hits` in cancer SNVs filters
- Added `ClinVar hits` to variants filter (rare disease track)
- Load cancer demo case in docker-compose files (default and demo file)
- Inclusive-language check using [woke](https://github.com/get-woke/woke) github action
- Add link to HmtVar for mitochondrial variants (if VCF is annotated with HmtNote)
- Grey background for dismissed compounds in variants list and variant page
- Pin badge for pinned compounds in variants list and variant page
- Support LoqusDB REST API queries
- Add a docker-compose-matchmaker under scout/containers/development to test matchmaker locally
- Script to investigate consequences of symbol search bug
- Added GATK to list of SV and cancer SV callers
### Fixed
- Make MitoMap link work for hg38 again
- Export Variants feature crashing when one of the variants has no primary transcripts
- Redirect to last visited variantS page when dismissing variants from variants list
- Improved matching of SVs Loqus occurrences in other cases
- Remove padding from the list inside (Matching causatives from other cases) panel
- Pass None to get_app function in CLI base since passing script_info to app factory functions was deprecated in Flask 2.0
- Fixed failing tests due to Flask update to version 2.0
- Speed up user events view
- Causative view sort out of memory error
- Use hgnc_id for gene filter query
- Typo in case controllers displaying an error every time a patient is matched against external MatchMaker nodes
- Do not crash while attempting an update for variant documents that are too big (> 16 MB)
- Old STR causatives (and other variants) may not have HGNC symbols - fix sort lambda
- Check if gene_obj has primary_transcript before trying to access it
- Warn if a gene manually searched is in a clinical panel with an outdated name when filtering variants
- ChrPos split js not needed on STR page yet
### Changed
- Remove parsing of case `genome_version`, since it's not used anywhere downstream
- Introduce deprecation warning for Loqus configs that are not dictionaries
- SV clinical filter no longer filters out sub 100 nt variants
- Count cases in LoqusDB by variant type
- Commit pulse repo badge temporarily set to weekly
- Sort ClinVar submissions objects by ascending "Last evaluated" date
- Refactored the MatchMaker integration as an extension
- Replaced some sensitive words as suggested by woke linter
- Documentation for load-configuration rewritten.
- Add styles to MatchMaker matches table
- More detailed info on the data shared in MatchMaker submission form

## [4.33.1]
### Fixed
- Include markdown for release autodeploy docs
- Use standard inheritance model in ClinVar (https://ftp.ncbi.nlm.nih.gov/pub/GTR/standard_terms/Mode_of_inheritance.txt)
- Fix issue crash with variants that have been unflagged causative not being available in other causatives
### Added
### Changed

## [4.33]
### Fixed
- Command line crashing when updating an individual not found in database
- Dashboard page crashing when filters return no data
- Cancer variants filter by chromosome
- /api/v1/genes now searches for genes in all genome builds by default
- Upgraded igv.js to version 2.8.1 (Fixed Unparsable bed record error)
### Added
- Autodeploy docs on release
- Documentation for updating case individuals tracks
- Filter cases and dashboard stats by analysis track
### Changed
- Changed from deprecated db update method
- Pre-selected fields to run queries with in dashboard page
- Do not filter by any institute when first accessing the dashboard
- Removed OMIM panel in case view for cancer cases
- Display Tier I and II variants in case view causatives panel for cancer cases
- Refactored Individuals and Causative panels in case view for cancer cases

## [4.32.1]
### Fixed
- iSort lint check only
### Changed
- Institute cases page crashing when a case has track:Null
### Added

## [4.32]
### Added
- Load and show MITOMAP associated diseases from VCF (INFO field: MitomapAssociatedDiseases, via HmtNote)
- Show variant allele frequencies for mitochondrial variants (GRCh38 cases)
- Extend "public" json API with diseases (OMIM) and phenotypes (HPO)
- HPO gene list download now has option for clinical and non-clinical genes
- Display gene splice junctions data in sashimi plots
- Update case individuals with splice junctions tracks
- Simple Docker compose for development with local build
- Make Phenomodels subpanels collapsible
- User side documentation of cytogenomics features (Gens, Chromograph, vcf2cytosure, rhocall)
- iSort GitHub Action
- Support LoqusDB REST API queries
### Fixed
- Show other causative once, even if several events point to it
- Filtering variants by mitochondrial chromosome for cases with genome build=38
- HPO gene search button triggers any warnings for clinical / non-existing genes also on first search
- Fixed a bug in variants pages caused by MT variants without alt_frequency
- Tests for CADD score parsing function
- Fixed the look of IGV settings on SNV variant page
- Cases analyzed once shown as `rerun`
- Missing case track on case re-upload
- Fixed severity rank for SO term "regulatory region ablation"
### Changed
- Refactor according to CodeFactor - mostly reuse of duplicated code
- Phenomodels language adjustment
- Open variants in a new window (from variants page)
- Open overlapping and compound variants in a new window (from variant page)
- gnomAD link points to gnomAD v.3 (build GRCh38) for mitochondrial variants.
- Display only number of affected genes for dismissed SVs in general report
- Chromosome build check when populating the variants filter chromosome selection
- Display mitochondrial and rare diseases coverage report in cases with missing 'rare' track

## [4.31.1]
### Added
### Changed
- Remove mitochondrial and coverage report from cancer cases sidebar
### Fixed
- ClinVar page when dbSNP id is None

## [4.31]
### Added
- gnomAD annotation field in admin guide
- Export also dynamic panel genes not associated to an HPO term when downloading the HPO panel
- Primary HGNC transcript info in variant export files
- Show variant quality (QUAL field from vcf) in the variant summary
- Load/update PDF gene fusion reports (clinical and research) generated with Arriba
- Support new MANE annotations from VEP (both MANE Select and MANE Plus Clinical)
- Display on case activity the event of a user resetting all dismissed variants
- Support gnomAD population frequencies for mitochondrial variants
- Anchor links in Casedata ClinVar panels to redirect after renaming individuals
### Fixed
- Replace old docs link www.clinicalgenomics.se/scout with new https://clinical-genomics.github.io/scout
- Page formatting issues whenever case and variant comments contain extremely long strings with no spaces
- Chromograph images can be one column and have scrollbar. Removed legacy code.
- Column labels for ClinVar case submission
- Page crashing looking for LoqusDB observation when variant doesn't exist
- Missing inheritance models and custom inheritance models on newly created gene panels
- Accept only numbers in managed variants filter as position and end coordinates
- SNP id format and links in Variant page, ClinVar submission form and general report
- Case groups tooltip triggered only when mouse is on the panel header
### Changed
- A more compact case groups panel
- Added landscape orientation CSS style to cancer coverage and QC demo report
- Improve user documentation to create and save new gene panels
- Removed option to use space as separator when uploading gene panels
- Separating the columns of standard and custom inheritance models in gene panels
- Improved ClinVar instructions for users using non-English Excel

## [4.30.2]
### Added
### Fixed
- Use VEP RefSeq ID if RefSeq list is empty in RefSeq transcripts overview
- Bug creating variant links for variants with no end_chrom
### Changed

## [4.30.1]
### Added
### Fixed
- Cryptography dependency fixed to use version < 3.4
### Changed

## [4.30]
### Added
- Introduced a `reset dismiss variant` verb
- Button to reset all dismissed variants for a case
- Add black border to Chromograph ideograms
- Show ClinVar annotations on variantS page
- Added integration with GENS, copy number visualization tool
- Added a VUS label to the manual classification variant tags
- Add additional information to SNV verification emails
- Tooltips documenting manual annotations from default panels
- Case groups now show bam files from all cases on align view
### Fixed
- Center initial igv view on variant start with SNV/indels
- Don't set initial igv view to negative coordinates
- Display of GQ for SV and STR
- Parsing of AD and related info for STRs
- LoqusDB field in institute settings accepts only existing Loqus instances
- Fix DECIPHER link to work after DECIPHER migrated to GRCh38
- Removed visibility window param from igv.js genes track
- Updated HPO download URL
- Patch HPO download test correctly
- Reference size on STR hover not needed (also wrong)
- Introduced genome build check (allowed values: 37, 38, "37", "38") on case load
- Improve case searching by assignee full name
- Populating the LoqusDB select in institute settings
### Changed
- Cancer variants table header (pop freq etc)
- Only admin users can modify LoqusDB instance in Institute settings
- Style of case synopsis, variants and case comments
- Switched to igv.js 2.7.5
- Do not choke if case is missing research variants when research requested
- Count cases in LoqusDB by variant type
- Introduce deprecation warning for Loqus configs that are not dictionaries
- Improve create new gene panel form validation
- Make XM- transcripts less visible if they don't overlap with transcript refseq_id in variant page
- Color of gene panels and comments panels on cases and variant pages
- Do not choke if case is missing research variants when reserch requested

## [4.29.1]
### Added
### Fixed
- Always load STR variants regardless of RankScore threshold (hotfix)
### Changed

## [4.29]
### Added
- Added a page about migrating potentially breaking changes to the documentation
- markdown_include in development requirements file
- STR variants filter
- Display source, Z-score, inheritance pattern for STR annotations from Stranger (>0.6.1) if available
- Coverage and quality report to cancer view
### Fixed
- ACMG classification page crashing when trying to visualize a classification that was removed
- Pretty print HGVS on gene variants (URL-decode VEP)
- Broken or missing link in the documentation
- Multiple gene names in ClinVar submission form
- Inheritance model select field in ClinVar submission
- IGV.js >2.7.0 has an issue with the gene track zoom levels - temp freeze at 2.7.0
- Revert CORS-anywhere and introduce a local http proxy for cloud tracks
### Changed

## [4.28]
### Added
- Chromograph integration for displaying PNGs in case-page
- Add VAF to cancer case general report, and remove some of its unused fields
- Variants filter compatible with genome browser location strings
- Support for custom public igv tracks stored on the cloud
- Add tests to increase testing coverage
- Update case variants count after deleting variants
- Update IGV.js to latest (v2.7.4)
- Bypass igv.js CORS check using `https://github.com/Rob--W/cors-anywhere`
- Documentation on default and custom IGV.js tracks (admin docs)
- Lock phenomodels so they're editable by admins only
- Small case group assessment sharing
- Tutorial and files for deploying app on containers (Kubernetes pods)
- Canonical transcript and protein change of canonical transcript in exported variants excel sheet
- Support for Font Awesome version 6
- Submit to Beacon from case page sidebar
- Hide dismissed variants in variants pages and variants export function
- Systemd service files and instruction to deploy Scout using podman
### Fixed
- Bugfix: unused `chromgraph_prefix |tojson` removed
- Freeze coloredlogs temporarily
- Marrvel link
- Don't show TP53 link for silent or synonymous changes
- OMIM gene field accepts any custom number as OMIM gene
- Fix Pytest single quote vs double quote string
- Bug in gene variants search by similar cases and no similar case is found
- Delete unused file `userpanel.py`
- Primary transcripts in variant overview and general report
- Google OAuth2 login setup in README file
- Redirect to 'missing file'-icon if configured Chromograph file is missing
- Javascript error in case page
- Fix compound matching during variant loading for hg38
- Cancer variants view containing variants dismissed with cancer-specific reasons
- Zoom to SV variant length was missing IGV contig select
- Tooltips on case page when case has no default gene panels
### Changed
- Save case variants count in case document and not in sessions
- Style of gene panels multiselect on case page
- Collapse/expand main HPO checkboxes in phenomodel preview
- Replaced GQ (Genotype quality) with VAF (Variant allele frequency) in cancer variants GT table
- Allow loading of cancer cases with no tumor_purity field
- Truncate cDNA and protein changes in case report if longer than 20 characters


## [4.27]
### Added
- Exclude one or more variant categories when running variants delete command
### Fixed
### Changed

## [4.26.1]
### Added
### Fixed
- Links with 1-letter aa codes crash on frameshift etc
### Changed

## [4.26]
### Added
- Extend the delete variants command to print analysis date, track, institute, status and research status
- Delete variants by type of analysis (wgs|wes|panel)
- Links to cBioPortal, MutanTP53, IARC TP53, OncoKB, MyCancerGenome, CIViC
### Fixed
- Deleted variants count
### Changed
- Print output of variants delete command as a tab separated table

## [4.25]
### Added
- Command line function to remove variants from one or all cases
### Fixed
- Parse SMN None calls to None rather than False

## [4.24.1]
### Fixed
- Install requirements.txt via setup file

## [4.24]
### Added
- Institute-level phenotype models with sub-panels containing HPO and OMIM terms
- Runnable Docker demo
- Docker image build and push github action
- Makefile with shortcuts to docker commands
- Parse and save synopsis, phenotype and cohort terms from config files upon case upload
### Fixed
- Update dismissed variant status when variant dismissed key is missing
- Breakpoint two IGV button now shows correct chromosome when different from bp1
- Missing font lib in Docker image causing the PDF report download page to crash
- Sentieon Manta calls lack Somaticscore - load anyway
- ClinVar submissions crashing due to pinned variants that are not loaded
- Point ExAC pLI score to new gnomad server address
- Bug uploading cases missing phenotype terms in config file
- STRs loaded but not shown on browser page
- Bug when using adapter.variant.get_causatives with case_id without causatives
- Problem with fetching "solved" from scout export cases cli
- Better serialising of datetime and bson.ObjectId
- Added `volumes` folder to .gitignore
### Changed
- Make matching causative and managed variants foldable on case page
- Remove calls to PyMongo functions marked as deprecated in backend and frontend(as of version 3.7).
- Improved `scout update individual` command
- Export dynamic phenotypes with ordered gene lists as PDF


## [4.23]
### Added
- Save custom IGV track settings
- Show a flash message with clear info about non-valid genes when gene panel creation fails
- CNV report link in cancer case side navigation
- Return to comment section after editing, deleting or submitting a comment
- Managed variants
- MT vs 14 chromosome mean coverage stats if Scout is connected to Chanjo
### Fixed
- missing `vcf_cancer_sv` and `vcf_cancer_sv_research` to manual.
- Split ClinVar multiple clnsig values (slash-separated) and strip them of underscore for annotations without accession number
- Timeout of `All SNVs and INDELs` page when no valid gene is provided in the search
- Round CADD (MIPv9)
- Missing default panel value
- Invisible other causatives lines when other causatives lack gene symbols
### Changed
- Do not freeze mkdocs-material to version 4.6.1
- Remove pre-commit dependency

## [4.22]
### Added
- Editable cases comments
- Editable variants comments
### Fixed
- Empty variant activity panel
- STRs variants popover
- Split new ClinVar multiple significance terms for a variant
- Edit the selected comment, not the latest
### Changed
- Updated RELEASE docs.
- Pinned variants card style on the case page
- Merged `scout export exons` and `scout view exons` commands


## [4.21.2]
### Added
### Fixed
- Do not pre-filter research variants by (case-default) gene panels
- Show OMIM disease tooltip reliably
### Changed

## [4.21.1]
### Added
### Fixed
- Small change to Pop Freq column in variants ang gene panels to avoid strange text shrinking on small screens
- Direct use of HPO list for Clinical HPO SNV (and cancer SNV) filtering
- PDF coverage report redirecting to login page
### Changed
- Remove the option to dismiss single variants from all variants pages
- Bulk dismiss SNVs, SVs and cancer SNVs from variants pages

## [4.21]
### Added
- Support to configure LoqusDB per institute
- Highlight causative variants in the variants list
- Add tests. Mostly regarding building internal datatypes.
- Remove leading and trailing whitespaces from panel_name and display_name when panel is created
- Mark MANE transcript in list of transcripts in "Transcript overview" on variant page
- Show default panel name in case sidebar
- Previous buttons for variants pagination
- Adds a gh action that checks that the changelog is updated
- Adds a gh action that deploys new releases automatically to pypi
- Warn users if case default panels are outdated
- Define institute-specific gene panels for filtering in institute settings
- Use institute-specific gene panels in variants filtering
- Show somatic VAF for pinned and causative variants on case page

### Fixed
- Report pages redirect to login instead of crashing when session expires
- Variants filter loading in cancer variants page
- User, Causative and Cases tables not scaling to full page
- Improved docs for an initial production setup
- Compatibility with latest version of Black
- Fixed tests for Click>7
- Clinical filter required an extra click to Filter to return variants
- Restore pagination and shrink badges in the variants page tables
- Removing a user from the command line now inactivates the case only if user is last assignee and case is active
- Bugfix, LoqusDB per institute feature crashed when institute id was empty string
- Bugfix, LoqusDB calls where missing case count
- filter removal and upload for filters deleted from another page/other user
- Visualize outdated gene panels info in a popover instead of a tooltip in case page side panel

### Changed
- Highlight color on normal STRs in the variants table from green to blue
- Display breakpoints coordinates in verification emails only for structural variants


## [4.20]
### Added
- Display number of filtered variants vs number of total variants in variants page
- Search case by HPO terms
- Dismiss variant column in the variants tables
- Black and pre-commit packages to dev requirements

### Fixed
- Bug occurring when rerun is requested twice
- Peddy info fields in the demo config file
- Added load config safety check for multiple alignment files for one individual
- Formatting of cancer variants table
- Missing Score in SV variants table

### Changed
- Updated the documentation on how to create a new software release
- Genome build-aware cytobands coordinates
- Styling update of the Matchmaker card
- Select search type in case search form


## [4.19]

### Added
- Show internal ID for case
- Add internal ID for downloaded CGH files
- Export dynamic HPO gene list from case page
- Remove users as case assignees when their account is deleted
- Keep variants filters panel expanded when filters have been used

### Fixed
- Handle the ProxyFix ModuleNotFoundError when Werkzeug installed version is >1.0
- General report formatting issues whenever case and variant comments contain extremely long strings with no spaces

### Changed
- Created an institute wrapper page that contains list of cases, causatives, SNVs & Indels, user list, shared data and institute settings
- Display case name instead of case ID on clinVar submissions
- Changed icon of sample update in clinVar submissions


## [4.18]

### Added
- Filter cancer variants on cytoband coordinates
- Show dismiss reasons in a badge with hover for clinical variants
- Show an ellipsis if 10 cases or more to display with loqusdb matches
- A new blog post for version 4.17
- Tooltip to better describe Tumor and Normal columns in cancer variants
- Filter cancer SNVs and SVs by chromosome coordinates
- Default export of `Assertion method citation` to clinVar variants submission file
- Button to export up to 500 cancer variants, filtered or not
- Rename samples of a clinVar submission file

### Fixed
- Apply default gene panel on return to cancer variantS from variant view
- Revert to certificate checking when asking for Chanjo reports
- `scout download everything` command failing while downloading HPO terms

### Changed
- Turn tumor and normal allelic fraction to decimal numbers in tumor variants page
- Moved clinVar submissions code to the institutes blueprints
- Changed name of clinVar export files to FILENAME.Variant.csv and FILENAME.CaseData.csv
- Switched Google login libraries from Flask-OAuthlib to Authlib


## [4.17.1]

### Fixed
- Load cytobands for cases with chromosome build not "37" or "38"


## [4.17]

### Added
- COSMIC badge shown in cancer variants
- Default gene-panel in non-cancer structural view in url
- Filter SNVs and SVs by cytoband coordinates
- Filter cancer SNV variants by alt allele frequency in tumor
- Correct genome build in UCSC link from structural variant page



### Fixed
- Bug in clinVar form when variant has no gene
- Bug when sharing cases with the same institute twice
- Page crashing when removing causative variant tag
- Do not default to GATK caller when no caller info is provided for cancer SNVs


## [4.16.1]

### Fixed
- Fix the fix for handling of delivery reports for rerun cases

## [4.16]

### Added
- Adds possibility to add "lims_id" to cases. Currently only stored in database, not shown anywhere
- Adds verification comment box to SVs (previously only available for small variants)
- Scrollable pedigree panel

### Fixed
- Error caused by changes in WTForm (new release 2.3.x)
- Bug in OMIM case page form, causing the page to crash when a string was provided instead of a numerical OMIM id
- Fix Alamut link to work properly on hg38
- Better handling of delivery reports for rerun cases
- Small CodeFactor style issues: matchmaker results counting, a couple of incomplete tests and safer external xml
- Fix an issue with Phenomizer introduced by CodeFactor style changes

### Changed
- Updated the version of igv.js to 2.5.4

## [4.15.1]

### Added
- Display gene names in ClinVar submissions page
- Links to Varsome in variant transcripts table

### Fixed
- Small fixes to ClinVar submission form
- Gene panel page crash when old panel has no maintainers

## [4.15]

### Added
- Clinvar CNVs IGV track
- Gene panels can have maintainers
- Keep variant actions (dismissed, manual rank, mosaic, acmg, comments) upon variant re-upload
- Keep variant actions also on full case re-upload

### Fixed
- Fix the link to Ensembl for SV variants when genome build 38.
- Arrange information in columns on variant page
- Fix so that new cosmic identifier (COSV) is also acceptable #1304
- Fixed COSMIC tag in INFO (outside of CSQ) to be parses as well with `&` splitter.
- COSMIC stub URL changed to https://cancer.sanger.ac.uk/cosmic/search?q= instead.
- Updated to a version of IGV where bigBed tracks are visualized correctly
- Clinvar submission files are named according to the content (variant_data and case_data)
- Always show causatives from other cases in case overview
- Correct disease associations for gene symbol aliases that exist as separate genes
- Re-add "custom annotations" for SV variants
- The override ClinVar P/LP add-in in the Clinical Filter failed for new CSQ strings

### Changed
- Runs all CI checks in github actions

## [4.14.1]

### Fixed
- Error when variant found in loqusdb is not loaded for other case

## [4.14]

### Added
- Use github actions to run tests
- Adds CLI command to update individual alignments path
- Update HPO terms using downloaded definitions files
- Option to use alternative flask config when running `scout serve`
- Requirement to use loqusdb >= 2.5 if integrated

### Fixed
- Do not display Pedigree panel in cancer view
- Do not rely on internet connection and services available when running CI tests
- Variant loading assumes GATK if no caller set given and GATK filter status is seen in FILTER
- Pass genome build param all the way in order to get the right gene mappings for cases with build 38
- Parse correctly variants with zero frequency values
- Continue even if there are problems to create a region vcf
- STR and cancer variant navigation back to variants pages could fail

### Changed
- Improved code that sends requests to the external APIs
- Updates ranges for user ranks to fit todays usage
- Run coveralls on github actions instead of travis
- Run pip checks on github actions instead of coveralls
- For hg38 cases, change gnomAD link to point to version 3.0 (which is hg38 based)
- Show pinned or causative STR variants a bit more human readable

## [4.13.1]

### Added
### Fixed
- Typo that caused not all clinvar conflicting interpretations to be loaded no matter what
- Parse and retrieve clinvar annotations from VEP-annotated (VEP 97+) CSQ VCF field
- Variant clinvar significance shown as `not provided` whenever is `Uncertain significance`
- Phenomizer query crashing when case has no HPO terms assigned
- Fixed a bug affecting `All SNVs and INDELs` page when variants don't have canonical transcript
- Add gene name or id in cancer variant view

### Changed
- Cancer Variant view changed "Variant:Transcript:Exon:HGVS" to "Gene:Transcript:Exon:HGVS"

## [4.13]

### Added
- ClinVar SNVs track in IGV
- Add SMA view with SMN Copy Number data
- Easier to assign OMIM diagnoses from case page
- OMIM terms and specific OMIM term page

### Fixed
- Bug when adding a new gene to a panel
- Restored missing recent delivery reports
- Fixed style and links to other reports in case side panel
- Deleting cases using display_name and institute not deleting its variants
- Fixed bug that caused coordinates filter to override other filters
- Fixed a problem with finding some INS in loqusdb
- Layout on SV page when local observations without cases are present
- Make scout compatible with the new HPO definition files from `http://compbio.charite.de/jenkins/`
- General report visualization error when SNVs display names are very long


### Changed


## [4.12.4]

### Fixed
- Layout on SV page when local observations without cases are present

## [4.12.3]

### Fixed
- Case report when causative or pinned SVs have non null allele frequencies

## [4.12.2]

### Fixed
- SV variant links now take you to the SV variant page again
- Cancer variant view has cleaner table data entries for "N/A" data
- Pinned variant case level display hotfix for cancer and str - more on this later
- Cancer variants show correct alt/ref reads mirroring alt frequency now
- Always load all clinical STR variants even if a region load is attempted - index may be missing
- Same case repetition in variant local observations

## [4.12.1]

### Fixed
- Bug in variant.gene when gene has no HGVS description


## [4.12]

### Added
- Accepts `alignment_path` in load config to pass bam/cram files
- Display all phenotypes on variant page
- Display hgvs coordinates on pinned and causatives
- Clear panel pending changes
- Adds option to setup the database with static files
- Adds cli command to download the resources from CLI that scout needs
- Adds test files for merged somatic SV and CNV; as well as merged SNV, and INDEL part of #1279
- Allows for upload of OMIM-AUTO gene panel from static files without api-key

### Fixed
- Cancer case HPO panel variants link
- Fix so that some drop downs have correct size
- First IGV button in str variants page
- Cancer case activates on SNV variants
- Cases activate when STR variants are viewed
- Always calculate code coverage
- Pinned/Classification/comments in all types of variants pages
- Null values for panel's custom_inheritance_models
- Discrepancy between the manual disease transcripts and those in database in gene-edit page
- ACMG classification not showing for some causatives
- Fix bug which caused IGV.js to use hg19 reference files for hg38 data
- Bug when multiple bam files sources with non-null values are available


### Changed
- Renamed `requests` file to `scout_requests`
- Cancer variant view shows two, instead of four, decimals for allele and normal


## [4.11.1]

### Fixed
- Institute settings page
- Link institute settings to sharing institutes choices

## [4.11.0]

### Added
- Display locus name on STR variant page
- Alternative key `GNOMADAF_popmax` for Gnomad popmax allele frequency
- Automatic suggestions on how to improve the code on Pull Requests
- Parse GERP, phastCons and phyloP annotations from vep annotated CSQ fields
- Avoid flickering comment popovers in variant list
- Parse REVEL score from vep annotated CSQ fields
- Allow users to modify general institute settings
- Optionally format code automatically on commit
- Adds command to backup vital parts `scout export database`
- Parsing and displaying cancer SV variants from Manta annotated VCF files
- Dismiss cancer snv variants with cancer-specific options
- Add IGV.js UPD, RHO and TIDDIT coverage wig tracks.


### Fixed
- Slightly darker page background
- Fixed an issued with parsed conservation values from CSQ
- Clinvar submissions accessible to all users of an institute
- Header toolbar when on Clinvar page now shows institute name correctly
- Case should not always inactivate upon update
- Show dismissed snv cancer variants as grey on the cancer variants page
- Improved style of mappability link and local observations on variant page
- Convert all the GET requests to the igv view to POST request
- Error when updating gene panels using a file containing BOM chars
- Add/replace gene radio button not working in gene panels


## [4.10.1]

### Fixed
- Fixed issue with opening research variants
- Problem with coveralls not called by Travis CI
- Handle Biomart service down in tests


## [4.10.0]

### Added
- Rank score model in causatives page
- Exportable HPO terms from phenotypes page
- AMP guideline tiers for cancer variants
- Adds scroll for the transcript tab
- Added CLI option to query cases on time since case event was added
- Shadow clinical assessments also on research variants display
- Support for CRAM alignment files
- Improved str variants view : sorting by locus, grouped by allele.
- Delivery report PDF export
- New mosaicism tag option
- Add or modify individuals' age or tissue type from case page
- Display GC and allele depth in causatives table.
- Included primary reference transcript in general report
- Included partial causative variants in general report
- Remove dependency of loqusdb by utilising the CLI

### Fixed
- Fixed update OMIM command bug due to change in the header of the genemap2 file
- Removed Mosaic Tag from Cancer variants
- Fixes issue with unaligned table headers that comes with hidden Datatables
- Layout in general report PDF export
- Fixed issue on the case statistics view. The validation bars didn't show up when all institutes were selected. Now they do.
- Fixed missing path import by importing pathlib.Path
- Handle index inconsistencies in the update index functions
- Fixed layout problems


## [4.9.0]

### Added
- Improved MatchMaker pages, including visible patient contacts email address
- New badges for the github repo
- Links to [GENEMANIA](genemania.org)
- Sort gene panel list on case view.
- More automatic tests
- Allow loading of custom annotations in VCF using the SCOUT_CUSTOM info tag.

### Fixed
- Fix error when a gene is added to an empty dynamic gene panel
- Fix crash when attempting to add genes on incorrect format to dynamic gene panel
- Manual rank variant tags could be saved in a "Select a tag"-state, a problem in the variants view.
- Same case evaluations are no longer shown as gray previous evaluations on the variants page
- Stay on research pages, even if reset, next first buttons are pressed..
- Overlapping variants will now be visible on variant page again
- Fix missing classification comments and links in evaluations page
- All prioritized cases are shown on cases page


## [4.8.3]

### Added

### Fixed
- Bug when ordering sanger
- Improved scrolling over long list of genes/transcripts


## [4.8.2]

### Added

### Fixed
- Avoid opening extra tab for coverage report
- Fixed a problem when rank model version was saved as floats and not strings
- Fixed a problem with displaying dismiss variant reasons on the general report
- Disable load and delete filter buttons if there are no saved filters
- Fix problem with missing verifications
- Remove duplicate users and merge their data and activity


## [4.8.1]

### Added

### Fixed
- Prevent login fail for users with id defined by ObjectId and not email
- Prevent the app from crashing with `AttributeError: 'NoneType' object has no attribute 'message'`


## [4.8.0]

### Added
- Updated Scout to use Bootstrap 4.3
- New looks for Scout
- Improved dashboard using Chart.js
- Ask before inactivating a case where last assigned user leaves it
- Genes can be manually added to the dynamic gene list directly on the case page
- Dynamic gene panels can optionally be used with clinical filter, instead of default gene panel
- Dynamic gene panels get link out to chanjo-report for coverage report
- Load all clinvar variants with clinvar Pathogenic, Likely Pathogenic and Conflicting pathogenic
- Show transcripts with exon numbers for structural variants
- Case sort order can now be toggled between ascending and descending.
- Variants can be marked as partial causative if phenotype is available for case.
- Show a frequency tooltip hover for SV-variants.
- Added support for LDAP login system
- Search snv and structural variants by chromosomal coordinates
- Structural variants can be marked as partial causative if phenotype is available for case.
- Show normal and pathologic limits for STRs in the STR variants view.
- Institute level persistent variant filter settings that can be retrieved and used.
- export causative variants to Excel
- Add support for ROH, WIG and chromosome PNGs in case-view

### Fixed
- Fixed missing import for variants with comments
- Instructions on how to build docs
- Keep sanger order + verification when updating/reloading variants
- Fixed and moved broken filter actions (HPO gene panel and reset filter)
- Fixed string conversion to number
- UCSC links for structural variants are now separated per breakpoint (and whole variant where applicable)
- Reintroduced missing coverage report
- Fixed a bug preventing loading samples using the command line
- Better inheritance models customization for genes in gene panels
- STR variant page back to list button now does its one job.
- Allows to setup scout without a omim api key
- Fixed error causing "favicon not found" flash messages
- Removed flask --version from base cli
- Request rerun no longer changes case status. Active or archived cases inactivate on upload.
- Fixed missing tooltip on the cancer variants page
- Fixed weird Rank cell in variants page
- Next and first buttons order swap
- Added pagination (and POST capability) to cancer variants.
- Improves loading speed for variant page
- Problem with updating variant rank when no variants
- Improved Clinvar submission form
- General report crashing when dismissed variant has no valid dismiss code
- Also show collaborative case variants on the All variants view.
- Improved phenotype search using dataTables.js on phenotypes page
- Search and delete users with `email` instead of `_id`
- Fixed css styles so that multiselect options will all fit one column


## [4.7.3]

### Added
- RankScore can be used with VCFs for vcf_cancer files

### Fixed
- Fix issue with STR view next page button not doing its one job.

### Deleted
- Removed pileup as a bam viewing option. This is replaced by IGV


## [4.7.2]

### Added
- Show earlier ACMG classification in the variant list

### Fixed
- Fixed igv search not working due to igv.js dist 2.2.17
- Fixed searches for cases with a gene with variants pinned or marked causative.
- Load variant pages faster after fixing other causatives query
- Fixed mitochondrial report bug for variants without genes

## [4.7.1]

### Added

### Fixed
- Fixed bug on genes page


## [4.7.0]

### Added
- Export genes and gene panels in build GRCh38
- Search for cases with variants pinned or marked causative in a given gene.
- Search for cases phenotypically similar to a case also from WUI.
- Case variant searches can be limited to similar cases, matching HPO-terms,
  phenogroups and cohorts.
- De-archive reruns and flag them as 'inactive' if archived
- Sort cases by analysis_date, track or status
- Display cases in the following order: prioritized, active, inactive, archived, solved
- Assign case to user when user activates it or asks for rerun
- Case becomes inactive when it has no assignees
- Fetch refseq version from entrez and use it in clinvar form
- Load and export of exons for all genes, independent on refseq
- Documentation for loading/updating exons
- Showing SV variant annotations: SV cgh frequencies, gnomad-SV, local SV frequencies
- Showing transcripts mapping score in segmental duplications
- Handle requests to Ensembl Rest API
- Handle requests to Ensembl Rest Biomart
- STR variants view now displays GT and IGV link.
- Description field for gene panels
- Export exons in build 37 and 38 using the command line

### Fixed
- Fixes of and induced by build tests
- Fixed bug affecting variant observations in other cases
- Fixed a bug that showed wrong gene coverage in general panel PDF export
- MT report only shows variants occurring in the specific individual of the excel sheet
- Disable SSL certifcate verification in requests to chanjo
- Updates how intervaltree and pymongo is used to void deprecated functions
- Increased size of IGV sample tracks
- Optimized tests


## [4.6.1]

### Added

### Fixed
- Missing 'father' and 'mother' keys when parsing single individual cases


## [4.6.0]

### Added
- Description of Scout branching model in CONTRIBUTING doc
- Causatives in alphabetical order, display ACMG classification and filter by gene.
- Added 'external' to the list of analysis type options
- Adds functionality to display "Tissue type". Passed via load config.
- Update to IGV 2.

### Fixed
- Fixed alignment visualization and vcf2cytosure availability for demo case samples
- Fixed 3 bugs affecting SV pages visualization
- Reintroduced the --version cli option
- Fixed variants query by panel (hpo panel + gene panel).
- Downloaded MT report contains excel files with individuals' display name
- Refactored code in parsing of config files.


## [4.5.1]

### Added

### Fixed
- update requirement to use PyYaml version >= 5.1
- Safer code when loading config params in cli base


## [4.5.0]

### Added
- Search for similar cases from scout view CLI
- Scout cli is now invoked from the app object and works under the app context

### Fixed
- PyYaml dependency fixed to use version >= 5.1


## [4.4.1]

### Added
- Display SV rank model version when available

### Fixed
- Fixed upload of delivery report via API


## [4.4.0]

### Added
- Displaying more info on the Causatives page and hiding those not causative at the case level
- Add a comment text field to Sanger order request form, allowing a message to be included in the email
- MatchMaker Exchange integration
- List cases with empty synopsis, missing HPO terms and phenotype groups.
- Search for cases with open research list, or a given case status (active, inactive, archived)

### Fixed
- Variant query builder split into several functions
- Fixed delivery report load bug


## [4.3.3]

### Added
- Different individual table for cancer cases

### Fixed
- Dashboard collects validated variants from verification events instead of using 'sanger' field
- Cases shared with collaborators are visible again in cases page
- Force users to select a real institute to share cases with (actionbar select fix)


## [4.3.2]

### Added
- Dashboard data can be filtered using filters available in cases page
- Causatives for each institute are displayed on a dedicated page
- SNVs and and SVs are searchable across cases by gene and rank score
- A more complete report with validated variants is downloadable from dashboard

### Fixed
- Clinsig filter is fixed so clinsig numerical values are returned
- Split multi clinsig string values in different elements of clinsig array
- Regex to search in multi clinsig string values or multi revstat string values
- It works to upload vcf files with no variants now
- Combined Pileup and IGV alignments for SVs having variant start and stop on the same chromosome


## [4.3.1]

### Added
- Show calls from all callers even if call is not available
- Instructions to install cairo and pango libs from WeasyPrint page
- Display cases with number of variants from CLI
- Only display cases with number of variants above certain treshold. (Also CLI)
- Export of verified variants by CLI or from the dashboard
- Extend case level queries with default panels, cohorts and phenotype groups.
- Slice dashboard statistics display using case level queries
- Add a view where all variants for an institute can be searched across cases, filtering on gene and rank score. Allows searching research variants for cases that have research open.

### Fixed
- Fixed code to extract variant conservation (gerp, phyloP, phastCons)
- Visualization of PDF-exported gene panels
- Reintroduced the exon/intron number in variant verification email
- Sex and affected status is correctly displayed on general report
- Force number validation in SV filter by size
- Display ensembl transcripts when no refseq exists


## [4.3.0]

### Added
- Mosaicism tag on variants
- Show and filter on SweGen frequency for SVs
- Show annotations for STR variants
- Show all transcripts in verification email
- Added mitochondrial export
- Adds alternative to search for SVs shorter that the given length
- Look for 'bcftools' in the `set` field of VCFs
- Display digenic inheritance from OMIM
- Displays what refseq transcript that is primary in hgnc

### Fixed

- Archived panels displays the correct date (not retroactive change)
- Fixed problem with waiting times in gene panel exports
- Clinvar fiter not working with human readable clinsig values

## [4.2.2]

### Fixed
- Fixed gene panel create/modify from CSV file utf-8 decoding error
- Updating genes in gene panels now supports edit comments and entry version
- Gene panel export timeout error

## [4.2.1]

### Fixed
- Re-introduced gene name(s) in verification email subject
- Better PDF rendering for excluded variants in report
- Problem to access old case when `is_default` did not exist on a panel


## [4.2.0]

### Added
- New index on variant_id for events
- Display overlapping compounds on variants view

### Fixed
- Fixed broken clinical filter


## [4.1.4]

### Added
- Download of filtered SVs

### Fixed
- Fixed broken download of filtered variants
- Fixed visualization issue in gene panel PDF export
- Fixed bug when updating gene names in variant controller


## [4.1.3]

### Fixed
- Displays all primary transcripts


## [4.1.2]

### Added
- Option add/replace when updating a panel via CSV file
- More flexible versioning of the gene panels
- Printing coverage report on the bottom of the pdf case report
- Variant verification option for SVs
- Logs uri without pwd when connecting
- Disease-causing transcripts in case report
- Thicker lines in case report
- Supports HPO search for cases, both terms or if described in synopsis
- Adds sanger information to dashboard

### Fixed
- Use db name instead of **auth** as default for authentication
- Fixes so that reports can be generated even with many variants
- Fixed sanger validation popup to show individual variants queried by user and institute.
- Fixed problem with setting up scout
- Fixes problem when exac file is not available through broad ftp
- Fetch transcripts for correct build in `adapter.hgnc_gene`

## [4.1.1]
- Fix problem with institute authentication flash message in utils
- Fix problem with comments
- Fix problem with ensembl link


## [4.1.0]

### Added
- OMIM phenotypes to case report
- Command to download all panel app gene panels `scout load panel --panel-app`
- Links to genenames.org and omim on gene page
- Popup on gene at variants page with gene information
- reset sanger status to "Not validated" for pinned variants
- highlight cases with variants to be evaluated by Sanger on the cases page
- option to point to local reference files to the genome viewer pileup.js. Documented in `docs.admin-guide.server`
- option to export single variants in `scout export variants`
- option to load a multiqc report together with a case(add line in load config)
- added a view for searching HPO terms. It is accessed from the top left corner menu
- Updates the variants view for cancer variants. Adds a small cancer specific filter for known variants
- Adds hgvs information on cancer variants page
- Adds option to update phenotype groups from CLI

### Fixed
- Improved Clinvar to submit variants from different cases. Fixed HPO terms in casedata according to feedback
- Fixed broken link to case page from Sanger modal in cases view
- Now only cases with non empty lists of causative variants are returned in `adapter.case(has_causatives=True)`
- Can handle Tumor only samples
- Long lists of HGNC symbols are now possible. This was previously difficult with manual, uploaded or by HPO search when changing filter settings due to GET request limitations. Relevant pages now use POST requests. Adds the dynamic HPO panel as a selection on the gene panel dropdown.
- Variant filter defaults to default panels also on SV and Cancer variants pages.

## [4.0.0]

### WARNING ###

This is a major version update and will require that the backend of pre releases is updated.
Run commands:

```
$scout update genes
$scout update hpo
```

- Created a Clinvar submission tool, to speed up Clinvar submission of SNVs and SVs
- Added an analysis report page (html and PDF format) containing phenotype, gene panels and variants that are relevant to solve a case.

### Fixed
- Optimized evaluated variants to speed up creation of case report
- Moved igv and pileup viewer under a common folder
- Fixed MT alignment view pileup.js
- Fixed coordinates for SVs with start chromosome different from end chromosome
- Global comments shown across cases and institutes. Case-specific variant comments are shown only for that specific case.
- Links to clinvar submitted variants at the cases level
- Adapts clinvar parsing to new format
- Fixed problem in `scout update user` when the user object had no roles
- Makes pileup.js use online genome resources when viewing alignments. Now any instance of Scout can make use of this functionality.
- Fix ensembl link for structural variants
- Works even when cases does not have `'madeline_info'`
- Parses Polyphen in correct way again
- Fix problem with parsing gnomad from VEP

### Added
- Added a PDF export function for gene panels
- Added a "Filter and export" button to export custom-filtered SNVs to CSV file
- Dismiss SVs
- Added IGV alignments viewer
- Read delivery report path from case config or CLI command
- Filter for spidex scores
- All HPO terms are now added and fetched from the correct source (https://github.com/obophenotype/human-phenotype-ontology/blob/master/hp.obo)
- New command `scout update hpo`
- New command `scout update genes` will fetch all the latest information about genes and update them
- Load **all** variants found on chromosome **MT**
- Adds choice in cases overview do show as many cases as user like

### Removed
- pileup.min.js and pileup css are imported from a remote web location now
- All source files for HPO information, this is instead fetched directly from source
- All source files for gene information, this is instead fetched directly from source

## [3.0.0]
### Fixed
- hide pedigree panel unless it exists

## [1.5.1] - 2016-07-27
### Fixed
- look for both ".bam.bai" and ".bai" extensions

## [1.4.0] - 2016-03-22
### Added
- support for local frequency through loqusdb
- bunch of other stuff

## [1.3.0] - 2016-02-19
### Fixed
- Update query-phenomizer and add username/password

### Changed
- Update the way a case is checked for rerun-status

### Added
- Add new button to mark a case as "checked"
- Link to clinical variants _without_ 1000G annotation

## [1.2.2] - 2016-02-18
### Fixed
- avoid filtering out variants lacking ExAC and 1000G annotations

## [1.1.3] - 2015-10-01
### Fixed
- persist (clinical) filter when clicking load more
- fix #154 by robustly setting clinical filter func. terms

## [1.1.2] - 2015-09-07
### Fixed
- avoid replacing coverage report with none
- update SO terms, refactored

## [1.1.1] - 2015-08-20
### Fixed
- fetch case based on collaborator status (not owner)

## [1.1.0] - 2015-05-29
### Added
- link(s) to SNPedia based on RS-numbers
- new Jinja filter to "humanize" decimal numbers
- show gene panels in variant view
- new Jinja filter for decoding URL encoding
- add indicator to variants in list that have comments
- add variant number threshold and rank score threshold to load function
- add event methods to mongo adapter
- add tests for models
- show badge "old" if comment was written for a previous analysis

### Changed
- show cDNA change in transcript summary unless variant is exonic
- moved compounds table further up the page
- show dates for case uploads in ISO format
- moved variant comments higher up on page
- updated documentation for pages
- read in coverage report as blob in database and serve directly
- change ``OmimPhenotype`` to ``PhenotypeTerm``
- reorganize models sub-package
- move events (and comments) to separate collection
- only display prev/next links for the research list
- include variant type in breadcrumbs e.g. "Clinical variants"

### Removed
- drop dependency on moment.js

### Fixed
- show the same level of detail for all frequencies on all pages
- properly decode URL encoded symbols in amino acid/cDNA change strings
- fixed issue with wipe permissions in MongoDB
- include default gene lists in "variants" link in breadcrumbs

## [1.0.2] - 2015-05-20
### Changed
- update case fetching function

### Fixed
- handle multiple cases with same id

## [1.0.1] - 2015-04-28
### Fixed
- Fix building URL parameters in cases list Vue component

## [1.0.0] - 2015-04-12
Codename: Sara Lund

![Release 1.0](artwork/releases/release-1-0.jpg)

### Added
- Add email logging for unexpected errors
- New command line tool for deleting case

### Changed
- Much improved logging overall
- Updated documentation/usage guide
- Removed non-working IGV link

### Fixed
- Show sample display name in GT call
- Various small bug fixes
- Make it easier to hover over popups

## [0.0.2-rc1] - 2015-03-04
### Added
- add protein table for each variant
- add many more external links
- add coverage reports as PDFs

### Changed
- incorporate user feedback updates
- big refactor of load scripts

## [0.0.2-rc2] - 2015-03-04
### Changes
- add gene table with gene description
- reorganize inheritance models box

### Fixed
- avoid overwriting gene list on "research" load
- fix various bugs in external links

## [0.0.2-rc3] - 2015-03-05
### Added
- Activity log feed to variant view
- Adds protein change strings to ODM and Sanger email

### Changed
- Extract activity log component to macro

### Fixes
- Make Ensembl transcript links use archive website<|MERGE_RESOLUTION|>--- conflicted
+++ resolved
@@ -11,11 +11,8 @@
 - Add filter by local observations (archive) to structural variants filters
 - Add more splicing consequences to SO term definitions
 - Search for a specific gene in all gene panels
-<<<<<<< HEAD
+- Institute settings option to force show all variants on VariantS page for all cases of an institute
 - `Scout-REViewer-Service` integration - show `REViewer` picture if available
-=======
-- Institute settings option to force show all variants on VariantS page for all cases of an institute
->>>>>>> 11a61ac2
 ### Fixed
 - Added a not-authorized `auto-login` fixture according to changes in Flask-Login 0.6.2
 - Renamed `cache_timeout` param name of flask.send_file function to `max_age` (Flask 2.2 compliant)
