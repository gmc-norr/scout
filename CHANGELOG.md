# Change Log
All notable changes to this project will be documented in this file.
This project adheres to [Semantic Versioning](http://semver.org/).

About changelog [here](https://keepachangelog.com/en/1.0.0/)


## [x.x.x]

### Added
- Rank score model in causatives page
- Exportable HPO terms from phenotypes page
- AMP guideline tiers for cancer variants
- Adds scroll for the trancript tab
- Added CLI option to query cases on time since case event was added
- Shadow clinical assessments also on research variants display
- Support for CRAM alignment files
- Improved str variants view : sorting by locus, grouped by allele.
- Delivery report PDF export
- New mosaicism tag option
- Add or modify individuals' age or tissue type from case page
<<<<<<< HEAD
- Remove dependency of loqusdb by utilising the CLI
=======
- Display GC and allele depth in causatives table.
>>>>>>> d569c801

### Fixed
- Fixed update OMIM command bug due to change in the header of the genemap2 file
- Removed Mosaic Tag from Cancer variants
- Fixes issue with unaligned table headers that comes with hidden Datatables
- Layout in general report PDF export
- Fixed issue on the case statistics view. The validation bars didn't show up when all institutes were selected. Now they do.
- Included Font Awesome availability in general report
- Fixed missing path import by importing pathlib.Path
- Hadle index inconsistencies in the update index functions


## [4.9.0]

### Added
- Improved MatchMaker pages, including visible patient contacts email address
- New badges for the github repo
- Links to [GENEMANIA](genemania.org)
- Sort gene panel list on case view.
- More automatic tests

### Fixed
- Fix error when a gene is added to an empty dynamic gene panel
- Fix crash when attempting to add genes on incorrect format to dynamic gene panel
- Manual rank variant tags could be saved in a "Select a tag"-state, a problem in the variants view.
- Same case evaluations are no longer shown as gray previous evaluations on the variants page
- Stay on research pages, even if reset, next first buttons are pressed..
- Overlapping variants will now be visible on variant page again
- Fix missing classification comments and links in evaluations page
- All prioritized cases are shown on cases page


## [4.8.3]

### Added

### Fixed
- Bug when ordering sanger
- Improved scrolling over long list of genes/transcripts


## [4.8.2]

### Added

### Fixed
- Avoid opening extra tab for coverage report
- Fixed a problem when rank model version was saved as floats and not strings
- Fixed a problem with displaying dismiss variant reasons on the general report
- Disable load and delete filter buttons if there are no saved filters
- Fix problem with missing verifications
- Remove duplicate users and merge their data and activity


## [4.8.1]

### Added

### Fixed
- Prevent login fail for users with id defined by ObjectId and not email
- Prevent the app from crashing with `AttributeError: 'NoneType' object has no attribute 'message'`


## [4.8.0]

### Added
- Updated Scout to use Bootstrap 4.3
- New looks for Scout
- Improved dashboard using Chart.js
- Ask before inactivating a case where last assigned user leaves it
- Genes can be manually added to the dynamic gene list directly on the case page
- Dynamic gene panels can optionally be used with clinical filter, instead of default gene panel
- Dynamic gene panels get link out to chanjo-report for coverage report
- Load all clinvar variants with clinvar Pathogenic, Likely Pathogenic and Conflicting pathogenic
- Show transcripts with exon numbers for structural variants
- Case sort order can now be toggled between ascending and descending.
- Variants can be marked as partial causative if phenotype is available for case.
- Show a frequency tooltip hover for SV-variants.
- Added support for LDAP login system
- Search snv and structural variants by chromosomal coordinates
- Structural variants can be marked as partial causative if phenotype is available for case.
- Show normal and pathologic limits for STRs in the STR variants view.
- Institute level persistent variant filter settings that can be retrieved and used.
- export causative variants to Excel
- Add support for ROH, WIG and chromosome PNGs in case-view

### Fixed
- Fixed missing import for variants with comments
- Instructions on how to build docs
- Keep sanger order + verification when updating/reloading variants
- Fixed and moved broken filter actions (HPO gene panel and reset filter)
- Fixed string conversion to number
- UCSC links for structural variants are now separated per breakpoint (and whole variant where applicable)
- Reintroduced missing coverage report
- Fixed a bug preventing loading samples using the command line
- Better inheritance models customization for genes in gene panels
- STR variant page back to list button now does its one job.
- Allows to setup scout without a omim api key
- Fixed error causing "favicon not found" flash messages
- Removed flask --version from base cli
- Request rerun no longer changes case status. Active or archived cases inactivate on upload.
- Fixed missing tooltip on the cancer variants page
- Fixed weird Rank cell in variants page
- Next and first buttons order swap
- Added pagination (and POST capability) to cancer variants.
- Improves loading speed for variant page
- Problem with updating variant rank when no variants
- Improved Clinvar submission form
- General report crashing when dismissed variant has no valid dismiss code
- Also show collaborative case variants on the All variants view.
- Improved phenotype search using dataTables.js on phenotypes page
- Search and delete users with `email` instead of `_id`
- Fixed css styles so that multiselect options will all fit one column


## [4.7.3]

### Added
- RankScore can be used with VCFs for vcf_cancer files

### Fixed
- Fix issue with STR view next page button not doing its one job.

### Deleted
- Removed pileup as a bam viewing option. This is replaced by IGV


## [4.7.2]

### Added
- Show earlier ACMG classification in the variant list

### Fixed
- Fixed igv search not working due to igv.js dist 2.2.17
- Fixed searches for cases with a gene with variants pinned or marked causative.
- Load variant pages faster after fixing other causatives query
- Fixed mitochondrial report bug for variants without genes

## [4.7.1]

### Added

### Fixed
- Fixed bug on genes page


## [4.7.0]

### Added
- Export genes and gene panels in build GRCh38
- Search for cases with variants pinned or marked causative in a given gene.
- Search for cases phenotypically similar to a case also from WUI.
- Case variant searches can be limited to similar cases, matching HPO-terms,
  phenogroups and cohorts.
- De-archive reruns and flag them as 'inactive' if archived
- Sort cases by analysis_date, track or status
- Display cases in the following order: prioritized, active, inactive, archived, solved
- Assign case to user when user activates it or asks for rerun
- Case becomes inactive when it has no assignees
- Fetch refseq version from entrez and use it in clinvar form
- Load and export of exons for all genes, independent on refseq
- Documentation for loading/updating exons
- Showing SV variant annotations: SV cgh frequencies, gnomad-SV, local SV frequencies
- Showing transcripts mapping score in segmental duplications
- Handle requests to Ensembl Rest API
- Handle requests to Ensembl Rest Biomart
- STR variants view now displays GT and IGV link.
- Description field for gene panels
- Export exons in build 37 and 38 using the command line

### Fixed
- Fixes of and induced by build tests
- Fixed bug affecting variant observations in other cases
- Fixed a bug that showed wrong gene coverage in general panel PDF export
- MT report only shows variants occurring in the specific individual of the excel sheet
- Disable SSL certifcate verification in requests to chanjo
- Updates how intervaltree and pymongo is used to void deprecated functions
- Increased size of IGV sample tracks
- Optimized tests


## [4.6.1]

### Added

### Fixed
- Missing 'father' and 'mother' keys when parsing single individual cases


## [4.6.0]

### Added
- Description of Scout branching model in CONTRIBUTING doc
- Causatives in alphabetical order, display ACMG classification and filter by gene.
- Added 'external' to the list of analysis type options
- Adds functionality to display "Tissue type". Passed via load config.
- Update to IGV 2.

### Fixed
- Fixed alignment visualization and vcf2cytosure availability for demo case samples
- Fixed 3 bugs affecting SV pages visualization
- Reintroduced the --version cli option
- Fixed variants query by panel (hpo panel + gene panel).
- Downloaded MT report contains excel files with individuals' display name
- Refactored code in parsing of config files.


## [4.5.1]

### Added

### Fixed
- update requirement to use PyYaml version >= 5.1
- Safer code when loading config params in cli base


## [4.5.0]

### Added
- Search for similar cases from scout view CLI
- Scout cli is now invoked from the app object and works under the app context

### Fixed
- PyYaml dependency fixed to use version >= 5.1


## [4.4.1]

### Added
- Display SV rank model version when available

### Fixed
- Fixed upload of delivery report via API


## [4.4.0]

### Added
- Displaying more info on the Causatives page and hiding those not causative at the case level
- Add a comment text field to Sanger order request form, allowing a message to be included in the email
- MatchMaker Exchange integration
- List cases with empty synopsis, missing HPO terms and phenotype groups.
- Search for cases with open research list, or a given case status (active, inactive, archived)

### Fixed
- Variant query builder split into several functions
- Fixed delivery report load bug


## [4.3.3]

### Added
- Different individual table for cancer cases

### Fixed
- Dashboard collects validated variants from verification events instead of using 'sanger' field
- Cases shared with collaborators are visible again in cases page
- Force users to select a real institute to share cases with (actionbar select fix)


## [4.3.2]

### Added
- Dashboard data can be filtered using filters available in cases page
- Causatives for each institute are displayed on a dedicated page
- SNVs and and SVs are searchable across cases by gene and rank score
- A more complete report with validated variants is downloadable from dashboard

### Fixed
- Clinsig filter is fixed so clinsig numerical values are returned
- Split multi clinsig string values in different elements of clinsig array
- Regex to search in multi clinsig string values or multi revstat string values
- It works to upload vcf files with no variants now
- Combined Pileup and IGV alignments for SVs having variant start and stop on the same chromosome


## [4.3.1]

### Added
- Show calls from all callers even if call is not available
- Instructions to install cairo and pango libs from WeasyPrint page
- Display cases with number of variants from CLI
- Only display cases with number of variants above certain treshold. (Also CLI)
- Export of verified variants by CLI or from the dashboard
- Extend case level queries with default panels, cohorts and phenotype groups.
- Slice dashboard statistics display using case level queries
- Add a view where all variants for an institute can be searched across cases, filtering on gene and rank score. Allows searching research variants for cases that have research open.

### Fixed
- Fixed code to extract variant conservation (gerp, phyloP, phastCons)
- Visualization of PDF-exported gene panels
- Reintroduced the exon/intron number in variant verification email
- Sex and affected status is correctly displayed on general report
- Force number validation in SV filter by size
- Display ensembl transcripts when no refseq exists


## [4.3.0]

### Added
- Mosaicism tag on variants
- Show and filter on SweGen frequency for SVs
- Show annotations for STR variants
- Show all transcripts in verification email
- Added mitochondrial export
- Adds alternative to search for SVs shorter that the given length
- Look for 'bcftools' in the `set` field of VCFs
- Display digenic inheritance from OMIM
- Displays what refseq transcript that is primary in hgnc

### Fixed

- Archived panels displays the correct date (not retroactive change)
- Fixed problem with waiting times in gene panel exports
- Clinvar fiter not working with human readable clinsig values

## [4.2.2]

### Fixed
- Fixed gene panel create/modify from CSV file utf-8 decoding error
- Updating genes in gene panels now supports edit comments and entry version
- Gene panel export timeout error

## [4.2.1]

### Fixed
- Re-introduced gene name(s) in verification email subject
- Better PDF rendering for excluded variants in report
- Problem to access old case when `is_default` did not exist on a panel


## [4.2.0]

### Added
- New index on variant_id for events
- Display overlapping compounds on variants view

### Fixed
- Fixed broken clinical filter


## [4.1.4]

### Added
- Download of filtered SVs

### Fixed
- Fixed broken download of filtered variants
- Fixed visualization issue in gene panel PDF export
- Fixed bug when updating gene names in variant controller


## [4.1.3]

### Fixed
- Displays all primary transcripts


## [4.1.2]

### Added
- Option add/replace when updating a panel via CSV file
- More flexible versioning of the gene panels
- Printing coverage report on the bottom of the pdf case report
- Variant verification option for SVs
- Logs uri without pwd when connecting
- Disease-causing transcripts in case report
- Thicker lines in case report
- Supports HPO search for cases, both terms or if described in synopsis
- Adds sanger information to dashboard

### Fixed
- Use db name instead of **auth** as default for authentication
- Fixes so that reports can be generated even with many variants
- Fixed sanger validation popup to show individual variants queried by user and institute.
- Fixed problem with setting up scout
- Fixes problem when exac file is not available through broad ftp
- Fetch transcripts for correct build in `adapter.hgnc_gene`

## [4.1.1]
- Fix problem with institute authentication flash message in utils
- Fix problem with comments
- Fix problem with ensembl link


## [4.1.0]

### Added
- OMIM phenotypes to case report
- Command to download all panel app gene panels `scout load panel --panel-app`
- Links to genenames.org and omim on gene page
- Popup on gene at variants page with gene information
- reset sanger status to "Not validated" for pinned variants
- highlight cases with variants to be evaluated by Sanger on the cases page
- option to point to local reference files to the genome viewer pileup.js. Documented in `docs.admin-guide.server`
- option to export single variants in `scout export variants`
- option to load a multiqc report together with a case(add line in load config)
- added a view for searching HPO terms. It is accessed from the top left corner menu
- Updates the variants view for cancer variants. Adds a small cancer specific filter for known variants
- Adds hgvs information on cancer variants page
- Adds option to update phenotype groups from CLI

### Fixed
- Improved Clinvar to submit variants from different cases. Fixed HPO terms in casedata according to feedback
- Fixed broken link to case page from Sanger modal in cases view
- Now only cases with non empty lists of causative variants are returned in `adapter.case(has_causatives=True)`
- Can handle Tumor only samples
- Long lists of HGNC symbols are now possible. This was previously difficult with manual, uploaded or by HPO search when changing filter settings due to GET request limitations. Relevant pages now use POST requests. Adds the dynamic HPO panel as a selection on the gene panel dropdown.
- Variant filter defaults to default panels also on SV and Cancer variants pages.

## [4.0.0]

### WARNING ###

This is a major version update and will require that the backend of pre releases is updated.
Run commands:

```
$scout update genes
$scout update hpo
```

- Created a Clinvar submission tool, to speed up Clinvar submission of SNVs and SVs
- Added an analysis report page (html and PDF format) containing phenotype, gene panels and variants that are relevant to solve a case.

### Fixed
- Optimized evaluated variants to speed up creation of case report
- Moved igv and pileup viewer under a common folder
- Fixed MT alignment view pileup.js
- Fixed coordinates for SVs with start chromosome different from end chromosome
- Global comments shown across cases and institutes. Case-specific variant comments are shown only for that specific case.
- Links to clinvar submitted variants at the cases level
- Adapts clinvar parsing to new format
- Fixed problem in `scout update user` when the user object had no roles
- Makes pileup.js use online genome resources when viewing alignments. Now any instance of Scout can make use of this functionality.
- Fix ensembl link for structural variants
- Works even when cases does not have `'madeline_info'`
- Parses Polyphen in correct way again
- Fix problem with parsing gnomad from VEP

### Added
- Added a PDF export function for gene panels
- Added a "Filter and export" button to export custom-filtered SNVs to CSV file
- Dismiss SVs
- Added IGV alignments viewer
- Read delivery report path from case config or CLI command
- Filter for spidex scores
- All HPO terms are now added and fetched from the correct source (https://github.com/obophenotype/human-phenotype-ontology/blob/master/hp.obo)
- New command `scout update hpo`
- New command `scout update genes` will fetch all the latest information about genes and update them
- Load **all** variants found on chromosome **MT**
- Adds choice in cases overview do show as many cases as user like

### Removed
- pileup.min.js and pileup css are imported from a remote web location now
- All source files for HPO information, this is instead fetched directly from source
- All source files for gene information, this is instead fetched directly from source

## [3.0.0]
### Fixed
- hide pedigree panel unless it exists

## [1.5.1] - 2016-07-27
### Fixed
- look for both ".bam.bai" and ".bai" extensions

## [1.4.0] - 2016-03-22
### Added
- support for local frequency through loqusdb
- bunch of other stuff

## [1.3.0] - 2016-02-19
### Fixed
- Update query-phenomizer and add username/password

### Changed
- Update the way a case is checked for rerun-status

### Added
- Add new button to mark a case as "checked"
- Link to clinical variants _without_ 1000G annotation

## [1.2.2] - 2016-02-18
### Fixed
- avoid filtering out variants lacking ExAC and 1000G annotations

## [1.1.3] - 2015-10-01
### Fixed
- persist (clinical) filter when clicking load more
- fix #154 by robustly setting clinical filter func. terms

## [1.1.2] - 2015-09-07
### Fixed
- avoid replacing coverage report with none
- update SO terms, refactored

## [1.1.1] - 2015-08-20
### Fixed
- fetch case based on collaborator status (not owner)

## [1.1.0] - 2015-05-29
### Added
- link(s) to SNPedia based on RS-numbers
- new Jinja filter to "humanize" decimal numbers
- show gene panels in variant view
- new Jinja filter for decoding URL encoding
- add indicator to variants in list that have comments
- add variant number threshold and rank score threshold to load function
- add event methods to mongo adapter
- add tests for models
- show badge "old" if comment was written for a previous analysis

### Changed
- show cDNA change in transcript summary unless variant is exonic
- moved compounds table further up the page
- show dates for case uploads in ISO format
- moved variant comments higher up on page
- updated documentation for pages
- read in coverage report as blob in database and serve directly
- change ``OmimPhenotype`` to ``PhenotypeTerm``
- reorganize models sub-package
- move events (and comments) to separate collection
- only display prev/next links for the research list
- include variant type in breadcrumbs e.g. "Clinical variants"

### Removed
- drop dependency on moment.js

### Fixed
- show the same level of detail for all frequencies on all pages
- properly decode URL encoded symbols in amino acid/cDNA change strings
- fixed issue with wipe permissions in MongoDB
- include default gene lists in "variants" link in breadcrumbs

## [1.0.2] - 2015-05-20
### Changed
- update case fetching function

### Fixed
- handle multiple cases with same id

## [1.0.1] - 2015-04-28
### Fixed
- Fix building URL parameters in cases list Vue component

## [1.0.0] - 2015-04-12
Codename: Sara Lund

![Release 1.0](artwork/releases/release-1-0.jpg)

### Added
- Add email logging for unexpected errors
- New command line tool for deleting case

### Changed
- Much improved logging overall
- Updated documentation/usage guide
- Removed non-working IGV link

### Fixed
- Show sample display name in GT call
- Various small bug fixes
- Make it easier to hover over popups

## [0.0.2-rc1] - 2015-03-04
### Added
- add protein table for each variant
- add many more external links
- add coverage reports as PDFs

### Changed
- incorporate user feedback updates
- big refactor of load scripts

## [0.0.2-rc2] - 2015-03-04
### Changes
- add gene table with gene description
- reorganize inheritance models box

### Fixed
- avoid overwriting gene list on "research" load
- fix various bugs in external links

## [0.0.2-rc3] - 2015-03-05
### Added
- Activity log feed to variant view
- Adds protein change strings to ODM and Sanger email

### Changed
- Extract activity log component to macro

### Fixes
- Make Ensembl transcript links use archive website<|MERGE_RESOLUTION|>--- conflicted
+++ resolved
@@ -19,11 +19,8 @@
 - Delivery report PDF export
 - New mosaicism tag option
 - Add or modify individuals' age or tissue type from case page
-<<<<<<< HEAD
+- Display GC and allele depth in causatives table.
 - Remove dependency of loqusdb by utilising the CLI
-=======
-- Display GC and allele depth in causatives table.
->>>>>>> d569c801
 
 ### Fixed
 - Fixed update OMIM command bug due to change in the header of the genemap2 file
