--- conflicted
+++ resolved
@@ -34,11 +34,8 @@
 - Removed OMIM genes panel
 - Make genes panel, pinned variants panel, causative variants panel and ClinVar panel scrollable on case page
 - Update to Scilifelab's 2020 logo
-<<<<<<< HEAD
 - Update Gens URL to support Gens v2.0 format
-=======
 - Refactor tests for parsing case configurations
->>>>>>> 74b4f197
 
 ## [4.36]
 ### Added
