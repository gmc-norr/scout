--- conflicted
+++ resolved
@@ -4,14 +4,14 @@
 
 About changelog [here](https://keepachangelog.com/en/1.0.0/)
 
+## [unreleased]
+### Changed
+- All links in disease table on diagnosis page now open in a new tab
+
 ## [4.79.1]
 ### Fixed
 - Exporting variants without rank score causing page to crash
-<<<<<<< HEAD
-- All links in disease table on diagnosis page now opens in a new tab
-=======
 - Display custom annotations also on cancer variant page
->>>>>>> 6c41fe27
 
 ## [4.79]
 ### Added
