--- conflicted
+++ resolved
@@ -10,13 +10,10 @@
 - RankScore can be used with VCFs for vcf_cancer files
 
 ### Fixed
-<<<<<<< HEAD
 - Fix issue with STR view next page button not doing its one job.
-=======
 
 ### Deleted
 - Removed pileup as a bam viewing option. This is replaced by IGV
->>>>>>> 2902da3a
 
 
 ## [4.7.2]
