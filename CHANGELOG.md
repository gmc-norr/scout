--- conflicted
+++ resolved
@@ -15,16 +15,13 @@
 ### Changed
 - Updated the python config file documentation in admin guide
 - Case configuration parsing now uses Pydantic for improved typechecking and config handling
-<<<<<<< HEAD
-- Updated Managed variant documentation in user guide
-### Fixed
-- Validate uploaded managed variant file lines, warning the user.
-=======
 - Removed test matrices to speed up automatic testing of PRs
 - Switch from Coveralls to Codecov to handle CI test coverage
 - Speed-up CI tests by caching installation of libs and splitting tests into groups using pytest-split
-### Fixed
->>>>>>> ff5d830c
+- Updated Managed variant documentation in user guide
+### Fixed
+- Validate uploaded managed variant file lines, warning the user.
+### Fixed
 
 ## [4.45]
 ### Added
