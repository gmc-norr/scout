# Change Log
All notable changes to this project will be documented in this file.
This project adheres to [Semantic Versioning](http://semver.org/).

About changelog [here](https://keepachangelog.com/en/1.0.0/)

## [unreleased]
<<<<<<< HEAD
### Changed
- "Show more/less" button to toggle showing 50 observed cases in LoqusDB observation panel
=======
### Added
- ClinGen-CGC-VICC oncogenicity classification for cancer SNVs
>>>>>>> c9b85f93
### Fixed
- Limit the size of custom images displayed on case and variant page and add a link to display them in full size in a new tab
- Classified variants not showing on case report when collaborator adds classification

## [4.92]
### Added
- PanelApp link on gene page and on gene panels description
- Add more filters to the delete variants command (institute ID and text file with list of case IDs)
### Changed
- Use the `clinicalgenomics/python3.11-venv:1.0` image everywhere in the Dockerfiles
### Fixed
- list/List typing issue on PanelApp extension module

## [4.91.2]
### Fixed
- Stranger TRGT parsing of `.` in `FORMAT.MC`
- Parse ClinVar low-penetrance info and display it alongside Pathogenic and likely pathogenic on SNVs pages
- Gene panel indexes to reflect the indexes used in production database
- Panel version check while editing the genes of a panel
- Display unknown filter tags as "danger" marked badges
- Open WTS variantS SNVs and SVs in new tabs
- PanelApp panels update documentation to reflect the latest changes in the command line
- Display panel IDs alongside panel display names on gene panels page
- Just one `Hide removed panels` checkbox for all panels on gene panels page
- Variant filters redecoration from multiple classifications crash on general case report

## [4.91.1]
### Fixed
- Update IGV.js to v3.1.0
- Columns/headings on SV variantS shifted

## [4.91]
### Added
- Variant link to Franklin in database buttons (different depending on rare or cancer track)
- MANE badges on list of variant's Genes/Transcripts/Proteins table, this way also SVs will display MANE annotations
- Export variant type and callers-related info fields when exporting variants from variantS pages
- Cases advanced search on the dashboard page
- Possibility to use only signed off panels when building the PanelApp GREEN panel
### Changed
- On genes panel page and gene panel PDF export, it's more evident which genes were newly introduced into the panel
- WTS outlier position copy button on WTS outliers page
- Update IGV.js to v3.0.9
- Managed variants VCF export more verbose on SVs
- `/api/v1/hpo-terms` returns pymongo OperationFailure errors when provided query string contains problematic characters
- When parsing variants, prioritise caller AF if set in FORMAT over recalculation from AD
- Expand the submissions information section on the ClinVar submissions page to fully display long text entries
- Jarvik et al for PP1 added to ACMG modification guidelines
- Display institute `_id` + display name on dashboard filters
- ClinVar category 8 has changed to "Conflicting classifications of pathogenicity" instead of "interpretations"
- Simplify always loading ClinVar `CLNSIG` P, LP and conflicting annotations slightly
- Increased visibility of variant callers's "Pass" or "Filtered" on the following pages: SNV variants (cancer cases), SV variants (both RD and cancer cases)
- Names on IGV buttons, including an overview level IGV MT button
- Cases query no longer accepts strings for the `name_query` parameter, only ImmutableMultiDict (form data)
- Refactor the loading of PanelApp panels to use the maintained API - Customised PanelApp GREEN panels
- Better layout for Consequence cell on cancer SNVs page
- Merged `Qual` and `Callers` cell on cancer SNVs page
### Fixed
- Empty custom_images dicts in case load config do not crash
- Tracks missing alignment files are skipped on generating IGV views
- ClinVar form to accept MedGen phenotypes
- Cancer SV variantS page spinner on variant export
- STRs variants export (do not allow null estimated variant size and repeat locus ID)
- STRs variants page when one or more variants have SweGen mean frequency but lack Short Tandem Repeat motif count
- ClinVar submission enquiry status for all submissions after the latest
- CLI scout update type hint error when running commands using Python 3.9
- Missing alignment files but present index files could crash the function creating alignment tracks for IGV display
- Fix missing "Repeat locus" info on STRs export

## [4.90.1]
### Fixed
- Parsing Matchmaker Exchange's matches dates

## [4.90]
### Added
- Link to chanjo2 MANE coverage overview on case page and panel page
- More SVI recommendation links on the ACMG page
- IGV buttons for SMN CN page
- Warnings on ACMG classifications for potentially conflicting classification pairs
- ACMG Bayesian foundation point scale after Tavtigian for variant heat profile
### Changed
- Variants query backend allows rank_score filtering
- Added script to tabulate causatives clinical filter rank
- Do not display inheritance models associated to ORPHA terms on variant page
- Moved edit and delete buttons close to gene names on gene panel page and other aesthetical fixes
- SNV VariantS page functional annotation and region annotation columns merged
- VariantS pages (not cancer) gene cells show OMIM inheritance pattern badges also without hover
- STR variantS page to show STR inheritance model without hover (fallback to OMIM for non-Stranger annotation)
- VariantS page local observation badges have counts visible also without hover
- On Matchmaker page, show number of matches together with matching attempt date
- Display all custom inheritance models, both standard and non-standard, as gathered from the gene panel information on the variant page
- Moved PanelApp-related code to distinct modules/extension
### Fixed
- Make BA1 fully stand-alone to Benign prediction
- Modifying Benign terms to "Moderate" has no effect under Richards. Ignored completely before, will retain unmodified significance now
- Extract all fields correctly when exporting a panel to file from gene panel page
- Custom updates to a gene in a panel
- Gene panel PDF export, including gene links
- Cancer SV, Fusion, MEI and Outlier filters are shown on the Institute Filters overview
- CaseS advanced search limit
- Visibility of Matchmaker Exchange matches on dark mode
- When creating a new gene panel from file, all gene fields are saved, including comments and manual inheritance models
- Downloading on gene names from EBI
- Links to gene panels on variant page, summary panel
- Exporting gene variants when one or more variants' genes are missing HGNC symbol

## [4.89.2]
## Fixed
- If OMIM gene panel gene symbols are not mapping to hgnc_id, allow fallback use of a unique gene alias

## [4.89.1]
### Fixed
- General case report crash when encountering STR variants without `source` tags
- Coloring and SV inheritance patterns on general case report

## [4.89]
### Added
- Button on SMN CN page to search variants within SMN1 and SMN2 genes
- Options for selectively updating OMICS variants (fraser, outrider) on a case
- Log users' activity to file by specifying `USERS_ACTIVITY_LOG_PATH` parameter in app config
- `Mean MT coverage`, `Mean chrom 14 coverage` and `Estimated mtDNA copy number` on MT coverage file from chanjo2 if available
- In ClinVar multistep form, preselect ACMG criteria according to the variant's ACMG classification, if available
- Subject id search from caseS page (supporting multiple sample types e.g.) - adding indexes to speed up caseS queries
- Advanced cases search to narrow down results using more than one search parameter
- Coverage report available for any case with samples containing d4 files, even if case has no associated gene panels
- RNA delivery reports
- Two new LRS SV callers (hificnv, severus)
### Changed
- Documentation for OMICS variants and updating a case
- Include both creation and deletion dates in gene panels pages
- Moved code to collect MT copy number stats for the MT report to the chanjo extension
- On the gene panelS page, show expanded gene panel version list in one column only
- IGV.js WTS loci default to zoom to a region around a variant instead of whole gene
- Refactored logging module
- Case general report no longer shows ORPHA inheritance models. OMIM models are shown colored.
- Chromosome alias tab files used in the igv.js browser, which now contain the alias for chromosome "M"
- Renamed "Comment on clinical significance" to "Comment on classification" in ClinVar multistep form
- Enable Gens CN button also for non-wgs cancer track cases
### Fixed
- Broken heading anchors in the documentation (`admin-guide/login-system.md` and `admin-guide/setup-scout.md` files)
- Avoid open login redirect attacks by always redirecting to cases page upon user login
- Stricter check of ID of gene panels to prevent file downloading vulnerability
- Removed link to the retired SPANR service. SPIDEX scores are still parsed and displayed if available from variant annotation.
- Omics variant view test coverage
- String pattern escape warnings
- Code creating Alamut links for variant genes without canonical_transcript set
- Variant delete button in ClinVar submissions page
- Broken search cases by case similarity
- Missing caller tag for TRGT

## [4.88.1]
### Fixed
- Patch update igv.js to 3.0.5

## [4.88]
### Added
- Added CoLoRSdb frequency to Pop Freq column on variantS page
- Hovertip to gene panel names with associated genes in SV variant view, when variant covers more than one gene
- RNA sample ID can be provided in case load config if different from sample_id
### Fixed
- Broken `scout setup database` command
- Update demo VCF header, adding missing keys found on variants
- Broken upload to Codecov step in Tests & Coverage GitHub action
- Tomte DROP column names have been updated (backwards compatibility preserved for main fields)
- WTS outlierS view to display correct individual IDs for cases with multiple individuals
- WTS outlierS not displayed on WTS outlierS view

## [4.87.1]
### Fixed
- Positioning and alignment of genes cell on variantS page

## [4.87]
### Added
- Option to configure RNA build on case load (default '38')
### Changed
- Tooltip on RNA alignments now shows RNA genome build version
- Updated igv.js to v3.0.4
### Fixed
- Style of "SNVs" and "SVs" buttons on WTS Outliers page
- Chromosome alias files for igv.js
- Genes track displayed also when RNA alignments are present without splice junctions track on igv browser
- Genes track displayed again when splice junction tracks are present

## [4.86.1]
### Fixed
- Loading and updating PanelApp panels, including PanelApp green

## [4.86]
### Added
- Display samples' name (tooltip) and affected status directly on caseS page
- Search SVs across all cases, in given genes
- `CLINVAR_API_URL` param can be specified in app settings to override the URL used to send ClinVar submissions to. Intended for testing.
- Support for loading and storing OMICS data
- Parse DROP Fraser and Outrider TSVs
- Display omics variants - wts outliers (Fraser, Outrider)
- Parse GNOMAD `gnomad_af` and `gnomad_popmax_af` keys from variants annotated with `echtvar`
- Make removed panel optionally visible to non-admin or non maintainers
- Parse CoLoRSdb frequencies annotated in the variant INFO field with the `colorsdb_af` key
- Download -omics variants using the `Filter and export button`
- Clickable COSMIC links on IGV tracks
- Possibility to un-audit previously audited filters
- Reverted table style and removed font awesome style from IGV template
- Case status tags displayed on dashboard case overview
### Changed
- Updated igv.js to v3.0.1
- Alphabetically sort IGV track available for custom selection
- Updated wokeignore to avoid unfixable warning
- Update Chart.js to v4.4.3
- Use tornado library version >= 6.4.1
- Fewer variants in the MEI demo file
- Switch to FontAwesome v.6 instead of using icons v.5 + kit with icons v.6
- Show time (hours and minutes) additionally to date on comments and activity panel
### Fixed
- Only add expected caller keys to variant (FOUND_IN or SVDB_ORIGIN)
- Splice junction merged track height offset in IGV.js
- Splice junction initiation crash with empty variant obj
- Splice junction variant routing for cases with WTS but without outlier data
- Variant links to ExAC, now pointing to gnomAD, since the ExAC browser is no longer available
- Style of HPO terms assigned to a case, now one phenotype per line
- RNA sashimi view rendering should work also if the gene track is user disabled
- Respect IGV tracks chosen by user in variant IGV settings

## [4.85]
### Added
- Load also genes which are missing Ensembl gene ID (72 in both builds), including immunoglobulins and fragile sites
### Changed
- Unfreeze werkzeug again
- Show "(Removed)" after removed panels in dropdown
- The REVEL score is collected as the maximum REVEL score from all of the variant's transcripts
- Parse GNOMAD POPMAX values only if they are numerical when loading variants
### Fixed
- Alphabetically sort "select default panels" dropdown menu options on case page
- Show gene panel removed status on case page
- Fixed visibility of the following buttons: remove assignee, remove pinned/causative, remove comment, remove case from group

## [4.84]
### Changed
- Clearer error message when a loqusdb query fails for an instance that initially connected
- Do not load chanjo-report module if not needed and more visible message when it fails loading
- Converted the HgncGene class into a Pydantic class
- Swap menu open and collapse indicator chevrons - down is now displayed-open, right hidden-closed
- Linters and actions now all use python 3.11
### Fixed
- Safer way to update variant genes and compounds that avoids saving temporary decorators into variants' database documents
- Link to HGNC gene report on gene page
- Case file load priority so that e.g. SNV get loaded before SV, or clinical before research, for consistent variant_id collisions

## [4.83]
### Added
- Edit ACMG classifications from variant page (only for classifications with criteria)
- Events for case CLI events (load case, update case, update individual)
- Support for loading and displaying local custom IGV tracks
- MANE IGV track to be used as a local track for igv.js (see scout demo config file)
- Optional separate MT VCFs, for `nf-core/raredisease`
### Changed
- Avoid passing verbs from CaseHandler - functions for case sample and individual in CaseEventHandler
- Hide mtDNA report and coverage report links on case sidebar for cases with WTS data only
- Modified OMIM-AUTO gene panel to include genes in both genome builds
- Moved chanjo code into a dedicated extension
- Optimise the function that collects "match-safe" genes for an institute by avoiding duplicated genes from different panels
- Users must actively select "show matching causatives/managed" on a case page to see matching numbers
- Upgraded python version from 3.8 to 3.11 in Docker images
### Fixed
- Fix several tests that relied on number of events after setup to be 0
- Removed unused load case function
- Artwork logo sync sketch with png and export svg
- Clearer exception handling on chanjo-report setup - fail early and visibly
- mtDNA report crashing when one or more samples from a case is not in the chanjo database
- Case page crashing on missing phenotype terms
- ACMG benign modifiers
- Speed up tests by caching python env correctly in Github action and adding two more test groups
- Agile issue templates were added globally to the CG-org. Adding custom issue templates to avoid exposing customers
- PanelApp panel not saving genes with empty `EnsembleGeneIds` list
- Speed up checking outdated gene panels
- Do not load research variants automatically when loading a case

## [4.82.2]
### Fixed
- Warning icon in case pages for individuals where `confirmed_sex` is false
- Show allele sizes form ExpansionHunter on STR variantS page again

## [4.82.1]
### Fixed
- Revert the installation of flask-ldapconn to use the version available on PyPI to be able to push new scout releases to PyPI

## [4.82]
### Added
- Tooltip for combined score in tables for compounds and overlapping variants
- Checkbox to filter variants by excluding genes listed in selected gene panels, files or provided as list
- STR variant information card with database links, replacing empty frequency panel
- Display paging and number of HPO terms available in the database on Phenotypes page
- On case page, typeahead hints when searching for a disease using substrings containing source ("OMIM:", "ORPHA:")
- Button to monitor the status of submissions on ClinVar Submissions page
- Option to filter cancer variants by number of observations in somatic and germline archived database
- Documentation for integrating chanjo2
- More up-to-date VEP CSQ dbNSFP frequency keys
- Parse PacBio TRGT (Tandem repeat genotyping tool) Short Tandem Repeat VCFs
### Changed
- In the case_report #panel-tables has a fixed width
- Updated IGV.js to 2.15.11
- Fusion variants in case report now contain same info as on fusion variantS page
- Block submission of somatic variants to ClinVar until we harmonise with their changed API
- Additional control on the format of conditions provided in ClinVar form
- Errors while loading managed variants from file are now displayed on the Managed Variants page
- Chanjo2 coverage button visible only when query will contain a list of HGNC gene IDs
- Use Python-Markdown directly instead of the unmaintained Flask-Markdown
- Use Markupsafe instead of long deprecated, now removed Flask Markup
- Prepare to unfreeze Werkzeug, but don't actually activate until chanjo can deal with the change
### Fixed
- Submit requests to Chanjo2 using HTML forms instead of JSON data
- `Research somatic variants` link name on caseS page
- Broken `Install the HTML 2 PDF renderer` step in a GitHub action
- Fix ClinVar form parsing to not include ":" in conditionType.id when condition conditionType.db is Orphanet
- Fix condition dropdown and pre-selection on ClinVar form for cases with associated ORPHA diagnoses
- Improved visibility of ClinVar form in dark mode
- End coordinates for indels in ClinVar form
- Diagnoses API search crashing with empty search string
- Variant's overlapping panels should show overlapping of variant genes against the latest version of the panel
- Case page crashing when case has both variants in a ClinVar submission and pinned not loaded variants
- Installation of git in second build stage of Dockerfile, allowing correct installation of libraries

## [4.81]
### Added
- Tag for somatic SV IGH-DUX4 detection samtools script
### Changed
- Upgraded Bootstrap version in reports from 4.3.1 to 5.1.3
### Fixed
- Buttons layout in HPO genes panel on case page
- Added back old variant rankscore index with different key order to help loading on demo instance
- Cancer case_report panel-table no longer contains inheritance information
- Case report pinned variants card now displays info text if all pinned variants are present in causatives
- Darkmode setting now applies to the comment-box accordion
- Typo in case report causing `cancer_rank_options is undefined` error

## [4.80]
### Added
- Support for .d4 files coverage using chanjo2 (Case page sidebar link) with test
- Link to chanjo2 coverage report and coverage gene overview on gene panel page
- Link to chanjo2 coverage report on Case page, HPO dynamic gene list
- Link to genes coverage overview report on Case page, HPO dynamic gene list
### Changed
- All links in disease table on diagnosis page now open in a new tab
- Dark mode settings applied to multi-selects on institute settings page
- Comments on case and variant pages can be viewed by expanding an accordion
- On case page information on pinned variants and variants submitted to ClinVar are displayed in the same table
- Demo case file paths are now stored as absolute paths
- Optimised indices to address slow queries
- On case page default panels are now found at the top of the table, and it can be sorted by this trait
### Fixed
- On variants page, search for variants in genes present only in build 38 returning no results
- Pin/unpin with API was not able to make event links
- A new field `Explanation for multiple conditions` is available in ClinVar for submitting variants with more than one associated condition
- Fusion genes with partners lacking gene HGNC id will still be fully loaded
- Fusion variantS export now contains fusion variant specific columns
- When Loqusdb observations count is one the table includes information on if observation was for the current or another case

## [4.79.1]
### Fixed
- Exporting variants without rank score causing page to crash
- Display custom annotations also on cancer variant page

## [4.79]
### Added
- Added tags for Sniffles and CNVpytor, two LRS SV callers
- Button on case page for displaying STR variants occurring in the dynamic HPO panel
- Display functional annotation relative to variant gene's MANE transcripts on variant summary, when available
- Links to ACMG structural variant pathogenicity classification guidelines
- Phenomodels checkboxes can now include orpha terms
- Add incidental finding to case tags
- Get an alert on caseS page when somebody validates variants you ordered Sanger sequencing for
### Changed
- In the diagnoses page genes associated with a disease are displayed using hgnc symbol instead of hgnc id
- Refactor view route to allow navigation directly to unique variant document id, improve permissions check
- Do not show MANE and MANE Plus Clinical transcripts annotated from VEP (saved in variants) but collect this info from the transcripts database collection
- Refactor view route to allow navigation directly to unique case id (in particular for gens)
- `Institutes to share cases with` on institute's settings page now displays institutes names and IDs
- View route with document id selects view template based on variant category
### Fixed
- Refactored code in cases blueprints and variant_events adapter (set diseases for partial causative variants) to use "disease" instead of "omim" to encompass also ORPHA terms
- Refactored code in `scout/parse/omim.py` and `scout/parse/disease_terms.py` to use "disease" instead of "phenotype" to differentiate from HPO terms
- Be more careful about checking access to variant on API access
- Show also ACMG VUS on general report (could be missing if not e.g. pinned)

## [4.78]
### Added
- Case status labels can be added, giving more finegrained details on a solved status (provisional, diagnostic, carrier, UPD, SMN, ...)
- New SO terms: `sequence_variant` and `coding_transcript_variant`
- More MEI specific annotation is shown on the variant page
- Parse and save MANE transcripts info when updating genes in build 38
- ClinVar submission can now be downloaded as a json file
- `Mane Select` and `Mane Plus Clinical` badges on Gene page, when available
- ClinVar submission can now be downloaded as a json file
- API endpoint to pin variant
- Display common/uncommon/rare on summary of mei variant page
### Changed
- In the ClinVar form, database and id of assertion criteria citation are now separate inputs
- Customise institute settings to be able to display all cases with a certain status on cases page (admin users)
- Renamed `Clinical Significance` to `Germline Classification` on multistep ClinVar form
- Changed the "x" in cases.utils.remove_form button text to red for better visibility in dark mode
- Update GitHub actions
- Default loglevel up to INFO, making logs with default start easier to read
- Add XTR region to PAR region definition
- Diagnoses can be searched on diagnoses page without waiting for load first
### Fixed
- Removed log info showing hgnc IDs used in variantS search
- Maintain Matchmaker Exchange and Beacon submission status when a case is re-uploaded
- Inheritance mode from ORPHA should not be confounded with the OMIM inheritance model
- Decipher link URL changes
- Refactored code in cases blueprints to use "disease" instead of "omim" to encompass also ORPHA terms

## [4.77]
### Added
- Orpha disease terms now include information on inheritance
- Case loading via .yaml config file accepts subject_id and phenotype_groups (if previously defined as constant default or added per institute)
- Possibility to submit variants associated with Orphanet conditions to ClinVar
- Option update path to .d4 files path for individuals of an existing case using the command line
- More constraint information is displayed per gene in addition to pLi: missense and LoF OE, CI (inluding LOEUF) and Z-score.
### Changed
- Introduce validation in the ClinVar multistep form to make sure users provide at least one variant-associated condition
- CLI scout update individual accepts subject_id
- Update ClinVar inheritance models to reflect changes in ClinVar submission API
- Handle variant-associated condition ID format in background when creating ClinVar submissions
- Replace the code that downloads Ensembl genes, transcripts and exons with the Schug web app
- Add more info to error log when transcript variant frequency parsing fails.
- GnomAD v4 constraint information replaces ExAC constraints (pLi).
### Fixed
- Text input of associated condition in ClinVar form now aligns to the left
- Alignment of contents in the case report has been updated
- Missing number of phenotypes and genes from case diagnoses
- Associate OMIM and/or ORPHA diagnoses with partial causatives
- Visualization of partial causatives' diagnoses on case page: style and links
- Revert style of pinned variants window on the case page
- Rename `Clinical significanc` to `Germline classification` in ClinVar submissions exported files
- Rename `Clinical significance citations` to `Classification citations` in ClinVar submissions exported files
- Rename `Comment on clinical significance` to `Comment on classification` in ClinVar submissions exported files
- Show matching partial causatives on variant page
- Matching causatives shown on case page consisting only of variant matching the default panels of the case - bug introduced since scout v4.72 (Oct 18, 2023)
- Missing somatic variant read depth leading to report division by zero

## [4.76]
### Added
- Orphacodes are visible in phenotype tables
- Pydantic validation of image paths provided in case load config file
- Info on the user which created a ClinVar submission, when available
- Associate .d4 files to case individuals when loading a case via config file
### Changed
- In diagnoses page the load of diseases are initiated by clicking a button
- Revel score, Revel rank score and SpliceAI values are also displayed in Causatives and Validated variants tables
- Remove unused functions and tests
- Analysis type and direct link from cases list for OGM cases
- Removed unused `case_obj` parameter from server/blueprints/variant/controllers/observations function
- Possibility to reset ClinVar submission ID
- Allow ClinVar submissions with custom API key for users registered as ClinVar submitters or when institute doesn't have a preset list of ClinVar submitters
- Ordered event verbs alphabetically and created ClinVar-related user events
- Removed the unused "no-variants" option from the load case command line
### Fixed
- All disease_terms have gene HGNC ids as integers when added to the scout database
- Disease_term identifiers are now prefixed with the name of the coding system
- Command line crashing with error when updating a user that doesn't exist
- Thaw coloredlogs - 15.0.1 restores errorhandler issue
- Thaw crypography - current base image and library version allow Docker builds
- Missing delete icons on phenomodels page
- Missing cryptography lib error while running Scout container on an ARM processor
- Round CADD values with many decimals on causatives and validated variants pages
- Dark-mode visibility of some fields on causatives and validated variants pages
- Clinvar submitters would be cleared when unprivileged users saved institute settings page
- Added a default empty string in cases search form to avoid None default value
- Page crashing when user tries to remove the same variant from a ClinVar submission in different browser tabs
- Update more GnomAD links to GnomAD v4 (v38 SNVs, MT vars, STRs)
- Empty cells for RNA fusion variants in Causatives and Verified variants page
- Submenu icons missing from collapsible actionbar
- The collapsible actionbar had some non-collapsing overly long entries
- Cancer observations for SVs not appearing in the variant details view
- Archived local observations not visible on cancer variantS page
- Empty Population Frequency column in the Cancer SV Variants view
- Capital letters in ClinVar events description shown on case page

## [4.75]
### Added
- Hovertip to gene panel names with associated genes in variant view, when variant covers more than one gene
- Tests for panel to genes
- Download of Orphadata en_product6 and en_product4 from CLI
- Parse and save `database_found` key/values for RNA fusion variants
- Added fusion_score, ffpm, split_reads, junction_reads and fusion_caller to the list of filters on RNA fusion variants page
- Renamed the function `get_mei_info` to `set_mei_info` to be consistent with the other functions
- Fixed removing None key/values from parsed variants
- Orphacodes are included in the database disease_terms
### Changed
- Allow use of projections when retrieving gene panels
- Do not save custom images as binary data into case and variant database documents
- Retrieve and display case and variant custom images using image's saved path
- Cases are activated by viewing FSHD and SMA reports
- Split multi-gene SNV variants into single genes when submitting to Matchmaker Exchange
- Alamut links also on the gene level, using transcript and HGVS: better for indels. Keep variant link for missing HGVS
- Thaw WTForms - explicitly coerce form decimal field entries when filters fetched from db
### Fixed
- Removed some extra characters from top of general report left over from FontAwsome fix
- Do not save fusion variants-specific key/values in other types of variants
- Alamut link for MT variants in build 38
- Convert RNA fusions variants `tool_hits` and `fusion_score` keys from string to numbers
- Fix genotype reference and alternative sequencing depths defaulting to -1 when values are 0
- DecimalFields were limited to two decimal places for several forms - lifting restrictions on AF, CADD etc.

## [4.74.1]
### Changed
- Parse and save into database also OMIM terms not associated to genes
### Fixed
- BioNano API FSHD report requests are GET in Access 1.8, were POST in 1.7
- Update more FontAwesome icons to avoid Pro icons
- Test if files still exist before attempting to load research variants
- Parsing of genotypes error, resulting in -1 values when alt or ref read depths are 0

## [4.74]
### Added
- SNVs and Indels, MEI and str variants genes have links to Decipher
- An `owner + case display name` index for cases database collection
- Test and fixtures for RNA fusion case page
- Load and display fusion variants from VCF files as the other variant types
- Option to update case document with path to mei variants (clinical and research)
### Changed
- Details on variant type and category for audit filters on case general report
- Enable Gens CN profile button also in somatic case view
- Fix case of analysis type check for Gens analysis button - only show for WGS
### Fixed
- loqusdb table no longer has empty row below each loqusid
- MatchMaker submission details page crashing because of change in date format returned by PatientMatcher
- Variant external links buttons style does not change color when visited
- Hide compounds with compounds follow filter for region or function would fail for variants in multiple genes
- Updated FontAwesome version to fix missing icons

## [4.73]
### Added
- Shortcut button for HPO panel MEI variants from case page
- Export managed variants from CLI
### Changed
- STRs visualization on case panel to emphasize abnormal repeat count and associated condition
- Removed cytoband column from STRs variant view on case report
- More long integers formatted with thin spaces, and copy to clipboard buttons added
### Fixed
- OMIM table is scrollable if higher than 700px on SV page
- Pinned variants validation badge is now red for false positives.
- Case display name defaulting to case ID when `family_name` or `display_name` are missing from case upload config file
- Expanded menu visible at screen sizes below 1000px now has background color
- The image in ClinVar howto-modal is now responsive
- Clicking on a case in case groups when case was already removed from group in another browser tab
- Page crashing when saving filters for mei variants
- Link visited color of images

## [4.72.4]
### Changed
- Automatic test mongod version increased to v7
### Fixed
- GnomAD now defaults to hg38 - change build 37 links accordingly

## [4.72.3]
### Fixed
- Somatic general case report small variant table can crash with unclassified variants

## [4.72.2]
### Changed
- A gunicorn maxrequests parameter for Docker server image - default to 1200
- STR export limit increased to 500, as for other variants
- Prevent long number wrapping and use thin spaces for separation, as per standards from SI, NIST, IUPAC, BIPM.
- Speed up case retrieval and lower memory use by projecting case queries
- Make relatedness check fails stand out a little more to new users
- Speed up case retrieval and lower memory use by projecting case queries
- Speed up variant pages by projecting only the necessary keys in disease collection query
### Fixed
- Huge memory use caused by cases and variants pages pulling complete disease documents from DB
- Do not include genes fetched from HPO terms when loading diseases
- Consider the renamed fields `Approved Symbol` -> `Approved Gene Symbol` and `Gene Symbols` -> `Gene/Locus And Other Related Symbols` when parsing OMIM terms from genemap2.txt file

## [4.72.1]
### Fixed
- Jinja filter that renders long integers
- Case cache when looking for causatives in other cases causing the server to hang

## [4.72]
### Added
- A GitHub action that checks for broken internal links in docs pages
- Link validation settings in mkdocs.yml file
- Load and display full RNA alignments on alignment viewer
- Genome build check when loading a case
- Extend event index to previous causative variants and always load them
### Fixed
- Documentation nav links for a few documents
- Slightly extended the BioNano Genomics Access integration docs
- Loading of SVs when VCF is missing the INFO.END field but has INFO.SVLEN field
- Escape protein sequence name (if available) in case general report to render special characters correctly
- CaseS HPO term searches for multiple terms works independent of order
- CaseS search regexp should not allow backslash
- CaseS cohort tags can contain whitespace and still match
- Remove diagnoses from cases even if OMIM term is not found in the database
- Parsing of disease-associated genes
- Removed an annoying warning while updating database's disease terms
- Displaying custom case images loaded with scout version <= 4.71
- Use pydantic version >=2 in requirements.txt file
### Changed
- Column width adjustment on caseS page
- Use Python 3.11 in tests
- Update some github actions
- Upgraded Pydantic to version 2
- Case validation fails on loading when associated files (alignments, VCFs and reports) are not present on disk
- Case validation fails on loading when custom images have format different then ["gif", "svg", "png", "jpg", "jpeg"]
- Custom images keys `case` and `str` in case config yaml file are renamed to `case_images` and `str_variants_images`
- Simplify and speed up case general report code
- Speed up case retrieval in case_matching_causatives
- Upgrade pymongo to version 4
- When updating disease terms, check that all terms are consistent with a DiseaseTerm model before dropping the old collection
- Better separation between modules loading HPO terms and diseases
- Deleted unused scout.build.phenotype module
- Stricter validation of mandatory genome build key when loading a case. Allowed values are ['37','38',37,38]
- Improved readability of variants length and coordinates on variantS pages

## [4.71]
### Added
- Added Balsamic keys for SweGen and loqusdb local archive frequecies, SNV and SV
- New filter option for Cancer variantS: local archive RD loqusdb
- Show annotated observations on SV variantS view, also for cancer somatic SVs
- Revel filter for variantS
- Show case default panel on caseS page
- CADD filter for Cancer Somatic SNV variantS - show score
- SpliceAI-lookup link (BROAD, shows SpliceAI and Pangolin) from variant page
- BioNano Access server API - check projects, samples and fetch FSHD reports
### Fixed
- Name of reference genome build for RNA for compatibility with IGV locus search change
- Howto to run the Docker image on Mac computers in `admin-guide/containers/container-deploy.md`
- Link to Weasyprint installation howto in README file
- Avoid filling up disk by creating a reduced VCF file for every variant that is visualized
- Remove legacy incorrectly formatted CODEOWNERS file
- Restrain variant_type requests to variantS views to "clinical" or "research"
- Visualization of cancer variants where cancer case has no affected individual
- ProteinPaint gene link (small StJude API change)
- Causative MEI variant link on causatives page
- Bionano access api settings commented out by default in Scout demo config file.
- Do not show FSHD button on freshly loaded cases without bionano_access individuals
- Truncate long variants' HGVS on causative/Clinically significant and pinned variants case panels
### Changed
- Remove function call that tracks users' browser version
- Include three more splice variant SO terms in clinical filter severe SO terms
- Drop old HPO term collection only after parsing and validation of new terms completes
- Move score to own column on Cancer Somatic SNV variantS page
- Refactored a few complex case operations, breaking out sub functionalities

## [4.70]
### Added
- Download a list of Gene Variants (max 500) resulting from SNVs and Indels search
- Variant PubMed link to search for gene symbol and any aliases
### Changed
- Clearer gnomAD values in Variants page
### Fixed
- CaseS page uniform column widths
- Include ClinVar variants into a scrollable div element on Case page
- `canonical_transcript` variable not initialized in get_hgvs function (server.blueprints.institutes.controllers.py)
- Catch and display any error while importing Phenopacket info
- Modified Docker files to use python:3.8-slim-bullseye to prevent gunicorn workers booting error

## [4.69]
### Added
- ClinVar submission howto available also on Case page
- Somatic score and filtering for somatic SV callers, if available
- Show caller as a tooltip on variantS list
### Fixed
- Crash when attempting to export phenotype from a case that had never had phenotypes
- Aesthetic fix to Causative and Pinned Variants on Case page
- Structural inconsistency for ClinVar Blueprint templates
- Updated igv.js to 2.15.8 to fix track default color bug
- Fixed release versions for actions.
- Freeze tornado below 6.3.0 for compatibility with livereload 2.6.3
- Force update variants count on case re-upload
- IGV locus search not working - add genome reference id
- Pin links to MEI variants should end up on MEI not SV variant view
- Load also matching MEI variants on forced region load
- Allow excluding MEI from case variant deletion
- Fixed the name of the assigned user when the internal user ID is different from the user email address
- Gene variantS should display gene function, region and full hgvs
### Changed
- FontAwesome integrity check fail (updated resource)
- Removed ClinVar API validation buttons in favour of direct API submission
- Improved layout of Institute settings page
- ClinVar API key and allowed submitters are set in the Institute settings page


## [4.68]
### Added
- Rare Disease Mobile Element Insertion variants view
### Changed
- Updated igv.js to 2.15.6
### Fixed
- Docker stage build pycairo.
- Restore SNV and SV rank models versions on Causatives and Verified pages
- Saving `REVEL_RANKSCORE` value in a field named `revel` in variants database documents

## [4.67]
### Added
- Prepare to filter local SV frequency
### Changed
- Speed up instituteS page loading by refactoring cases/institutes query
- Clinical Filter for SVs includes `splice_polypyrimidine_tract_variant` as a severe consequence
- Clinical Filter for SVs includes local variant frequency freeze ("old") for filtering, starting at 30 counts
- Speed up caseS page loading by adding status to index and refactoring totals count
- HPO file parsing is updated to reflect that HPO have changed a few downloadable file formats with their 230405 release.
### Fixed
- Page crashing when a user tries to edit a comment that was removed
- Warning instead of crashed page when attempting to retrieve a non-existent Phenopacket
- Fixed StJude ProteinPaint gene link (URL change)
- Freeze of werkzeug library to version<2.3 to avoid problems resulting from the consequential upgrade of the Flask lib
- Huge list of genes in case report for megabases-long structural variants.
- Fix displaying institutes without associated cases on institutes page
- Fix default panel selection on SVs in cancer case report

## [4.66]
### Changed
- Moved Phenomodels code under a dedicated blueprint
- Updated the instructions to load custom case report under admin guide
- Keep variants filter window collapsed except when user expands it to filter
### Added
- A summary table of pinned variants on the cancer case general report
- New openable matching causatives and managed variants lists for default gene panels only for convenience
### Fixed
- Gens structural variant page link individual id typo

## [4.65.2]
### Fixed
- Generating general case report with str variants containing comments

## [4.65.1]
### Fixed
- Visibility of `Gene(s)` badges on SV VariantS page
- Hide dismiss bar on SV page not working well
- Delivery report PDF download
- Saving Pipeline version file when loading a case
- Backport compatible import of importlib metadata for old python versions (<3.8)

## [4.65]
### Added
- Option to mark a ClinVar submission as submitted
- Docs on how to create/update the PanelApp green genes as a system admin
- `individual_id`-parameter to both Gens links
- Download a gene panel in TXT format from gene panel page
- Panel gene comments on variant page: genes in panels can have comments that describe the gene in a panel context
### Changed
- Always show each case category on caseS page, even if 0 cases in total or after current query
- Improved sorting of ClinVar submissions
- Pre-populate SV type select in ClinVar submission form, when possible
- Show comment badges in related comments tables on general report
- Updated version of several GitHub actions
- Migrate from deprecated `pkg_resources` lib to `importlib_resources`
- Dismiss bar on variantS pages is thinner.
- Dismiss bar on variantS pages can be toggled open or closed for the duration of a login session.
### Fixed
- Fixed Sanger order / Cancel order modal close buttons
- Visibility of SV type in ClinVar submission form
- Fixed a couple of creations where now was called twice, so updated_at and created_at could differ
- Deprecated Ubuntu version 18.04 in one GitHub action
- Panels that have been removed (hidden) should not be visible in views where overlapping gene panels for genes are shown
- Gene panel test pointing to the right function

## [4.64]
### Added
- Create/Update a gene panel containing all PanelApp green genes (`scout update panelapp-green -i <cust_id>`)
- Links for ACMG pathogenicity impact modification on the ACMG classification page
### Changed
- Open local observation matching cases in new windows
### Fixed
- Matching manual ranked variants are now shown also on the somatic variant page
- VarSome links to hg19/GRCh37
- Managed variants filter settings lost when navigating to additional pages
- Collect the right variant category after submitting filter form from research variantS page
- Beacon links are templated and support variants in genome build 38

## [4.63]
### Added
- Display data sharing info for ClinVar, Matchmaker Exchange and Beacon in a dedicated column on Cases page
- Test for `commands.download.omim.print_omim`
- Display dismissed variants comments on general case report
- Modify ACMG pathogenicity impact (most commonly PVS1, PS3) based on strength of evidence with lab director's professional judgement
- REViewer button on STR variant page
- Alamut institution parameter in institute settings for Alamut Visual Plus software
- Added Manual Ranks Risk Factor, Likely Risk Factor and Uncertain Risk Factor
- Display matching manual ranks from previous cases the user has access to on VariantS and Variant pages
- Link to gnomAD gene SVs v2.1 for SV variants with gnomAD frequency
- Support for nf-core/rnafusion reports
### Changed
- Display chrY for sex unknown
- Deprecate legacy scout_load() method API call.
- Message shown when variant tag is updated for a variant
- When all ACMG classifications are deleted from a variant, the current variant classification status is also reset.
- Refactored the functions that collect causative variants
- Removed `scripts/generate_test_data.py`
### Fixed
- Default IGV tracks (genes, ClinVar, ClinVar CNVs) showing even if user unselects them all
- Freeze Flask-Babel below v3.0 due to issue with a locale decorator
- Thaw Flask-Babel and fix according to v3 standard. Thank you @TkTech!
- Show matching causatives on somatic structural variant page
- Visibility of gene names and functional annotations on Causatives/Verified pages
- Panel version can be manually set to floating point numbers, when modified
- Causatives page showing also non-causative variants matching causatives in other cases
- ClinVar form submission for variants with no selected transcript and HGVS
- Validating and submitting ClinVar objects not containing both Variant and Casedata info

## [4.62.1]
### Fixed
- Case page crashing when adding a case to a group without providing a valid case name

## [4.62]
### Added
- Validate ClinVar submission objects using the ClinVar API
- Wrote tests for case and variant API endpoints
- Create ClinVar submissions from Scout using the ClinVar API
- Export Phenopacket for affected individual
- Import Phenopacket from JSON file or Phenopacket API backend server
- Use the new case name option for GENS requests
- Pre-validate refseq:HGVS items using VariantValidator in ClinVar submission form
### Fixed
- Fallback for empty alignment index for REViewer service
- Source link out for MIP 11.1 reference STR annotation
- Avoid duplicate causatives and pinned variants
- ClinVar clinical significance displays only the ACMG terms when user selects ACMG 2015 as assertion criteria
- Spacing between icon and text on Beacon and MatchMaker links on case page sidebar
- Truncate IDs and HGVS representations in ClinVar pages if longer than 25 characters
- Update ClinVar submission ID form
- Handle connection timeout when sending requests requests to external web services
- Validate any ClinVar submission regardless of its status
- Empty Phenopackets import crashes
- Stop Spinner on Phenopacket JSON download
### Changed
- Updated ClinVar submission instructions

## [4.61.1]
### Fixed
- Added `UMLS` as an option of `Condition ID type` in ClinVar Variant downloaded files
- Missing value for `Condition ID type` in ClinVar Variant downloaded files
- Possibility to open, close or delete a ClinVar submission even if it doesn't have an associated name
- Save SV type, ref and alt n. copies to exported ClinVar files
- Inner and outer start and stop SV coordinates not exported in ClinVar files
- ClinVar submissions page crashing when SV files don't contain breakpoint exact coordinates
- Align OMIM diagnoses with delete diagnosis button on case page
- In ClinVar form, reset condition list and customize help when condition ID changes

## [4.61]
### Added
- Filter case list by cases with variants in ClinVar submission
- Filter case list by cases containing RNA-seq data - gene_fusion_reports and sample-level tracks (splice junctions and RNA coverage)
- Additional case category `Ignored`, to be used for cases that don't fall in the existing 'inactive', 'archived', 'solved', 'prioritized' categories
- Display number of cases shown / total number of cases available for each category on Cases page
- Moved buttons to modify case status from sidebar to main case page
- Link to Mutalyzer Normalizer tool on variant's transcripts overview to retrieve official HVGS descriptions
- Option to manually load RNA MULTIQC report using the command `scout load report -t multiqc_rna`
- Load RNA MULTIQC automatically for a case if config file contains the `multiqc_rna` key/value
- Instructions in admin-guide on how to load case reports via the command line
- Possibility to filter RD variants by a specific genotype call
- Distinct colors for different inheritance models on RD Variant page
- Gene panels PDF export with case variants hits by variant type
- A couple of additional README badges for GitHub stats
- Upload and display of pipeline reference info and executable version yaml files as custom reports
- Testing CLI on hasta in PR template
### Changed
- Instructions on how to call dibs on scout-stage server in pull request template
- Deprecated CLI commands `scout load <delivery_report, gene_fusion_report, coverage_qc_report, cnv_report>` to replace them with command `scout load report -t <report type>`
- Refactored code to display and download custom case reports
- Do not export `Assertion method` and `Assertion method citation` to ClinVar submission files according to changes to ClinVar's submission spreadsheet templates.
- Simplified code to create and download ClinVar CSV files
- Colorize inheritance models badges by category on VariantS page
- `Safe variants matching` badge more visible on case page
### Fixed
- Non-admin users saving institute settings would clear loqusdb instance selection
- Layout of variant position, cytoband and type in SV variant summary
- Broken `Build Status - GitHub badge` on GitHub README page
- Visibility of text on grey badges in gene panels PDF exports
- Labels for dashboard search controls
- Dark mode visibility for ClinVar submission
- Whitespaces on outdated panel in extent report

## [4.60]
### Added
- Mitochondrial deletion signatures (mitosign) can be uploaded and shown with mtDNA report
- A `Type of analysis` column on Causatives and Validated variants pages
- List of "safe" gene panels available for matching causatives and managed variants in institute settings, to avoid secondary findings
- `svdb_origin` as a synonym for `FOUND_IN` to complement `set` for variants found by all callers
### Changed
- Hide removed gene panels by default in panels page
- Removed option for filtering cancer SVs by Tumor and Normal alt AF
- Hide links to coverage report from case dynamic HPO panel if cancer analysis
- Remove rerun emails and redirect users to the analysis order portal instead
- Updated clinical SVs igv.js track (dbVar) and added example of external track from `https://trackhubregistry.org/`
- Rewrote the ClinVar export module to simplify and add one variant at the time
- ClinVar submissions with phenotype conditions from: [OMIM, MedGen, Orphanet, MeSH, HP, MONDO]
### Fixed
- If trying to load a badly formatted .tsv file an error message is displayed.
- Avoid showing case as rerun when first attempt at case upload failed
- Dynamic autocomplete search not working on phenomodels page
- Callers added to variant when loading case
- Now possible to update managed variant from file without deleting it first
- Missing preselected chromosome when editing a managed variant
- Preselected variant type and subtype when editing a managed variant
- Typo in dbVar ClinVar track, hg19


## [4.59]
### Added
- Button to go directly to HPO SV filter variantS page from case
- `Scout-REViewer-Service` integration - show `REViewer` picture if available
- Link to HPO panel coverage overview on Case page
- Specify a confidence threshold (green|amber|red) when loading PanelApp panels
- Functional annotations in variants lists exports (all variants)
- Cancer/Normal VAFs and COSMIC ids in in variants lists exports (cancer variants)
### Changed
- Better visualization of regional annotation for long lists of genes in large SVs in Variants tables
- Order of cells in variants tables
- More evident links to gene coverage from Variant page
- Gene panels sorted by display name in the entire Case page
- Round CADD and GnomAD values in variants export files
### Fixed
- HPO filter button on SV variantS page
- Spacing between region|function cells in SVs lists
- Labels on gene panel Chanjo report
- Fixed ambiguous duplicated response headers when requesting a BAM file from /static
- Visited color link on gene coverage button (Variant page)

## [4.58.1]
### Fixed
- Case search with search strings that contain characters that can be escaped

## [4.58]
### Added
- Documentation on how to create/update PanelApp panels
- Add filter by local observations (archive) to structural variants filters
- Add more splicing consequences to SO term definitions
- Search for a specific gene in all gene panels
- Institute settings option to force show all variants on VariantS page for all cases of an institute
- Filter cases by validation pending status
- Link to The Clinical Knowledgebase (CKB) (https://ckb.jax.org/) in cancer variant's page
### Fixed
- Added a not-authorized `auto-login` fixture according to changes in Flask-Login 0.6.2
- Renamed `cache_timeout` param name of flask.send_file function to `max_age` (Flask 2.2 compliant)
- Replaced deprecated `app.config["JSON_SORT_KEYS"]` with app.json.sort_keys in app settings
- Bug in gene variants page (All SNVs and INDELs) when variant gene doesn't have a hgnc id that is found in the database
- Broken export of causatives table
- Query for genes in build 38 on `Search SNVs and INDELs` page
- Prevent typing special characters `^<>?!=\/` in case search form
- Search matching causatives also among research variants in other cases
- Links to variants in Verified variants page
- Broken filter institute cases by pinned gene
- Better visualization of long lists of genes in large SVs on Causative and Verified Variants page
- Reintroduced missing button to export Causative variants
- Better linking and display of matching causatives and managed variants
- Reduced code complexity in `scout/parse/variant/variant.py`
- Reduced complexity of code in `scout/build/variant/variant.py`

### Changed
- State that loqusdb observation is in current case if observations count is one and no cases are shown
- Better pagination and number of variants returned by queries in `Search SNVs and INDELs` page
- Refactored and simplified code used for collecting gene variants for `Search SNVs and INDELs` page
- Fix sidebar panel icons in Case view
- Fix panel spacing in Case view
- Removed unused database `sanger_ordered` and `case_id,category,rank_score` indexes (variant collection)
- Verified variants displayed in a dedicated page reachable from institute sidebar
- Unified stats in dashboard page
- Improved gene info for large SVs and cancer SVs
- Remove the unused `variant.str_variant` endpoint from variant views
- Easier editing of HPO gene panel on case page
- Assign phenotype panel less cramped on Case page
- Causatives and Verified variants pages to use the same template macro
- Allow hyphens in panel names
- Reduce resolution of example images
- Remove some animations in web gui which where rendered slow


## [4.57.4]
### Fixed
- Parsing of variant.FORMAT "DR" key in parse variant file

## [4.57.3]
### Fixed
- Export of STR verified variants
- Do not download as verified variants first verified and then reset to not validated
- Avoid duplicated lines in downloaded verified variants reflecting changes in variant validation status

## [4.57.2]
### Fixed
- Export of verified variants when variant gene has no transcripts
- HTTP 500 when visiting a the details page for a cancer variant that had been ranked with genmod

## [4.57.1]
### Fixed
- Updating/replacing a gene panel from file with a corrupted or malformed file

## [4.57]
### Added
- Display last 50 or 500 events for a user in a timeline
- Show dismiss count from other cases on matching variantS
- Save Beacon-related events in events collection
- Institute settings allow saving multiple loqusdb instances for one institute
- Display stats from multiple instances of loqusdb on variant page
- Display date and frequency of obs derived from count of local archive observations from MIP11 (requires fix in MIP)
### Changed
- Prior ACMG classifications view is no longer limited by pathogenicity
### Fixed
- Visibility of Sanger ordered badge on case page, light mode
- Some of the DataTables tables (Phenotypes and Diagnoses pages) got a bit dark in dark mode
- Remove all redundancies when displaying timeline events (some events are saved both as case-related and variant-related)
- Missing link in saved MatchMaker-related events
- Genes with mixed case gene symbols missing in PanelApp panels
- Alignment of elements on the Beacon submission modal window
- Locus info links from STR variantS page open in new browser tabs

## [4.56]
### Added
- Test for PanelApp panels loading
- `panel-umi` tag option when loading cancer analyses
### Changed
- Black text to make comments more visible in dark mode
- Loading PanelApp panels replaces pre-existing panels with same version
- Removed sidebar from Causatives page - navigation is available on the top bar for now
- Create ClinVar submissions from pinned variants list in case page
- Select which pinned variants will be included in ClinVar submission documents
### Fixed
- Remove a:visited css style from all buttons
- Update of HPO terms via command line
- Background color of `MIXED` and `PANEL-UMI` sequencing types on cases page
- Fixed regex error when searching for cases with query ending with `\ `
- Gene symbols on Causatives page lighter in dark mode
- SpliceAI tooltip of multigene variants

## [4.55]
### Changed
- Represent different tumor samples as vials in cases page
- Option to force-update the OMIM panel
### Fixed
- Low tumor purity badge alignment in cancer samples table on cancer case view
- VariantS comment popovers reactivate on hover
- Updating database genes in build 37
- ACMG classification summary hidden by sticky navbar
- Logo backgrounds fixed to white on welcome page
- Visited links turn purple again
- Style of link buttons and dropdown menus
- Update KUH and GMS logos
- Link color for Managed variants

## [4.54]
### Added
- Dark mode, using browser/OS media preference
- Allow marking case as solved without defining causative variants
- Admin users can create missing beacon datasets from the institute's settings page
- GenCC links on gene and variant pages
- Deprecation warnings when launching the app using a .yaml config file or loading cases using .ped files
### Changed
- Improved HTML syntax in case report template
- Modified message displayed when variant rank stats could not be calculated
- Expanded instructions on how to test on CG development server (cg-vm1)
- Added more somatic variant callers (Balsamic v9 SNV, develop SV)
### Fixed
- Remove load demo case command from docker-compose.yml
- Text elements being split across pages in PDF reports
- Made login password field of type `password` in LDAP login form
- Gene panels HTML select in institute's settings page
- Bootstrap upgraded to version 5
- Fix some Sourcery and SonarCloud suggestions
- Escape special characters in case search on institute and dashboard pages
- Broken case PDF reports when no Madeline pedigree image can be created
- Removed text-white links style that were invisible in new pages style
- Variants pagination after pressing "Filter variants" or "Clinical filter"
- Layout of buttons Matchmaker submission panel (case page)
- Removing cases from Matchmaker (simplified code and fixed functionality)
- Reintroduce check for missing alignment files purged from server

## [4.53]
### Added
### Changed
- Point Alamut API key docs link to new API version
- Parse dbSNP id from ID only if it says "rs", else use VEP CSQ fields
- Removed MarkupSafe from the dependencies
### Fixed
- Reintroduced loading of SVs for demo case 643595
- Successful parse of FOUND_IN should avoid GATK caller default
- All vulnerabilities flagged by SonarCloud

## [4.52]
### Added
- Demo cancer case gets loaded together with demo RD case in demo instance
- Parse REVEL_score alongside REVEL_rankscore from csq field and display it on SNV variant page
- Rank score results now show the ranking range
- cDNA and protein changes displayed on institute causatives pages
- Optional SESSION_TIMEOUT_MINUTES configuration in app config files
- Script to convert old OMIM case format (list of integers) to new format (list of dictionaries)
- Additional check for user logged in status before serving alignment files
- Download .cgh files from cancer samples table on cancer case page
- Number of documents and date of last update on genes page
### Changed
- Verify user before redirecting to IGV alignments and sashimi plots
- Build case IGV tracks starting from case and variant objects instead of passing all params in a form
- Unfreeze Werkzeug lib since Flask_login v.0.6 with bugfix has been released
- Sort gene panels by name (panelS and variant page)
- Removed unused `server.blueprints.alignviewers.unindexed_remote_static` endpoint
- User sessions to check files served by `server.blueprints.alignviewers.remote_static` endpoint
- Moved Beacon-related functions to a dedicated app extension
- Audit Filter now also loads filter displaying the variants for it
### Fixed
- Handle `attachment_filename` parameter renamed to `download_name` when Flask 2.2 will be released
- Removed cursor timeout param in cases find adapter function to avoid many code warnings
- Removed stream argument deprecation warning in tests
- Handle `no intervals found` warning in load_region test
- Beacon remove variants
- Protect remote_cors function in alignviewers view from Server-Side Request Forgery (SSRF)
- Check creation date of last document in gene collection to display when genes collection was updated last

## [4.51]
### Added
- Config file containing codecov settings for pull requests
- Add an IGV.js direct link button from case page
- Security policy file
- Hide/shade compound variants based on rank score on variantS from filter
- Chromograph legend documentation direct link
### Changed
- Updated deprecated Codecov GitHub action to v.2
- Simplified code of scout/adapter/mongo/variant
- Update IGV.js to v2.11.2
- Show summary number of variant gene panels on general report if more than 3
### Fixed
- Marrvel link for variants in genome build 38 (using liftover to build 37)
- Remove flags from codecov config file
- Fixed filter bug with high negative SPIDEX scores
- Renamed IARC TP53 button to to `TP53 Database`, modified also link since IARC has been moved to the US NCI: `https://tp53.isb-cgc.org/`
- Parsing new format of OMIM case info when exporting patients to Matchmaker
- Remove flask-debugtoolbar lib dependency that is using deprecated code and causes app to crash after new release of Jinja2 (3.1)
- Variant page crashing for cases with old OMIM terms structure (a list of integers instead of dictionary)
- Variant page crashing when creating MARRVEL link for cases with no genome build
- SpliceAI documentation link
- Fix deprecated `safe_str_cmp` import from `werkzeug.security` by freezing Werkzeug lib to v2.0 until Flask_login v.0.6 with bugfix is released
- List gene names densely in general report for SVs that contain more than 3 genes
- Show transcript ids on refseq genes on hg19 in IGV.js, using refgene source
- Display correct number of genes in general report for SVs that contain more than 32 genes
- Broken Google login after new major release of `lepture/authlib`
- Fix frequency and callers display on case general report

## [4.50.1]
### Fixed
- Show matching causative STR_repid for legacy str variants (pre Stranger hgnc_id)

## [4.50]
### Added
- Individual-specific OMIM terms
- OMIM disease descriptions in ClinVar submission form
- Add a toggle for melter rerun monitoring of cases
- Add a config option to show the rerun monitoring toggle
- Add a cli option to export cases with rerun monitoring enabled
- Add a link to STRipy for STR variants; shallow for ARX and HOXA13
- Hide by default variants only present in unaffected individuals in variants filters
- OMIM terms in general case report
- Individual-level info on OMIM and HPO terms in general case report
- PanelApp gene link among the external links on variant page
- Dashboard case filters fields help
- Filter cases by OMIM terms in cases and dashboard pages
### Fixed
- A malformed panel id request would crash with exception: now gives user warning flash with redirect
- Link to HPO resource file hosted on `http://purl.obolibrary.org`
- Gene search form when gene exists only in build 38
- Fixed odd redirect error and poor error message on missing column for gene panel csv upload
- Typo in parse variant transcripts function
- Modified keys name used to parse local observations (archived) frequencies to reflect change in MIP keys naming
- Better error handling for partly broken/timed out chanjo reports
- Broken javascript code when case Chromograph data is malformed
- Broader space for case synopsis in general report
- Show partial causatives on causatives and matching causatives panels
- Partial causative assignment in cases with no OMIM or HPO terms
- Partial causative OMIM select options in variant page
### Changed
- Slightly smaller and improved layout of content in case PDF report
- Relabel more cancer variant pages somatic for navigation
- Unify caseS nav links
- Removed unused `add_compounds` param from variant controllers function
- Changed default hg19 genome for IGV.js to legacy hg19_1kg_decoy to fix a few problematic loci
- Reduce code complexity (parse/ensembl.py)
- Silence certain fields in ClinVar export if prioritised ones exist (chrom-start-end if hgvs exist)
- Made phenotype non-mandatory when marking a variant as partial causative
- Only one phenotype condition type (OMIM or HPO) per variant is used in ClinVar submissions
- ClinVar submission variant condition prefers OMIM over HPO if available
- Use lighter version of gene objects in Omim MongoDB adapter, panels controllers, panels views and institute controllers
- Gene-variants table size is now adaptive
- Remove unused file upload on gene-variants page

## [4.49]
### Fixed
- Pydantic model types for genome_build, madeline_info, peddy_ped_check and peddy_sex_check, rank_model_version and sv_rank_model_version
- Replace `MatchMaker` with `Matchmaker` in all places visible by a user
- Save diagnosis labels along with OMIM terms in Matchmaker Exchange submission objects
- `libegl-mesa0_21.0.3-0ubuntu0.3~20.04.5_amd64.deb` lib not found by GitHub actions Docker build
- Remove unused `chromograph_image_files` and `chromograph_prefixes` keys saved when creating or updating an RD case
- Search managed variants by description and with ignore case
### Changed
- Introduced page margins on exported PDF reports
- Smaller gene fonts in downloaded HPO genes PDF reports
- Reintroduced gene coverage data in the PDF-exported general report of rare-disease cases
- Check for existence of case report files before creating sidebar links
- Better description of HPO and OMIM terms for patients submitted to Matchmaker Exchange
- Remove null non-mandatory key/values when updating a case
- Freeze WTForms<3 due to several form input rendering changes

## [4.48.1]
### Fixed
- General case PDF report for recent cases with no pedigree

## [4.48]
### Added
- Option to cancel a request for research variants in case page
### Changed
- Update igv.js to v2.10.5
- Updated example of a case delivery report
- Unfreeze cyvcf2
- Builder images used in Scout Dockerfiles
- Crash report email subject gives host name
- Export general case report to PDF using PDFKit instead of WeasyPrint
- Do not include coverage report in PDF case report since they might have different orientation
- Export cancer cases's "Coverage and QC report" to PDF using PDFKit instead of Weasyprint
- Updated cancer "Coverage and QC report" example
- Keep portrait orientation in PDF delivery report
- Export delivery report to PDF using PDFKit instead of Weasyprint
- PDF export of clinical and research HPO panels using PDFKit instead of Weasyprint
- Export gene panel report to PDF using PDFKit
- Removed WeasyPrint lib dependency

### Fixed
- Reintroduced missing links to Swegen and Beacon and dbSNP in RD variant page, summary section
- Demo delivery report orientation to fit new columns
- Missing delivery report in demo case
- Cast MNVs to SNV for test
- Export verified variants from all institutes when user is admin
- Cancer coverage and QC report not found for demo cancer case
- Pull request template instructions on how to deploy to test server
- PDF Delivery report not showing Swedac logo
- Fix code typos
- Disable codefactor raised by ESLint for javascript functions located on another file
- Loading spinner stuck after downloading a PDF gene panel report
- IGV browser crashing when file system with alignment files is not mounted

## [4.47]
### Added
- Added CADD, GnomAD and genotype calls to variantS export
### Changed
- Pull request template, to illustrate how to deploy pull request branches on cg-vm1 stage server
### Fixed
- Compiled Docker image contains a patched version (v4.9) of chanjo-report

## [4.46.1]
### Fixed
- Downloading of files generated within the app container (MT-report, verified variants, pedigrees, ..)

## [4.46]
### Added
- Created a Dockefile to be used to serve the dockerized app in production
- Modified the code to collect database params specified as env vars
- Created a GitHub action that pushes the Dockerfile-server image to Docker Hub (scout-server-stage) every time a PR is opened
- Created a GitHub action that pushes the Dockerfile-server image to Docker Hub (scout-server) every time a new release is created
- Reassign MatchMaker Exchange submission to another user when a Scout user is deleted
- Expose public API JSON gene panels endpoint, primarily to enable automated rerun checking for updates
- Add utils for dictionary type
- Filter institute cases using multiple HPO terms
- Vulture GitHub action to identify and remove unused variables and imports
### Changed
- Updated the python config file documentation in admin guide
- Case configuration parsing now uses Pydantic for improved typechecking and config handling
- Removed test matrices to speed up automatic testing of PRs
- Switch from Coveralls to Codecov to handle CI test coverage
- Speed-up CI tests by caching installation of libs and splitting tests into randomized groups using pytest-test-groups
- Improved LDAP login documentation
- Use lib flask-ldapconn instead of flask_ldap3_login> to handle ldap authentication
- Updated Managed variant documentation in user guide
- Fix and simplify creating and editing of gene panels
- Simplified gene variants search code
- Increased the height of the genes track in the IGV viewer
### Fixed
- Validate uploaded managed variant file lines, warning the user.
- Exporting validated variants with missing "genes" database key
- No results returned when searching for gene variants using a phenotype term
- Variants filtering by gene symbols file
- Make gene HGNC symbols field mandatory in gene variants page and run search only on form submit
- Make sure collaborator gene variants are still visible, even if HPO filter is used

## [4.45]
### Added
### Changed
- Start Scout also when loqusdbapi is not reachable
- Clearer definition of manual standard and custom inheritance models in gene panels
- Allow searching multiple chromosomes in filters
### Fixed
- Gene panel crashing on edit action

## [4.44]
### Added
### Changed
- Display Gene track beneath each sample track when displaying splice junctions in igv browser
- Check outdated gene symbols and update with aliases for both RD and cancer variantS
### Fixed
- Added query input check and fixed the Genes API endpoint to return a json formatted error when request is malformed
- Typo in ACMG BP6 tooltip

## [4.43.1]
### Added
- Added database index for OMIM disease term genes
### Changed
### Fixed
- Do not drop HPO terms collection when updating HPO terms via the command line
- Do not drop disease (OMIM) terms collection when updating diseases via the command line

## [4.43]
### Added
- Specify which collection(s) update/build indexes for
### Fixed
- Do not drop genes and transcripts collections when updating genes via the command line

## [4.42.1]
### Added
### Changed
### Fixed
- Freeze PyMongo lib to version<4.0 to keep supporting previous MongoDB versions
- Speed up gene panels creation and update by collecting only light gene info from database
- Avoid case page crash on Phenomizer queries timeout

## [4.42]
### Added
- Choose custom pinned variants to submit to MatchMaker Exchange
- Submit structural variant as genes to the MatchMaker Exchange
- Added function for maintainers and admins to remove gene panels
- Admins can restore deleted gene panels
- A development docker-compose file illustrating the scout/chanjo-report integration
- Show AD on variants view for cancer SV (tumor and normal)
- Cancer SV variants filter AD, AF (tumor and normal)
- Hiding the variants score column also from cancer SVs, as for the SNVs
### Changed
- Enforce same case _id and display_name when updating a case
- Enforce same individual ids, display names and affected status when updating a case
- Improved documentation for connecting to loqusdb instances (including loqusdbapi)
- Display and download HPO gene panels' gene symbols in italics
- A faster-built and lighter Docker image
- Reduce complexity of `panels` endpoint moving some code to the panels controllers
- Update requirements to use flask-ldap3-login>=0.9.17 instead of freezing WTForm
### Fixed
- Use of deprecated TextField after the upgrade of WTF to v3.0
- Freeze to WTForms to version < 3
- Remove the extra files (bed files and madeline.svg) introduced by mistake
- Cli command loading demo data in docker-compose when case custom images exist and is None
- Increased MongoDB connection serverSelectionTimeoutMS parameter to 30K (default value according to MongoDB documentation)
- Better differentiate old obs counts 0 vs N/A
- Broken cancer variants page when default gene panel was deleted
- Typo in tx_overview function in variant controllers file
- Fixed loqusdbapi SV search URL
- SV variants filtering using Decipher criterion
- Removing old gene panels that don't contain the `maintainer` key.

## [4.41.1]
### Fixed
- General reports crash for variant annotations with same variant on other cases

## [4.41]
### Added
- Extended the instructions for running the Scout Docker image (web app and cli).
- Enabled inclusion of custom images to STR variant view
### Fixed
- General case report sorting comments for variants with None genetic models
- Do not crash but redirect to variants page with error when a variant is not found for a case
- UCSC links coordinates for SV variants with start chromosome different than end chromosome
- Human readable variants name in case page for variants having start chromosome different from end chromosome
- Avoid always loading all transcripts when checking gene symbol: introduce gene captions
- Slow queries for evaluated variants on e.g. case page - use events instead
### Changed
- Rearrange variant page again, moving severity predictions down.
- More reactive layout width steps on variant page

## [4.40.1]
### Added
### Fixed
- Variants dismissed with inconsistent inheritance pattern can again be shown in general case report
- General report page for variants with genes=None
- General report crashing when variants have no panels
- Added other missing keys to case and variant dictionaries passed to general report
### Changed

## [4.40]
### Added
- A .cff citation file
- Phenotype search API endpoint
- Added pagination to phenotype API
- Extend case search to include internal MongoDB id
- Support for connecting to a MongoDB replica set (.py config files)
- Support for connecting to a MongoDB replica set (.yaml config files)
### Fixed
- Command to load the OMIM gene panel (`scout load panel --omim`)
- Unify style of pinned and causative variants' badges on case page
- Removed automatic spaces after punctuation in comments
- Remove the hardcoded number of total individuals from the variant's old observations panel
- Send delete requests to a connected Beacon using the DELETE method
- Layout of the SNV and SV variant page - move frequency up
### Changed
- Stop updating database indexes after loading exons via command line
- Display validation status badge also for not Sanger-sequenced variants
- Moved Frequencies, Severity and Local observations panels up in RD variants page
- Enabled Flask CORS to communicate CORS status to js apps
- Moved the code preparing the transcripts overview to the backend
- Refactored and filtered json data used in general case report
- Changed the database used in docker-compose file to use the official MongoDB v4.4 image
- Modified the Python (3.6, 3.8) and MongoDB (3.2, 4.4, 5.0) versions used in testing matrices (GitHub actions)
- Capitalize case search terms on institute and dashboard pages


## [4.39]
### Added
- COSMIC IDs collected from CSQ field named `COSMIC`
### Fixed
- Link to other causative variants on variant page
- Allow multiple COSMIC links for a cancer variant
- Fix floating text in severity box #2808
- Fixed MitoMap and HmtVar links for hg38 cases
- Do not open new browser tabs when downloading files
- Selectable IGV tracks on variant page
- Missing splice junctions button on variant page
- Refactor variantS representative gene selection, and use it also for cancer variant summary
### Changed
- Improve Javascript performance for displaying Chromograph images
- Make ClinVar classification more evident in cancer variant page

## [4.38]
### Added
- Option to hide Alamut button in the app config file
### Fixed
- Library deprecation warning fixed (insert is deprecated. Use insert_one or insert_many instead)
- Update genes command will not trigger an update of database indices any more
- Missing resources in temporary downloading directory when updating genes using the command line
- Restore previous variant ACMG classification in a scrollable div
- Loading spinner not stopping after downloading PDF case reports and variant list export
- Add extra Alamut links higher up on variant pages
- Improve UX for phenotypes in case page
- Filter and export of STR variants
- Update look of variants page navigation buttons
### Changed

## [4.37]
### Added
- Highlight and show version number for RefSeq MANE transcripts.
- Added integration to a rerunner service for toggling reanalysis with updated pedigree information
- SpliceAI display and parsing from VEP CSQ
- Display matching tiered variants for cancer variants
- Display a loading icon (spinner) until the page loads completely
- Display filter badges in cancer variants list
- Update genes from pre-downloaded file resources
- On login, OS, browser version and screen size are saved anonymously to understand how users are using Scout
- API returning institutes data for a given user: `/api/v1/institutes`
- API returning case data for a given institute: `/api/v1/institutes/<institute_id>/cases`
- Added GMS and Lund university hospital logos to login page
- Made display of Swedac logo configurable
- Support for displaying custom images in case view
- Individual-specific HPO terms
- Optional alamut_key in institute settings for Alamut Plus software
- Case report API endpoint
- Tooltip in case explaining that genes with genome build different than case genome build will not be added to dynamic HPO panel.
- Add DeepVariant as a caller
### Fixed
- Updated IGV to v2.8.5 to solve missing gene labels on some zoom levels
- Demo cancer case config file to load somatic SNVs and SVs only.
- Expand list of refseq trancripts in ClinVar submission form
- Renamed `All SNVs and INDELs` institute sidebar element to `Search SNVs and INDELs` and fixed its style.
- Add missing parameters to case load-config documentation
- Allow creating/editing gene panels and dynamic gene panels with genes present in genome build 38
- Bugfix broken Pytests
- Bulk dismissing variants error due to key conversion from string to integer
- Fix typo in index documentation
- Fixed crash in institute settings page if "collaborators" key is not set in database
- Don't stop Scout execution if LoqusDB call fails and print stacktrace to log
- Bug when case contains custom images with value `None`
- Bug introduced when fixing another bug in Scout-LoqusDB interaction
- Loading of OMIM diagnoses in Scout demo instance
- Remove the docker-compose with chanjo integration because it doesn't work yet.
- Fixed standard docker-compose with scout demo data and database
- Clinical variant assessments not present for pinned and causative variants on case page.
- MatchMaker matching one node at the time only
- Remove link from previously tiered variants badge in cancer variants page
- Typo in gene cell on cancer variants page
- Managed variants filter form
### Changed
- Better naming for variants buttons on cancer track (somatic, germline). Also show cancer research button if available.
- Load case with missing panels in config files, but show warning.
- Changing the (Female, Male) symbols to (F/M) letters in individuals_table and case-sma.
- Print stacktrace if case load command fails
- Added sort icon and a pointer to the cursor to all tables with sortable fields
- Moved variant, gene and panel info from the basic pane to summary panel for all variants.
- Renamed `Basics` panel to `Classify` on variant page.
- Revamped `Basics` panel to a panel dedicated to classify variants
- Revamped the summary panel to be more compact.
- Added dedicated template for cancer variants
- Removed Gene models, Gene annotations and Conservation panels for cancer variants
- Reorganized the orders of panels for variant and cancer variant views
- Added dedicated variant quality panel and removed relevant panes
- A more compact case page
- Removed OMIM genes panel
- Make genes panel, pinned variants panel, causative variants panel and ClinVar panel scrollable on case page
- Update to Scilifelab's 2020 logo
- Update Gens URL to support Gens v2.0 format
- Refactor tests for parsing case configurations
- Updated links to HPO downloadable resources
- Managed variants filtering defaults to all variant categories
- Changing the (Kind) drop-down according to (Category) drop-down in Managed variant add variant
- Moved Gens button to individuals table
- Check resource files availability before starting updating OMIM diagnoses
- Fix typo in `SHOW_OBSERVED_VARIANT_ARCHIVE` config param

## [4.36]
### Added
- Parse and save splice junction tracks from case config file
- Tooltip in observations panel, explaining that case variants with no link might be old variants, not uploaded after a case rerun
### Fixed
- Warning on overwriting variants with same position was no longer shown
- Increase the height of the dropdowns to 425px
- More indices for the case table as it grows, specifically for causatives queries
- Splice junction tracks not centered over variant genes
- Total number of research variants count
- Update variants stats in case documents every time new variants are loaded
- Bug in flashing warning messages when filtering variants
### Changed
- Clearer warning messages for genes and gene/gene-panels searches in variants filters

## [4.35]
### Added
- A new index for hgnc_symbol in the hgnc_gene collection
- A Pedigree panel in STR page
- Display Tier I and II variants in case view causatives card for cancer cases
### Fixed
- Send partial file data to igv.js when visualizing sashimi plots with splice junction tracks
- Research variants filtering by gene
- Do not attempt to populate annotations for not loaded pinned/causatives
- Add max-height to all dropdowns in filters
### Changed
- Switch off non-clinical gene warnings when filtering research variants
- Don't display OMIM disease card in case view for cancer cases
- Refactored Individuals and Causative card in case view for cancer cases
- Update and style STR case report

## [4.34]
### Added
- Saved filter lock and unlock
- Filters can optionally be marked audited, logging the filter name, user and date on the case events and general report.
- Added `ClinVar hits` and `Cosmic hits` in cancer SNVs filters
- Added `ClinVar hits` to variants filter (rare disease track)
- Load cancer demo case in docker-compose files (default and demo file)
- Inclusive-language check using [woke](https://github.com/get-woke/woke) github action
- Add link to HmtVar for mitochondrial variants (if VCF is annotated with HmtNote)
- Grey background for dismissed compounds in variants list and variant page
- Pin badge for pinned compounds in variants list and variant page
- Support LoqusDB REST API queries
- Add a docker-compose-matchmaker under scout/containers/development to test matchmaker locally
- Script to investigate consequences of symbol search bug
- Added GATK to list of SV and cancer SV callers
### Fixed
- Make MitoMap link work for hg38 again
- Export Variants feature crashing when one of the variants has no primary transcripts
- Redirect to last visited variantS page when dismissing variants from variants list
- Improved matching of SVs Loqus occurrences in other cases
- Remove padding from the list inside (Matching causatives from other cases) panel
- Pass None to get_app function in CLI base since passing script_info to app factory functions was deprecated in Flask 2.0
- Fixed failing tests due to Flask update to version 2.0
- Speed up user events view
- Causative view sort out of memory error
- Use hgnc_id for gene filter query
- Typo in case controllers displaying an error every time a patient is matched against external MatchMaker nodes
- Do not crash while attempting an update for variant documents that are too big (> 16 MB)
- Old STR causatives (and other variants) may not have HGNC symbols - fix sort lambda
- Check if gene_obj has primary_transcript before trying to access it
- Warn if a gene manually searched is in a clinical panel with an outdated name when filtering variants
- ChrPos split js not needed on STR page yet
### Changed
- Remove parsing of case `genome_version`, since it's not used anywhere downstream
- Introduce deprecation warning for Loqus configs that are not dictionaries
- SV clinical filter no longer filters out sub 100 nt variants
- Count cases in LoqusDB by variant type
- Commit pulse repo badge temporarily set to weekly
- Sort ClinVar submissions objects by ascending "Last evaluated" date
- Refactored the MatchMaker integration as an extension
- Replaced some sensitive words as suggested by woke linter
- Documentation for load-configuration rewritten.
- Add styles to MatchMaker matches table
- More detailed info on the data shared in MatchMaker submission form

## [4.33.1]
### Fixed
- Include markdown for release autodeploy docs
- Use standard inheritance model in ClinVar (https://ftp.ncbi.nlm.nih.gov/pub/GTR/standard_terms/Mode_of_inheritance.txt)
- Fix issue crash with variants that have been unflagged causative not being available in other causatives
### Added
### Changed

## [4.33]
### Fixed
- Command line crashing when updating an individual not found in database
- Dashboard page crashing when filters return no data
- Cancer variants filter by chromosome
- /api/v1/genes now searches for genes in all genome builds by default
- Upgraded igv.js to version 2.8.1 (Fixed Unparsable bed record error)
### Added
- Autodeploy docs on release
- Documentation for updating case individuals tracks
- Filter cases and dashboard stats by analysis track
### Changed
- Changed from deprecated db update method
- Pre-selected fields to run queries with in dashboard page
- Do not filter by any institute when first accessing the dashboard
- Removed OMIM panel in case view for cancer cases
- Display Tier I and II variants in case view causatives panel for cancer cases
- Refactored Individuals and Causative panels in case view for cancer cases

## [4.32.1]
### Fixed
- iSort lint check only
### Changed
- Institute cases page crashing when a case has track:Null
### Added

## [4.32]
### Added
- Load and show MITOMAP associated diseases from VCF (INFO field: MitomapAssociatedDiseases, via HmtNote)
- Show variant allele frequencies for mitochondrial variants (GRCh38 cases)
- Extend "public" json API with diseases (OMIM) and phenotypes (HPO)
- HPO gene list download now has option for clinical and non-clinical genes
- Display gene splice junctions data in sashimi plots
- Update case individuals with splice junctions tracks
- Simple Docker compose for development with local build
- Make Phenomodels subpanels collapsible
- User side documentation of cytogenomics features (Gens, Chromograph, vcf2cytosure, rhocall)
- iSort GitHub Action
- Support LoqusDB REST API queries
### Fixed
- Show other causative once, even if several events point to it
- Filtering variants by mitochondrial chromosome for cases with genome build=38
- HPO gene search button triggers any warnings for clinical / non-existing genes also on first search
- Fixed a bug in variants pages caused by MT variants without alt_frequency
- Tests for CADD score parsing function
- Fixed the look of IGV settings on SNV variant page
- Cases analyzed once shown as `rerun`
- Missing case track on case re-upload
- Fixed severity rank for SO term "regulatory region ablation"
### Changed
- Refactor according to CodeFactor - mostly reuse of duplicated code
- Phenomodels language adjustment
- Open variants in a new window (from variants page)
- Open overlapping and compound variants in a new window (from variant page)
- gnomAD link points to gnomAD v.3 (build GRCh38) for mitochondrial variants.
- Display only number of affected genes for dismissed SVs in general report
- Chromosome build check when populating the variants filter chromosome selection
- Display mitochondrial and rare diseases coverage report in cases with missing 'rare' track

## [4.31.1]
### Added
### Changed
- Remove mitochondrial and coverage report from cancer cases sidebar
### Fixed
- ClinVar page when dbSNP id is None

## [4.31]
### Added
- gnomAD annotation field in admin guide
- Export also dynamic panel genes not associated to an HPO term when downloading the HPO panel
- Primary HGNC transcript info in variant export files
- Show variant quality (QUAL field from vcf) in the variant summary
- Load/update PDF gene fusion reports (clinical and research) generated with Arriba
- Support new MANE annotations from VEP (both MANE Select and MANE Plus Clinical)
- Display on case activity the event of a user resetting all dismissed variants
- Support gnomAD population frequencies for mitochondrial variants
- Anchor links in Casedata ClinVar panels to redirect after renaming individuals
### Fixed
- Replace old docs link www.clinicalgenomics.se/scout with new https://clinical-genomics.github.io/scout
- Page formatting issues whenever case and variant comments contain extremely long strings with no spaces
- Chromograph images can be one column and have scrollbar. Removed legacy code.
- Column labels for ClinVar case submission
- Page crashing looking for LoqusDB observation when variant doesn't exist
- Missing inheritance models and custom inheritance models on newly created gene panels
- Accept only numbers in managed variants filter as position and end coordinates
- SNP id format and links in Variant page, ClinVar submission form and general report
- Case groups tooltip triggered only when mouse is on the panel header
### Changed
- A more compact case groups panel
- Added landscape orientation CSS style to cancer coverage and QC demo report
- Improve user documentation to create and save new gene panels
- Removed option to use space as separator when uploading gene panels
- Separating the columns of standard and custom inheritance models in gene panels
- Improved ClinVar instructions for users using non-English Excel

## [4.30.2]
### Added
### Fixed
- Use VEP RefSeq ID if RefSeq list is empty in RefSeq transcripts overview
- Bug creating variant links for variants with no end_chrom
### Changed

## [4.30.1]
### Added
### Fixed
- Cryptography dependency fixed to use version < 3.4
### Changed

## [4.30]
### Added
- Introduced a `reset dismiss variant` verb
- Button to reset all dismissed variants for a case
- Add black border to Chromograph ideograms
- Show ClinVar annotations on variantS page
- Added integration with GENS, copy number visualization tool
- Added a VUS label to the manual classification variant tags
- Add additional information to SNV verification emails
- Tooltips documenting manual annotations from default panels
- Case groups now show bam files from all cases on align view
### Fixed
- Center initial igv view on variant start with SNV/indels
- Don't set initial igv view to negative coordinates
- Display of GQ for SV and STR
- Parsing of AD and related info for STRs
- LoqusDB field in institute settings accepts only existing Loqus instances
- Fix DECIPHER link to work after DECIPHER migrated to GRCh38
- Removed visibility window param from igv.js genes track
- Updated HPO download URL
- Patch HPO download test correctly
- Reference size on STR hover not needed (also wrong)
- Introduced genome build check (allowed values: 37, 38, "37", "38") on case load
- Improve case searching by assignee full name
- Populating the LoqusDB select in institute settings
### Changed
- Cancer variants table header (pop freq etc)
- Only admin users can modify LoqusDB instance in Institute settings
- Style of case synopsis, variants and case comments
- Switched to igv.js 2.7.5
- Do not choke if case is missing research variants when research requested
- Count cases in LoqusDB by variant type
- Introduce deprecation warning for Loqus configs that are not dictionaries
- Improve create new gene panel form validation
- Make XM- transcripts less visible if they don't overlap with transcript refseq_id in variant page
- Color of gene panels and comments panels on cases and variant pages
- Do not choke if case is missing research variants when reserch requested

## [4.29.1]
### Added
### Fixed
- Always load STR variants regardless of RankScore threshold (hotfix)
### Changed

## [4.29]
### Added
- Added a page about migrating potentially breaking changes to the documentation
- markdown_include in development requirements file
- STR variants filter
- Display source, Z-score, inheritance pattern for STR annotations from Stranger (>0.6.1) if available
- Coverage and quality report to cancer view
### Fixed
- ACMG classification page crashing when trying to visualize a classification that was removed
- Pretty print HGVS on gene variants (URL-decode VEP)
- Broken or missing link in the documentation
- Multiple gene names in ClinVar submission form
- Inheritance model select field in ClinVar submission
- IGV.js >2.7.0 has an issue with the gene track zoom levels - temp freeze at 2.7.0
- Revert CORS-anywhere and introduce a local http proxy for cloud tracks
### Changed

## [4.28]
### Added
- Chromograph integration for displaying PNGs in case-page
- Add VAF to cancer case general report, and remove some of its unused fields
- Variants filter compatible with genome browser location strings
- Support for custom public igv tracks stored on the cloud
- Add tests to increase testing coverage
- Update case variants count after deleting variants
- Update IGV.js to latest (v2.7.4)
- Bypass igv.js CORS check using `https://github.com/Rob--W/cors-anywhere`
- Documentation on default and custom IGV.js tracks (admin docs)
- Lock phenomodels so they're editable by admins only
- Small case group assessment sharing
- Tutorial and files for deploying app on containers (Kubernetes pods)
- Canonical transcript and protein change of canonical transcript in exported variants excel sheet
- Support for Font Awesome version 6
- Submit to Beacon from case page sidebar
- Hide dismissed variants in variants pages and variants export function
- Systemd service files and instruction to deploy Scout using podman
### Fixed
- Bugfix: unused `chromgraph_prefix |tojson` removed
- Freeze coloredlogs temporarily
- Marrvel link
- Don't show TP53 link for silent or synonymous changes
- OMIM gene field accepts any custom number as OMIM gene
- Fix Pytest single quote vs double quote string
- Bug in gene variants search by similar cases and no similar case is found
- Delete unused file `userpanel.py`
- Primary transcripts in variant overview and general report
- Google OAuth2 login setup in README file
- Redirect to 'missing file'-icon if configured Chromograph file is missing
- Javascript error in case page
- Fix compound matching during variant loading for hg38
- Cancer variants view containing variants dismissed with cancer-specific reasons
- Zoom to SV variant length was missing IGV contig select
- Tooltips on case page when case has no default gene panels
### Changed
- Save case variants count in case document and not in sessions
- Style of gene panels multiselect on case page
- Collapse/expand main HPO checkboxes in phenomodel preview
- Replaced GQ (Genotype quality) with VAF (Variant allele frequency) in cancer variants GT table
- Allow loading of cancer cases with no tumor_purity field
- Truncate cDNA and protein changes in case report if longer than 20 characters


## [4.27]
### Added
- Exclude one or more variant categories when running variants delete command
### Fixed
### Changed

## [4.26.1]
### Added
### Fixed
- Links with 1-letter aa codes crash on frameshift etc
### Changed

## [4.26]
### Added
- Extend the delete variants command to print analysis date, track, institute, status and research status
- Delete variants by type of analysis (wgs|wes|panel)
- Links to cBioPortal, MutanTP53, IARC TP53, OncoKB, MyCancerGenome, CIViC
### Fixed
- Deleted variants count
### Changed
- Print output of variants delete command as a tab separated table

## [4.25]
### Added
- Command line function to remove variants from one or all cases
### Fixed
- Parse SMN None calls to None rather than False

## [4.24.1]
### Fixed
- Install requirements.txt via setup file

## [4.24]
### Added
- Institute-level phenotype models with sub-panels containing HPO and OMIM terms
- Runnable Docker demo
- Docker image build and push github action
- Makefile with shortcuts to docker commands
- Parse and save synopsis, phenotype and cohort terms from config files upon case upload
### Fixed
- Update dismissed variant status when variant dismissed key is missing
- Breakpoint two IGV button now shows correct chromosome when different from bp1
- Missing font lib in Docker image causing the PDF report download page to crash
- Sentieon Manta calls lack Somaticscore - load anyway
- ClinVar submissions crashing due to pinned variants that are not loaded
- Point ExAC pLI score to new gnomad server address
- Bug uploading cases missing phenotype terms in config file
- STRs loaded but not shown on browser page
- Bug when using adapter.variant.get_causatives with case_id without causatives
- Problem with fetching "solved" from scout export cases cli
- Better serialising of datetime and bson.ObjectId
- Added `volumes` folder to .gitignore
### Changed
- Make matching causative and managed variants foldable on case page
- Remove calls to PyMongo functions marked as deprecated in backend and frontend(as of version 3.7).
- Improved `scout update individual` command
- Export dynamic phenotypes with ordered gene lists as PDF


## [4.23]
### Added
- Save custom IGV track settings
- Show a flash message with clear info about non-valid genes when gene panel creation fails
- CNV report link in cancer case side navigation
- Return to comment section after editing, deleting or submitting a comment
- Managed variants
- MT vs 14 chromosome mean coverage stats if Scout is connected to Chanjo
### Fixed
- missing `vcf_cancer_sv` and `vcf_cancer_sv_research` to manual.
- Split ClinVar multiple clnsig values (slash-separated) and strip them of underscore for annotations without accession number
- Timeout of `All SNVs and INDELs` page when no valid gene is provided in the search
- Round CADD (MIPv9)
- Missing default panel value
- Invisible other causatives lines when other causatives lack gene symbols
### Changed
- Do not freeze mkdocs-material to version 4.6.1
- Remove pre-commit dependency

## [4.22]
### Added
- Editable cases comments
- Editable variants comments
### Fixed
- Empty variant activity panel
- STRs variants popover
- Split new ClinVar multiple significance terms for a variant
- Edit the selected comment, not the latest
### Changed
- Updated RELEASE docs.
- Pinned variants card style on the case page
- Merged `scout export exons` and `scout view exons` commands


## [4.21.2]
### Added
### Fixed
- Do not pre-filter research variants by (case-default) gene panels
- Show OMIM disease tooltip reliably
### Changed

## [4.21.1]
### Added
### Fixed
- Small change to Pop Freq column in variants ang gene panels to avoid strange text shrinking on small screens
- Direct use of HPO list for Clinical HPO SNV (and cancer SNV) filtering
- PDF coverage report redirecting to login page
### Changed
- Remove the option to dismiss single variants from all variants pages
- Bulk dismiss SNVs, SVs and cancer SNVs from variants pages

## [4.21]
### Added
- Support to configure LoqusDB per institute
- Highlight causative variants in the variants list
- Add tests. Mostly regarding building internal datatypes.
- Remove leading and trailing whitespaces from panel_name and display_name when panel is created
- Mark MANE transcript in list of transcripts in "Transcript overview" on variant page
- Show default panel name in case sidebar
- Previous buttons for variants pagination
- Adds a gh action that checks that the changelog is updated
- Adds a gh action that deploys new releases automatically to pypi
- Warn users if case default panels are outdated
- Define institute-specific gene panels for filtering in institute settings
- Use institute-specific gene panels in variants filtering
- Show somatic VAF for pinned and causative variants on case page

### Fixed
- Report pages redirect to login instead of crashing when session expires
- Variants filter loading in cancer variants page
- User, Causative and Cases tables not scaling to full page
- Improved docs for an initial production setup
- Compatibility with latest version of Black
- Fixed tests for Click>7
- Clinical filter required an extra click to Filter to return variants
- Restore pagination and shrink badges in the variants page tables
- Removing a user from the command line now inactivates the case only if user is last assignee and case is active
- Bugfix, LoqusDB per institute feature crashed when institute id was empty string
- Bugfix, LoqusDB calls where missing case count
- filter removal and upload for filters deleted from another page/other user
- Visualize outdated gene panels info in a popover instead of a tooltip in case page side panel

### Changed
- Highlight color on normal STRs in the variants table from green to blue
- Display breakpoints coordinates in verification emails only for structural variants


## [4.20]
### Added
- Display number of filtered variants vs number of total variants in variants page
- Search case by HPO terms
- Dismiss variant column in the variants tables
- Black and pre-commit packages to dev requirements

### Fixed
- Bug occurring when rerun is requested twice
- Peddy info fields in the demo config file
- Added load config safety check for multiple alignment files for one individual
- Formatting of cancer variants table
- Missing Score in SV variants table

### Changed
- Updated the documentation on how to create a new software release
- Genome build-aware cytobands coordinates
- Styling update of the Matchmaker card
- Select search type in case search form


## [4.19]

### Added
- Show internal ID for case
- Add internal ID for downloaded CGH files
- Export dynamic HPO gene list from case page
- Remove users as case assignees when their account is deleted
- Keep variants filters panel expanded when filters have been used

### Fixed
- Handle the ProxyFix ModuleNotFoundError when Werkzeug installed version is >1.0
- General report formatting issues whenever case and variant comments contain extremely long strings with no spaces

### Changed
- Created an institute wrapper page that contains list of cases, causatives, SNVs & Indels, user list, shared data and institute settings
- Display case name instead of case ID on clinVar submissions
- Changed icon of sample update in clinVar submissions


## [4.18]

### Added
- Filter cancer variants on cytoband coordinates
- Show dismiss reasons in a badge with hover for clinical variants
- Show an ellipsis if 10 cases or more to display with loqusdb matches
- A new blog post for version 4.17
- Tooltip to better describe Tumor and Normal columns in cancer variants
- Filter cancer SNVs and SVs by chromosome coordinates
- Default export of `Assertion method citation` to clinVar variants submission file
- Button to export up to 500 cancer variants, filtered or not
- Rename samples of a clinVar submission file

### Fixed
- Apply default gene panel on return to cancer variantS from variant view
- Revert to certificate checking when asking for Chanjo reports
- `scout download everything` command failing while downloading HPO terms

### Changed
- Turn tumor and normal allelic fraction to decimal numbers in tumor variants page
- Moved clinVar submissions code to the institutes blueprints
- Changed name of clinVar export files to FILENAME.Variant.csv and FILENAME.CaseData.csv
- Switched Google login libraries from Flask-OAuthlib to Authlib


## [4.17.1]

### Fixed
- Load cytobands for cases with chromosome build not "37" or "38"


## [4.17]

### Added
- COSMIC badge shown in cancer variants
- Default gene-panel in non-cancer structural view in url
- Filter SNVs and SVs by cytoband coordinates
- Filter cancer SNV variants by alt allele frequency in tumor
- Correct genome build in UCSC link from structural variant page



### Fixed
- Bug in clinVar form when variant has no gene
- Bug when sharing cases with the same institute twice
- Page crashing when removing causative variant tag
- Do not default to GATK caller when no caller info is provided for cancer SNVs


## [4.16.1]

### Fixed
- Fix the fix for handling of delivery reports for rerun cases

## [4.16]

### Added
- Adds possibility to add "lims_id" to cases. Currently only stored in database, not shown anywhere
- Adds verification comment box to SVs (previously only available for small variants)
- Scrollable pedigree panel

### Fixed
- Error caused by changes in WTForm (new release 2.3.x)
- Bug in OMIM case page form, causing the page to crash when a string was provided instead of a numerical OMIM id
- Fix Alamut link to work properly on hg38
- Better handling of delivery reports for rerun cases
- Small CodeFactor style issues: matchmaker results counting, a couple of incomplete tests and safer external xml
- Fix an issue with Phenomizer introduced by CodeFactor style changes

### Changed
- Updated the version of igv.js to 2.5.4

## [4.15.1]

### Added
- Display gene names in ClinVar submissions page
- Links to Varsome in variant transcripts table

### Fixed
- Small fixes to ClinVar submission form
- Gene panel page crash when old panel has no maintainers

## [4.15]

### Added
- Clinvar CNVs IGV track
- Gene panels can have maintainers
- Keep variant actions (dismissed, manual rank, mosaic, acmg, comments) upon variant re-upload
- Keep variant actions also on full case re-upload

### Fixed
- Fix the link to Ensembl for SV variants when genome build 38.
- Arrange information in columns on variant page
- Fix so that new cosmic identifier (COSV) is also acceptable #1304
- Fixed COSMIC tag in INFO (outside of CSQ) to be parses as well with `&` splitter.
- COSMIC stub URL changed to https://cancer.sanger.ac.uk/cosmic/search?q= instead.
- Updated to a version of IGV where bigBed tracks are visualized correctly
- Clinvar submission files are named according to the content (variant_data and case_data)
- Always show causatives from other cases in case overview
- Correct disease associations for gene symbol aliases that exist as separate genes
- Re-add "custom annotations" for SV variants
- The override ClinVar P/LP add-in in the Clinical Filter failed for new CSQ strings

### Changed
- Runs all CI checks in github actions

## [4.14.1]

### Fixed
- Error when variant found in loqusdb is not loaded for other case

## [4.14]

### Added
- Use github actions to run tests
- Adds CLI command to update individual alignments path
- Update HPO terms using downloaded definitions files
- Option to use alternative flask config when running `scout serve`
- Requirement to use loqusdb >= 2.5 if integrated

### Fixed
- Do not display Pedigree panel in cancer view
- Do not rely on internet connection and services available when running CI tests
- Variant loading assumes GATK if no caller set given and GATK filter status is seen in FILTER
- Pass genome build param all the way in order to get the right gene mappings for cases with build 38
- Parse correctly variants with zero frequency values
- Continue even if there are problems to create a region vcf
- STR and cancer variant navigation back to variants pages could fail

### Changed
- Improved code that sends requests to the external APIs
- Updates ranges for user ranks to fit todays usage
- Run coveralls on github actions instead of travis
- Run pip checks on github actions instead of coveralls
- For hg38 cases, change gnomAD link to point to version 3.0 (which is hg38 based)
- Show pinned or causative STR variants a bit more human readable

## [4.13.1]

### Added
### Fixed
- Typo that caused not all clinvar conflicting interpretations to be loaded no matter what
- Parse and retrieve clinvar annotations from VEP-annotated (VEP 97+) CSQ VCF field
- Variant clinvar significance shown as `not provided` whenever is `Uncertain significance`
- Phenomizer query crashing when case has no HPO terms assigned
- Fixed a bug affecting `All SNVs and INDELs` page when variants don't have canonical transcript
- Add gene name or id in cancer variant view

### Changed
- Cancer Variant view changed "Variant:Transcript:Exon:HGVS" to "Gene:Transcript:Exon:HGVS"

## [4.13]

### Added
- ClinVar SNVs track in IGV
- Add SMA view with SMN Copy Number data
- Easier to assign OMIM diagnoses from case page
- OMIM terms and specific OMIM term page

### Fixed
- Bug when adding a new gene to a panel
- Restored missing recent delivery reports
- Fixed style and links to other reports in case side panel
- Deleting cases using display_name and institute not deleting its variants
- Fixed bug that caused coordinates filter to override other filters
- Fixed a problem with finding some INS in loqusdb
- Layout on SV page when local observations without cases are present
- Make scout compatible with the new HPO definition files from `http://compbio.charite.de/jenkins/`
- General report visualization error when SNVs display names are very long


### Changed


## [4.12.4]

### Fixed
- Layout on SV page when local observations without cases are present

## [4.12.3]

### Fixed
- Case report when causative or pinned SVs have non null allele frequencies

## [4.12.2]

### Fixed
- SV variant links now take you to the SV variant page again
- Cancer variant view has cleaner table data entries for "N/A" data
- Pinned variant case level display hotfix for cancer and str - more on this later
- Cancer variants show correct alt/ref reads mirroring alt frequency now
- Always load all clinical STR variants even if a region load is attempted - index may be missing
- Same case repetition in variant local observations

## [4.12.1]

### Fixed
- Bug in variant.gene when gene has no HGVS description


## [4.12]

### Added
- Accepts `alignment_path` in load config to pass bam/cram files
- Display all phenotypes on variant page
- Display hgvs coordinates on pinned and causatives
- Clear panel pending changes
- Adds option to setup the database with static files
- Adds cli command to download the resources from CLI that scout needs
- Adds test files for merged somatic SV and CNV; as well as merged SNV, and INDEL part of #1279
- Allows for upload of OMIM-AUTO gene panel from static files without api-key

### Fixed
- Cancer case HPO panel variants link
- Fix so that some drop downs have correct size
- First IGV button in str variants page
- Cancer case activates on SNV variants
- Cases activate when STR variants are viewed
- Always calculate code coverage
- Pinned/Classification/comments in all types of variants pages
- Null values for panel's custom_inheritance_models
- Discrepancy between the manual disease transcripts and those in database in gene-edit page
- ACMG classification not showing for some causatives
- Fix bug which caused IGV.js to use hg19 reference files for hg38 data
- Bug when multiple bam files sources with non-null values are available


### Changed
- Renamed `requests` file to `scout_requests`
- Cancer variant view shows two, instead of four, decimals for allele and normal


## [4.11.1]

### Fixed
- Institute settings page
- Link institute settings to sharing institutes choices

## [4.11.0]

### Added
- Display locus name on STR variant page
- Alternative key `GNOMADAF_popmax` for Gnomad popmax allele frequency
- Automatic suggestions on how to improve the code on Pull Requests
- Parse GERP, phastCons and phyloP annotations from vep annotated CSQ fields
- Avoid flickering comment popovers in variant list
- Parse REVEL score from vep annotated CSQ fields
- Allow users to modify general institute settings
- Optionally format code automatically on commit
- Adds command to backup vital parts `scout export database`
- Parsing and displaying cancer SV variants from Manta annotated VCF files
- Dismiss cancer snv variants with cancer-specific options
- Add IGV.js UPD, RHO and TIDDIT coverage wig tracks.


### Fixed
- Slightly darker page background
- Fixed an issued with parsed conservation values from CSQ
- Clinvar submissions accessible to all users of an institute
- Header toolbar when on Clinvar page now shows institute name correctly
- Case should not always inactivate upon update
- Show dismissed snv cancer variants as grey on the cancer variants page
- Improved style of mappability link and local observations on variant page
- Convert all the GET requests to the igv view to POST request
- Error when updating gene panels using a file containing BOM chars
- Add/replace gene radio button not working in gene panels


## [4.10.1]

### Fixed
- Fixed issue with opening research variants
- Problem with coveralls not called by Travis CI
- Handle Biomart service down in tests


## [4.10.0]

### Added
- Rank score model in causatives page
- Exportable HPO terms from phenotypes page
- AMP guideline tiers for cancer variants
- Adds scroll for the transcript tab
- Added CLI option to query cases on time since case event was added
- Shadow clinical assessments also on research variants display
- Support for CRAM alignment files
- Improved str variants view : sorting by locus, grouped by allele.
- Delivery report PDF export
- New mosaicism tag option
- Add or modify individuals' age or tissue type from case page
- Display GC and allele depth in causatives table.
- Included primary reference transcript in general report
- Included partial causative variants in general report
- Remove dependency of loqusdb by utilising the CLI

### Fixed
- Fixed update OMIM command bug due to change in the header of the genemap2 file
- Removed Mosaic Tag from Cancer variants
- Fixes issue with unaligned table headers that comes with hidden Datatables
- Layout in general report PDF export
- Fixed issue on the case statistics view. The validation bars didn't show up when all institutes were selected. Now they do.
- Fixed missing path import by importing pathlib.Path
- Handle index inconsistencies in the update index functions
- Fixed layout problems


## [4.9.0]

### Added
- Improved MatchMaker pages, including visible patient contacts email address
- New badges for the github repo
- Links to [GENEMANIA](genemania.org)
- Sort gene panel list on case view.
- More automatic tests
- Allow loading of custom annotations in VCF using the SCOUT_CUSTOM info tag.

### Fixed
- Fix error when a gene is added to an empty dynamic gene panel
- Fix crash when attempting to add genes on incorrect format to dynamic gene panel
- Manual rank variant tags could be saved in a "Select a tag"-state, a problem in the variants view.
- Same case evaluations are no longer shown as gray previous evaluations on the variants page
- Stay on research pages, even if reset, next first buttons are pressed..
- Overlapping variants will now be visible on variant page again
- Fix missing classification comments and links in evaluations page
- All prioritized cases are shown on cases page


## [4.8.3]

### Added

### Fixed
- Bug when ordering sanger
- Improved scrolling over long list of genes/transcripts


## [4.8.2]

### Added

### Fixed
- Avoid opening extra tab for coverage report
- Fixed a problem when rank model version was saved as floats and not strings
- Fixed a problem with displaying dismiss variant reasons on the general report
- Disable load and delete filter buttons if there are no saved filters
- Fix problem with missing verifications
- Remove duplicate users and merge their data and activity


## [4.8.1]

### Added

### Fixed
- Prevent login fail for users with id defined by ObjectId and not email
- Prevent the app from crashing with `AttributeError: 'NoneType' object has no attribute 'message'`


## [4.8.0]

### Added
- Updated Scout to use Bootstrap 4.3
- New looks for Scout
- Improved dashboard using Chart.js
- Ask before inactivating a case where last assigned user leaves it
- Genes can be manually added to the dynamic gene list directly on the case page
- Dynamic gene panels can optionally be used with clinical filter, instead of default gene panel
- Dynamic gene panels get link out to chanjo-report for coverage report
- Load all clinvar variants with clinvar Pathogenic, Likely Pathogenic and Conflicting pathogenic
- Show transcripts with exon numbers for structural variants
- Case sort order can now be toggled between ascending and descending.
- Variants can be marked as partial causative if phenotype is available for case.
- Show a frequency tooltip hover for SV-variants.
- Added support for LDAP login system
- Search snv and structural variants by chromosomal coordinates
- Structural variants can be marked as partial causative if phenotype is available for case.
- Show normal and pathologic limits for STRs in the STR variants view.
- Institute level persistent variant filter settings that can be retrieved and used.
- export causative variants to Excel
- Add support for ROH, WIG and chromosome PNGs in case-view

### Fixed
- Fixed missing import for variants with comments
- Instructions on how to build docs
- Keep sanger order + verification when updating/reloading variants
- Fixed and moved broken filter actions (HPO gene panel and reset filter)
- Fixed string conversion to number
- UCSC links for structural variants are now separated per breakpoint (and whole variant where applicable)
- Reintroduced missing coverage report
- Fixed a bug preventing loading samples using the command line
- Better inheritance models customization for genes in gene panels
- STR variant page back to list button now does its one job.
- Allows to setup scout without a omim api key
- Fixed error causing "favicon not found" flash messages
- Removed flask --version from base cli
- Request rerun no longer changes case status. Active or archived cases inactivate on upload.
- Fixed missing tooltip on the cancer variants page
- Fixed weird Rank cell in variants page
- Next and first buttons order swap
- Added pagination (and POST capability) to cancer variants.
- Improves loading speed for variant page
- Problem with updating variant rank when no variants
- Improved Clinvar submission form
- General report crashing when dismissed variant has no valid dismiss code
- Also show collaborative case variants on the All variants view.
- Improved phenotype search using dataTables.js on phenotypes page
- Search and delete users with `email` instead of `_id`
- Fixed css styles so that multiselect options will all fit one column


## [4.7.3]

### Added
- RankScore can be used with VCFs for vcf_cancer files

### Fixed
- Fix issue with STR view next page button not doing its one job.

### Deleted
- Removed pileup as a bam viewing option. This is replaced by IGV


## [4.7.2]

### Added
- Show earlier ACMG classification in the variant list

### Fixed
- Fixed igv search not working due to igv.js dist 2.2.17
- Fixed searches for cases with a gene with variants pinned or marked causative.
- Load variant pages faster after fixing other causatives query
- Fixed mitochondrial report bug for variants without genes

## [4.7.1]

### Added

### Fixed
- Fixed bug on genes page


## [4.7.0]

### Added
- Export genes and gene panels in build GRCh38
- Search for cases with variants pinned or marked causative in a given gene.
- Search for cases phenotypically similar to a case also from WUI.
- Case variant searches can be limited to similar cases, matching HPO-terms,
  phenogroups and cohorts.
- De-archive reruns and flag them as 'inactive' if archived
- Sort cases by analysis_date, track or status
- Display cases in the following order: prioritized, active, inactive, archived, solved
- Assign case to user when user activates it or asks for rerun
- Case becomes inactive when it has no assignees
- Fetch refseq version from entrez and use it in clinvar form
- Load and export of exons for all genes, independent on refseq
- Documentation for loading/updating exons
- Showing SV variant annotations: SV cgh frequencies, gnomad-SV, local SV frequencies
- Showing transcripts mapping score in segmental duplications
- Handle requests to Ensembl Rest API
- Handle requests to Ensembl Rest Biomart
- STR variants view now displays GT and IGV link.
- Description field for gene panels
- Export exons in build 37 and 38 using the command line

### Fixed
- Fixes of and induced by build tests
- Fixed bug affecting variant observations in other cases
- Fixed a bug that showed wrong gene coverage in general panel PDF export
- MT report only shows variants occurring in the specific individual of the excel sheet
- Disable SSL certifcate verification in requests to chanjo
- Updates how intervaltree and pymongo is used to void deprecated functions
- Increased size of IGV sample tracks
- Optimized tests


## [4.6.1]

### Added

### Fixed
- Missing 'father' and 'mother' keys when parsing single individual cases


## [4.6.0]

### Added
- Description of Scout branching model in CONTRIBUTING doc
- Causatives in alphabetical order, display ACMG classification and filter by gene.
- Added 'external' to the list of analysis type options
- Adds functionality to display "Tissue type". Passed via load config.
- Update to IGV 2.

### Fixed
- Fixed alignment visualization and vcf2cytosure availability for demo case samples
- Fixed 3 bugs affecting SV pages visualization
- Reintroduced the --version cli option
- Fixed variants query by panel (hpo panel + gene panel).
- Downloaded MT report contains excel files with individuals' display name
- Refactored code in parsing of config files.


## [4.5.1]

### Added

### Fixed
- update requirement to use PyYaml version >= 5.1
- Safer code when loading config params in cli base


## [4.5.0]

### Added
- Search for similar cases from scout view CLI
- Scout cli is now invoked from the app object and works under the app context

### Fixed
- PyYaml dependency fixed to use version >= 5.1


## [4.4.1]

### Added
- Display SV rank model version when available

### Fixed
- Fixed upload of delivery report via API


## [4.4.0]

### Added
- Displaying more info on the Causatives page and hiding those not causative at the case level
- Add a comment text field to Sanger order request form, allowing a message to be included in the email
- MatchMaker Exchange integration
- List cases with empty synopsis, missing HPO terms and phenotype groups.
- Search for cases with open research list, or a given case status (active, inactive, archived)

### Fixed
- Variant query builder split into several functions
- Fixed delivery report load bug


## [4.3.3]

### Added
- Different individual table for cancer cases

### Fixed
- Dashboard collects validated variants from verification events instead of using 'sanger' field
- Cases shared with collaborators are visible again in cases page
- Force users to select a real institute to share cases with (actionbar select fix)


## [4.3.2]

### Added
- Dashboard data can be filtered using filters available in cases page
- Causatives for each institute are displayed on a dedicated page
- SNVs and and SVs are searchable across cases by gene and rank score
- A more complete report with validated variants is downloadable from dashboard

### Fixed
- Clinsig filter is fixed so clinsig numerical values are returned
- Split multi clinsig string values in different elements of clinsig array
- Regex to search in multi clinsig string values or multi revstat string values
- It works to upload vcf files with no variants now
- Combined Pileup and IGV alignments for SVs having variant start and stop on the same chromosome


## [4.3.1]

### Added
- Show calls from all callers even if call is not available
- Instructions to install cairo and pango libs from WeasyPrint page
- Display cases with number of variants from CLI
- Only display cases with number of variants above certain treshold. (Also CLI)
- Export of verified variants by CLI or from the dashboard
- Extend case level queries with default panels, cohorts and phenotype groups.
- Slice dashboard statistics display using case level queries
- Add a view where all variants for an institute can be searched across cases, filtering on gene and rank score. Allows searching research variants for cases that have research open.

### Fixed
- Fixed code to extract variant conservation (gerp, phyloP, phastCons)
- Visualization of PDF-exported gene panels
- Reintroduced the exon/intron number in variant verification email
- Sex and affected status is correctly displayed on general report
- Force number validation in SV filter by size
- Display ensembl transcripts when no refseq exists


## [4.3.0]

### Added
- Mosaicism tag on variants
- Show and filter on SweGen frequency for SVs
- Show annotations for STR variants
- Show all transcripts in verification email
- Added mitochondrial export
- Adds alternative to search for SVs shorter that the given length
- Look for 'bcftools' in the `set` field of VCFs
- Display digenic inheritance from OMIM
- Displays what refseq transcript that is primary in hgnc

### Fixed

- Archived panels displays the correct date (not retroactive change)
- Fixed problem with waiting times in gene panel exports
- Clinvar fiter not working with human readable clinsig values

## [4.2.2]

### Fixed
- Fixed gene panel create/modify from CSV file utf-8 decoding error
- Updating genes in gene panels now supports edit comments and entry version
- Gene panel export timeout error

## [4.2.1]

### Fixed
- Re-introduced gene name(s) in verification email subject
- Better PDF rendering for excluded variants in report
- Problem to access old case when `is_default` did not exist on a panel


## [4.2.0]

### Added
- New index on variant_id for events
- Display overlapping compounds on variants view

### Fixed
- Fixed broken clinical filter


## [4.1.4]

### Added
- Download of filtered SVs

### Fixed
- Fixed broken download of filtered variants
- Fixed visualization issue in gene panel PDF export
- Fixed bug when updating gene names in variant controller


## [4.1.3]

### Fixed
- Displays all primary transcripts


## [4.1.2]

### Added
- Option add/replace when updating a panel via CSV file
- More flexible versioning of the gene panels
- Printing coverage report on the bottom of the pdf case report
- Variant verification option for SVs
- Logs uri without pwd when connecting
- Disease-causing transcripts in case report
- Thicker lines in case report
- Supports HPO search for cases, both terms or if described in synopsis
- Adds sanger information to dashboard

### Fixed
- Use db name instead of **auth** as default for authentication
- Fixes so that reports can be generated even with many variants
- Fixed sanger validation popup to show individual variants queried by user and institute.
- Fixed problem with setting up scout
- Fixes problem when exac file is not available through broad ftp
- Fetch transcripts for correct build in `adapter.hgnc_gene`

## [4.1.1]
- Fix problem with institute authentication flash message in utils
- Fix problem with comments
- Fix problem with ensembl link


## [4.1.0]

### Added
- OMIM phenotypes to case report
- Command to download all panel app gene panels `scout load panel --panel-app`
- Links to genenames.org and omim on gene page
- Popup on gene at variants page with gene information
- reset sanger status to "Not validated" for pinned variants
- highlight cases with variants to be evaluated by Sanger on the cases page
- option to point to local reference files to the genome viewer pileup.js. Documented in `docs.admin-guide.server`
- option to export single variants in `scout export variants`
- option to load a multiqc report together with a case(add line in load config)
- added a view for searching HPO terms. It is accessed from the top left corner menu
- Updates the variants view for cancer variants. Adds a small cancer specific filter for known variants
- Adds hgvs information on cancer variants page
- Adds option to update phenotype groups from CLI

### Fixed
- Improved Clinvar to submit variants from different cases. Fixed HPO terms in casedata according to feedback
- Fixed broken link to case page from Sanger modal in cases view
- Now only cases with non empty lists of causative variants are returned in `adapter.case(has_causatives=True)`
- Can handle Tumor only samples
- Long lists of HGNC symbols are now possible. This was previously difficult with manual, uploaded or by HPO search when changing filter settings due to GET request limitations. Relevant pages now use POST requests. Adds the dynamic HPO panel as a selection on the gene panel dropdown.
- Variant filter defaults to default panels also on SV and Cancer variants pages.

## [4.0.0]

### WARNING ###

This is a major version update and will require that the backend of pre releases is updated.
Run commands:

```
$scout update genes
$scout update hpo
```

- Created a Clinvar submission tool, to speed up Clinvar submission of SNVs and SVs
- Added an analysis report page (html and PDF format) containing phenotype, gene panels and variants that are relevant to solve a case.

### Fixed
- Optimized evaluated variants to speed up creation of case report
- Moved igv and pileup viewer under a common folder
- Fixed MT alignment view pileup.js
- Fixed coordinates for SVs with start chromosome different from end chromosome
- Global comments shown across cases and institutes. Case-specific variant comments are shown only for that specific case.
- Links to clinvar submitted variants at the cases level
- Adapts clinvar parsing to new format
- Fixed problem in `scout update user` when the user object had no roles
- Makes pileup.js use online genome resources when viewing alignments. Now any instance of Scout can make use of this functionality.
- Fix ensembl link for structural variants
- Works even when cases does not have `'madeline_info'`
- Parses Polyphen in correct way again
- Fix problem with parsing gnomad from VEP

### Added
- Added a PDF export function for gene panels
- Added a "Filter and export" button to export custom-filtered SNVs to CSV file
- Dismiss SVs
- Added IGV alignments viewer
- Read delivery report path from case config or CLI command
- Filter for spidex scores
- All HPO terms are now added and fetched from the correct source (https://github.com/obophenotype/human-phenotype-ontology/blob/master/hp.obo)
- New command `scout update hpo`
- New command `scout update genes` will fetch all the latest information about genes and update them
- Load **all** variants found on chromosome **MT**
- Adds choice in cases overview do show as many cases as user like

### Removed
- pileup.min.js and pileup css are imported from a remote web location now
- All source files for HPO information, this is instead fetched directly from source
- All source files for gene information, this is instead fetched directly from source

## [3.0.0]
### Fixed
- hide pedigree panel unless it exists

## [1.5.1] - 2016-07-27
### Fixed
- look for both ".bam.bai" and ".bai" extensions

## [1.4.0] - 2016-03-22
### Added
- support for local frequency through loqusdb
- bunch of other stuff

## [1.3.0] - 2016-02-19
### Fixed
- Update query-phenomizer and add username/password

### Changed
- Update the way a case is checked for rerun-status

### Added
- Add new button to mark a case as "checked"
- Link to clinical variants _without_ 1000G annotation

## [1.2.2] - 2016-02-18
### Fixed
- avoid filtering out variants lacking ExAC and 1000G annotations

## [1.1.3] - 2015-10-01
### Fixed
- persist (clinical) filter when clicking load more
- fix #154 by robustly setting clinical filter func. terms

## [1.1.2] - 2015-09-07
### Fixed
- avoid replacing coverage report with none
- update SO terms, refactored

## [1.1.1] - 2015-08-20
### Fixed
- fetch case based on collaborator status (not owner)

## [1.1.0] - 2015-05-29
### Added
- link(s) to SNPedia based on RS-numbers
- new Jinja filter to "humanize" decimal numbers
- show gene panels in variant view
- new Jinja filter for decoding URL encoding
- add indicator to variants in list that have comments
- add variant number threshold and rank score threshold to load function
- add event methods to mongo adapter
- add tests for models
- show badge "old" if comment was written for a previous analysis

### Changed
- show cDNA change in transcript summary unless variant is exonic
- moved compounds table further up the page
- show dates for case uploads in ISO format
- moved variant comments higher up on page
- updated documentation for pages
- read in coverage report as blob in database and serve directly
- change ``OmimPhenotype`` to ``PhenotypeTerm``
- reorganize models sub-package
- move events (and comments) to separate collection
- only display prev/next links for the research list
- include variant type in breadcrumbs e.g. "Clinical variants"

### Removed
- drop dependency on moment.js

### Fixed
- show the same level of detail for all frequencies on all pages
- properly decode URL encoded symbols in amino acid/cDNA change strings
- fixed issue with wipe permissions in MongoDB
- include default gene lists in "variants" link in breadcrumbs

## [1.0.2] - 2015-05-20
### Changed
- update case fetching function

### Fixed
- handle multiple cases with same id

## [1.0.1] - 2015-04-28
### Fixed
- Fix building URL parameters in cases list Vue component

## [1.0.0] - 2015-04-12
Codename: Sara Lund

![Release 1.0](artwork/releases/release-1-0.jpg)

### Added
- Add email logging for unexpected errors
- New command line tool for deleting case

### Changed
- Much improved logging overall
- Updated documentation/usage guide
- Removed non-working IGV link

### Fixed
- Show sample display name in GT call
- Various small bug fixes
- Make it easier to hover over popups

## [0.0.2-rc1] - 2015-03-04
### Added
- add protein table for each variant
- add many more external links
- add coverage reports as PDFs

### Changed
- incorporate user feedback updates
- big refactor of load scripts

## [0.0.2-rc2] - 2015-03-04
### Changes
- add gene table with gene description
- reorganize inheritance models box

### Fixed
- avoid overwriting gene list on "research" load
- fix various bugs in external links

## [0.0.2-rc3] - 2015-03-05
### Added
- Activity log feed to variant view
- Adds protein change strings to ODM and Sanger email

### Changed
- Extract activity log component to macro

### Fixes
- Make Ensembl transcript links use archive website<|MERGE_RESOLUTION|>--- conflicted
+++ resolved
@@ -5,13 +5,10 @@
 About changelog [here](https://keepachangelog.com/en/1.0.0/)
 
 ## [unreleased]
-<<<<<<< HEAD
+### Added
+- ClinGen-CGC-VICC oncogenicity classification for cancer SNVs
 ### Changed
 - "Show more/less" button to toggle showing 50 observed cases in LoqusDB observation panel
-=======
-### Added
-- ClinGen-CGC-VICC oncogenicity classification for cancer SNVs
->>>>>>> c9b85f93
 ### Fixed
 - Limit the size of custom images displayed on case and variant page and add a link to display them in full size in a new tab
 - Classified variants not showing on case report when collaborator adds classification
