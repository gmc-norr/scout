# Change Log
All notable changes to this project will be documented in this file.
This project adheres to [Semantic Versioning](http://semver.org/).

About changelog [here](https://keepachangelog.com/en/1.0.0/)

## [x.x.x]
### Added
- Highlight and show version number for RefSeq MANE transcripts.
- Added integration to a rerunner service for toggling reanalysis with updated pedigree information
- SpliceAI display and parsing from VEP CSQ
- Display matching tiered variants for cancer variants
- Display a loading icon (spinner) until the page loads completely
- Display filter badges in cancer variants list
- Update genes from pre-downloaded file resources
- On login, OS, browser version and screen size are saved anonymously to understand how users are using Scout
- API returning institutes data for a given user: `/api/v1/institutes`
- API returning case data for a given institute: `/api/v1/institutes/<institute_id>/cases`
- Added GMS and Lund university hospital to login page
- Made display of Swedac logo configurable
- Support for displaying custom images in case view

### Fixed
- Updated IGV to v2.8.5 to solve missing gene labels on some zoom levels
- Demo cancer case config file to load somatic SNVs and SVs only.
- Expand list of refseq trancripts in ClinVar submission form
- Renamed `All SNVs and INDELs` institute sidebar element to `Search SNVs and INDELs` and fixed its style.
- Add missing parameters to case load-config documentation
- Allow creating/editing gene panels and dynamic gene panels with genes present in genome build 38
<<<<<<< HEAD

=======
- Bugfix broken Pytests
>>>>>>> 1ee01042
### Changed
- Better naming for variants buttons on cancer track (somatic, germline). Also show cancer research button if available.
- Load case with missing panels in config files, but show warning.
- Changing the (Female, Male) symbols to (F/M) letters in individuals_table and case-sma.
- Print stacktrace if case load command fails
- Added sort icon and a pointer to the cursor to all tables with sortable fields
- Moved variant, gene and panel info from the basic pane to summary panel for all variants.
- Renamed `Basics` panel to `Classify` on variant page.
- Revamped `Basics` panel to a panel dedicated to classify variants
- Revamped the summary panel to be more compact.
- Added dedicated template for cancer variants
- Removed Gene models, Gene annotations and Conservation panels for cancer variants
- Reorganized the orders of panels for variant and cancer variant views
- Added dedicated variant quality panel and removed relevant panes (mappability)
- A more compact case page
- Removed OMIM genes panel
- Make genes panel, pinned variants panel, causative variants panel and ClinVar panel scrollable on case page
- Update to Scilifelab's 2020 logo
- Update Gens URL to support Gens v2.0 format
- Refactor tests for parsing case configurations
- Updated links to HPO downloadable resources
- Managed variants filtering defaults to all variant categories
- Changing the (Kind) drop-down according to (Category) drop-down in Managed variant add variant
- Moved Gens button to individuals table

## [4.36]
### Added
- Parse and save splice junction tracks from case config file
- Tooltip in observations panel, explaining that case variants with no link might be old variants, not uploaded after a case rerun
### Fixed
- Warning on overwriting variants with same position was no longer shown
- Increase the height of the dropdowns to 425px
- More indices for the case table as it grows, specifically for causatives queries
- Splice junction tracks not centered over variant genes
- Total number of research variants count
- Update variants stats in case documents every time new variants are loaded
- Bug in flashing warning messages when filtering variants
### Changed
- Clearer warning messages for genes and gene/gene-panels searches in variants filters

## [4.35]
### Added
- A new index for hgnc_symbol in the hgnc_gene collection
- A Pedigree panel in STR page
- Display Tier I and II variants in case view causatives card for cancer cases
### Fixed
- Send partial file data to igv.js when visualizing sashimi plots with splice junction tracks
- Research variants filtering by gene
- Do not attempt to populate annotations for not loaded pinned/causatives
- Add max-height to all dropdowns in filters
### Changed
- Switch off non-clinical gene warnings when filtering research variants
- Don't display OMIM disease card in case view for cancer cases
- Refactored Individuals and Causative card in case view for cancer cases
- Update and style STR case report

## [4.34]
### Added
- Saved filter lock and unlock
- Filters can optionally be marked audited, logging the filter name, user and date on the case events and general report.
- Added `ClinVar hits` and `Cosmic hits` in cancer SNVs filters
- Added `ClinVar hits` to variants filter (rare disease track)
- Load cancer demo case in docker-compose files (default and demo file)
- Inclusive-language check using [woke](https://github.com/get-woke/woke) github action
- Add link to HmtVar for mitochondrial variants (if VCF is annotated with HmtNote)
- Grey background for dismissed compounds in variants list and variant page
- Pin badge for pinned compounds in variants list and variant page
- Support LoqusDB REST API queries
- Add a docker-compose-matchmaker under scout/containers/development to test matchmaker locally
- Script to investigate consequences of symbol search bug
- Added GATK to list of SV and cancer SV callers
### Fixed
- Make MitoMap link work for hg38 again
- Export Variants feature crashing when one of the variants has no primary transcripts
- Redirect to last visited variantS page when dismissing variants from variants list
- Improved matching of SVs Loqus occurrences in other cases
- Remove padding from the list inside (Matching causatives from other cases) panel
- Pass None to get_app function in CLI base since passing script_info to app factory functions was deprecated in Flask 2.0
- Fixed failing tests due to Flask update to version 2.0
- Speed up user events view
- Causative view sort out of memory error
- Use hgnc_id for gene filter query
- Typo in case controllers displaying an error every time a patient is matched against external MatchMaker nodes
- Do not crash while attempting an update for variant documents that are too big (> 16 MB)
- Old STR causatives (and other variants) may not have HGNC symbols - fix sort lambda
- Check if gene_obj has primary_transcript before trying to access it
- Warn if a gene manually searched is in a clinical panel with an outdated name when filtering variants
- ChrPos split js not needed on STR page yet
### Changed
- Remove parsing of case `genome_version`, since it's not used anywhere downstream
- Introduce deprecation warning for Loqus configs that are not dictionaries
- SV clinical filter no longer filters out sub 100 nt variants
- Count cases in LoqusDB by variant type
- Commit pulse repo badge temporarily set to weekly
- Sort ClinVar submissions objects by ascending "Last evaluated" date
- Refactored the MatchMaker integration as an extension
- Replaced some sensitive words as suggested by woke linter
- Documentation for load-configuration rewritten.
- Add styles to MatchMaker matches table
- More detailed info on the data shared in MatchMaker submission form

## [4.33.1]
### Fixed
- Include markdown for release autodeploy docs
- Use standard inheritance model in ClinVar (https://ftp.ncbi.nlm.nih.gov/pub/GTR/standard_terms/Mode_of_inheritance.txt)
- Fix issue crash with variants that have been unflagged causative not being available in other causatives
### Added
### Changed

## [4.33]
### Fixed
- Command line crashing when updating an individual not found in database
- Dashboard page crashing when filters return no data
- Cancer variants filter by chromosome
- /api/v1/genes now searches for genes in all genome builds by default
- Upgraded igv.js to version 2.8.1 (Fixed Unparsable bed record error)
### Added
- Autodeploy docs on release
- Documentation for updating case individuals tracks
- Filter cases and dashboard stats by analysis track
### Changed
- Changed from deprecated db update method
- Pre-selected fields to run queries with in dashboard page
- Do not filter by any institute when first accessing the dashboard
- Removed OMIM panel in case view for cancer cases
- Display Tier I and II variants in case view causatives panel for cancer cases
- Refactored Individuals and Causative panels in case view for cancer cases

## [4.32.1]
### Fixed
- iSort lint check only
### Changed
- Institute cases page crashing when a case has track:Null
### Added

## [4.32]
### Added
- Load and show MITOMAP associated diseases from VCF (INFO field: MitomapAssociatedDiseases, via HmtNote)
- Show variant allele frequencies for mitochondrial variants (GRCh38 cases)
- Extend "public" json API with diseases (OMIM) and phenotypes (HPO)
- HPO gene list download now has option for clinical and non-clinical genes
- Display gene splice junctions data in sashimi plots
- Update case individuals with splice junctions tracks
- Simple Docker compose for development with local build
- Make Phenomodels subpanels collapsible
- User side documentation of cytogenomics features (Gens, Chromograph, vcf2cytosure, rhocall)
- iSort GitHub Action
- Support LoqusDB REST API queries
### Fixed
- Show other causative once, even if several events point to it
- Filtering variants by mitochondrial chromosome for cases with genome build=38
- HPO gene search button triggers any warnings for clinical / non-existing genes also on first search
- Fixed a bug in variants pages caused by MT variants without alt_frequency
- Tests for CADD score parsing function
- Fixed the look of IGV settings on SNV variant page
- Cases analyzed once shown as `rerun`
- Missing case track on case re-upload
- Fixed severity rank for SO term "regulatory region ablation"
### Changed
- Refactor according to CodeFactor - mostly reuse of duplicated code
- Phenomodels language adjustment
- Open variants in a new window (from variants page)
- Open overlapping and compound variants in a new window (from variant page)
- gnomAD link points to gnomAD v.3 (build GRCh38) for mitochondrial variants.
- Display only number of affected genes for dismissed SVs in general report
- Chromosome build check when populating the variants filter chromosome selection
- Display mitochondrial and rare diseases coverage report in cases with missing 'rare' track


## [4.31.1]
### Added
### Changed
- Remove mitochondrial and coverage report from cancer cases sidebar
### Fixed
- ClinVar page when dbSNP id is None

## [4.31]
### Added
- gnomAD annotation field in admin guide
- Export also dynamic panel genes not associated to an HPO term when downloading the HPO panel
- Primary HGNC transcript info in variant export files
- Show variant quality (QUAL field from vcf) in the variant summary
- Load/update PDF gene fusion reports (clinical and research) generated with Arriba
- Support new MANE annotations from VEP (both MANE Select and MANE Plus Clinical)
- Display on case activity the event of a user resetting all dismissed variants
- Support gnomAD population frequencies for mitochondrial variants
- Anchor links in Casedata ClinVar panels to redirect after renaming individuals
### Fixed
- Replace old docs link www.clinicalgenomics.se/scout with new https://clinical-genomics.github.io/scout
- Page formatting issues whenever case and variant comments contain extremely long strings with no spaces
- Chromograph images can be one column and have scrollbar. Removed legacy code.
- Column labels for ClinVar case submission
- Page crashing looking for LoqusDB observation when variant doesn't exist
- Missing inheritance models and custom inheritance models on newly created gene panels
- Accept only numbers in managed variants filter as position and end coordinates
- SNP id format and links in Variant page, ClinVar submission form and general report
- Case groups tooltip triggered only when mouse is on the panel header
### Changed
- A more compact case groups panel
- Added landscape orientation CSS style to cancer coverage and QC demo report
- Improve user documentation to create and save new gene panels
- Removed option to use space as separator when uploading gene panels
- Separating the columns of standard and custom inheritance models in gene panels
- Improved ClinVar instructions for users using non-English Excel

## [4.30.2]
### Added
### Fixed
- Use VEP RefSeq ID if RefSeq list is empty in RefSeq transcripts overview
- Bug creating variant links for variants with no end_chrom
### Changed

## [4.30.1]
### Added
### Fixed
- Cryptography dependency fixed to use version < 3.4
### Changed

## [4.30]
### Added
- Introduced a `reset dismiss variant` verb
- Button to reset all dismissed variants for a case
- Add black border to Chromograph ideograms
- Show ClinVar annotations on variantS page
- Added integration with GENS, copy number visualization tool
- Added a VUS label to the manual classification variant tags
- Add additional information to SNV verification emails
- Tooltips documenting manual annotations from default panels
- Case groups now show bam files from all cases on align view
### Fixed
- Center initial igv view on variant start with SNV/indels
- Don't set initial igv view to negative coordinates
- Display of GQ for SV and STR
- Parsing of AD and related info for STRs
- LoqusDB field in institute settings accepts only existing Loqus instances
- Fix DECIPHER link to work after DECIPHER migrated to GRCh38
- Removed visibility window param from igv.js genes track
- Updated HPO download URL
- Patch HPO download test correctly
- Reference size on STR hover not needed (also wrong)
- Introduced genome build check (allowed values: 37, 38, "37", "38") on case load
- Improve case searching by assignee full name
- Populating the LoqusDB select in institute settings
### Changed
- Cancer variants table header (pop freq etc)
- Only admin users can modify LoqusDB instance in Institute settings
- Style of case synopsis, variants and case comments
- Switched to igv.js 2.7.5
- Do not choke if case is missing research variants when research requested
- Count cases in LoqusDB by variant type
- Introduce deprecation warning for Loqus configs that are not dictionaries
- Improve create new gene panel form validation
- Make XM- transcripts less visible if they don't overlap with transcript refseq_id in variant page
- Color of gene panels and comments panels on cases and variant pages
- Do not choke if case is missing research variants when reserch requested

## [4.29.1]
### Added
### Fixed
- Always load STR variants regardless of RankScore threshold (hotfix)
### Changed

## [4.29]
### Added
- Added a page about migrating potentially breaking changes to the documentation
- markdown_include in development requirements file
- STR variants filter
- Display source, Z-score, inheritance pattern for STR annotations from Stranger (>0.6.1) if available
- Coverage and quality report to cancer view
### Fixed
- ACMG classification page crashing when trying to visualize a classification that was removed
- Pretty print HGVS on gene variants (URL-decode VEP)
- Broken or missing link in the documentation
- Multiple gene names in ClinVar submission form
- Inheritance model select field in ClinVar submission
- IGV.js >2.7.0 has an issue with the gene track zoom levels - temp freeze at 2.7.0
- Revert CORS-anywhere and introduce a local http proxy for cloud tracks
### Changed

## [4.28]
### Added
- Chromograph integration for displaying PNGs in case-page
- Add VAF to cancer case general report, and remove some of its unused fields
- Variants filter compatible with genome browser location strings
- Support for custom public igv tracks stored on the cloud
- Add tests to increase testing coverage
- Update case variants count after deleting variants
- Update IGV.js to latest (v2.7.4)
- Bypass igv.js CORS check using `https://github.com/Rob--W/cors-anywhere`
- Documentation on default and custom IGV.js tracks (admin docs)
- Lock phenomodels so they're editable by admins only
- Small case group assessment sharing
- Tutorial and files for deploying app on containers (Kubernetes pods)
- Canonical transcript and protein change of canonical transcript in exported variants excel sheet
- Support for Font Awesome version 6
- Submit to Beacon from case page sidebar
- Hide dismissed variants in variants pages and variants export function
- Systemd service files and instruction to deploy Scout using podman
### Fixed
- Bugfix: unused `chromgraph_prefix |tojson` removed
- Freeze coloredlogs temporarily
- Marrvel link
- Don't show TP53 link for silent or synonymous changes
- OMIM gene field accepts any custom number as OMIM gene
- Fix Pytest single quote vs double quote string
- Bug in gene variants search by similar cases and no similar case is found
- Delete unused file `userpanel.py`
- Primary transcripts in variant overview and general report
- Google OAuth2 login setup in README file
- Redirect to 'missing file'-icon if configured Chromograph file is missing
- Javascript error in case page
- Fix compound matching during variant loading for hg38
- Cancer variants view containing variants dismissed with cancer-specific reasons
- Zoom to SV variant length was missing IGV contig select
- Tooltips on case page when case has no default gene panels
### Changed
- Save case variants count in case document and not in sessions
- Style of gene panels multiselect on case page
- Collapse/expand main HPO checkboxes in phenomodel preview
- Replaced GQ (Genotype quality) with VAF (Variant allele frequency) in cancer variants GT table
- Allow loading of cancer cases with no tumor_purity field
- Truncate cDNA and protein changes in case report if longer than 20 characters


## [4.27]
### Added
- Exclude one or more variant categories when running variants delete command
### Fixed
### Changed

## [4.26.1]
### Added
### Fixed
- Links with 1-letter aa codes crash on frameshift etc
### Changed

## [4.26]
### Added
- Extend the delete variants command to print analysis date, track, institute, status and research status
- Delete variants by type of analysis (wgs|wes|panel)
- Links to cBioPortal, MutanTP53, IARC TP53, OncoKB, MyCancerGenome, CIViC
### Fixed
- Deleted variants count
### Changed
- Print output of variants delete command as a tab separated table

## [4.25]
### Added
- Command line function to remove variants from one or all cases
### Fixed
- Parse SMN None calls to None rather than False

## [4.24.1]
### Fixed
- Install requirements.txt via setup file

## [4.24]
### Added
- Institute-level phenotype models with sub-panels containing HPO and OMIM terms
- Runnable Docker demo
- Docker image build and push github action
- Makefile with shortcuts to docker commands
- Parse and save synopsis, phenotype and cohort terms from config files upon case upload
### Fixed
- Update dismissed variant status when variant dismissed key is missing
- Breakpoint two IGV button now shows correct chromosome when different from bp1
- Missing font lib in Docker image causing the PDF report download page to crash
- Sentieon Manta calls lack Somaticscore - load anyway
- ClinVar submissions crashing due to pinned variants that are not loaded
- Point ExAC pLI score to new gnomad server address
- Bug uploading cases missing phenotype terms in config file
- STRs loaded but not shown on browser page
- Bug when using adapter.variant.get_causatives with case_id without causatives
- Problem with fetching "solved" from scout export cases cli
- Better serialising of datetime and bson.ObjectId
- Added `volumes` folder to .gitignore
### Changed
- Make matching causative and managed variants foldable on case page
- Remove calls to PyMongo functions marked as deprecated in backend and frontend(as of version 3.7).
- Improved `scout update individual` command
- Export dynamic phenotypes with ordered gene lists as PDF


## [4.23]
### Added
- Save custom IGV track settings
- Show a flash message with clear info about non-valid genes when gene panel creation fails
- CNV report link in cancer case side navigation
- Return to comment section after editing, deleting or submitting a comment
- Managed variants
- MT vs 14 chromosome mean coverage stats if Scout is connected to Chanjo
### Fixed
- missing `vcf_cancer_sv` and `vcf_cancer_sv_research` to manual.
- Split ClinVar multiple clnsig values (slash-separated) and strip them of underscore for annotations without accession number
- Timeout of `All SNVs and INDELs` page when no valid gene is provided in the search
- Round CADD (MIPv9)
- Missing default panel value
- Invisible other causatives lines when other causatives lack gene symbols
### Changed
- Do not freeze mkdocs-material to version 4.6.1
- Remove pre-commit dependency

## [4.22]
### Added
- Editable cases comments
- Editable variants comments
### Fixed
- Empty variant activity panel
- STRs variants popover
- Split new ClinVar multiple significance terms for a variant
- Edit the selected comment, not the latest
### Changed
- Updated RELEASE docs.
- Pinned variants card style on the case page
- Merged `scout export exons` and `scout view exons` commands


## [4.21.2]
### Added
### Fixed
- Do not pre-filter research variants by (case-default) gene panels
- Show OMIM disease tooltip reliably
### Changed

## [4.21.1]
### Added
### Fixed
- Small change to Pop Freq column in variants ang gene panels to avoid strange text shrinking on small screens
- Direct use of HPO list for Clinical HPO SNV (and cancer SNV) filtering
- PDF coverage report redirecting to login page
### Changed
- Remove the option to dismiss single variants from all variants pages
- Bulk dismiss SNVs, SVs and cancer SNVs from variants pages

## [4.21]
### Added
- Support to configure LoqusDB per institute
- Highlight causative variants in the variants list
- Add tests. Mostly regarding building internal datatypes.
- Remove leading and trailing whitespaces from panel_name and display_name when panel is created
- Mark MANE transcript in list of transcripts in "Transcript overview" on variant page
- Show default panel name in case sidebar
- Previous buttons for variants pagination
- Adds a gh action that checks that the changelog is updated
- Adds a gh action that deploys new releases automatically to pypi
- Warn users if case default panels are outdated
- Define institute-specific gene panels for filtering in institute settings
- Use institute-specific gene panels in variants filtering
- Show somatic VAF for pinned and causative variants on case page

### Fixed
- Report pages redirect to login instead of crashing when session expires
- Variants filter loading in cancer variants page
- User, Causative and Cases tables not scaling to full page
- Improved docs for an initial production setup
- Compatibility with latest version of Black
- Fixed tests for Click>7
- Clinical filter required an extra click to Filter to return variants
- Restore pagination and shrink badges in the variants page tables
- Removing a user from the command line now inactivates the case only if user is last assignee and case is active
- Bugfix, LoqusDB per institute feature crashed when institute id was empty string
- Bugfix, LoqusDB calls where missing case count
- filter removal and upload for filters deleted from another page/other user
- Visualize outdated gene panels info in a popover instead of a tooltip in case page side panel

### Changed
- Highlight color on normal STRs in the variants table from green to blue
- Display breakpoints coordinates in verification emails only for structural variants


## [4.20]
### Added
- Display number of filtered variants vs number of total variants in variants page
- Search case by HPO terms
- Dismiss variant column in the variants tables
- Black and pre-commit packages to dev requirements

### Fixed
- Bug occurring when rerun is requested twice
- Peddy info fields in the demo config file
- Added load config safety check for multiple alignment files for one individual
- Formatting of cancer variants table
- Missing Score in SV variants table

### Changed
- Updated the documentation on how to create a new software release
- Genome build-aware cytobands coordinates
- Styling update of the Matchmaker card
- Select search type in case search form


## [4.19]

### Added
- Show internal ID for case
- Add internal ID for downloaded CGH files
- Export dynamic HPO gene list from case page
- Remove users as case assignees when their account is deleted
- Keep variants filters panel expanded when filters have been used

### Fixed
- Handle the ProxyFix ModuleNotFoundError when Werkzeug installed version is >1.0
- General report formatting issues whenever case and variant comments contain extremely long strings with no spaces

### Changed
- Created an institute wrapper page that contains list of cases, causatives, SNVs & Indels, user list, shared data and institute settings
- Display case name instead of case ID on clinVar submissions
- Changed icon of sample update in clinVar submissions


## [4.18]

### Added
- Filter cancer variants on cytoband coordinates
- Show dismiss reasons in a badge with hover for clinical variants
- Show an ellipsis if 10 cases or more to display with loqusdb matches
- A new blog post for version 4.17
- Tooltip to better describe Tumor and Normal columns in cancer variants
- Filter cancer SNVs and SVs by chromosome coordinates
- Default export of `Assertion method citation` to clinVar variants submission file
- Button to export up to 500 cancer variants, filtered or not
- Rename samples of a clinVar submission file

### Fixed
- Apply default gene panel on return to cancer variantS from variant view
- Revert to certificate checking when asking for Chanjo reports
- `scout download everything` command failing while downloading HPO terms

### Changed
- Turn tumor and normal allelic fraction to decimal numbers in tumor variants page
- Moved clinVar submissions code to the institutes blueprints
- Changed name of clinVar export files to FILENAME.Variant.csv and FILENAME.CaseData.csv
- Switched Google login libraries from Flask-OAuthlib to Authlib


## [4.17.1]

### Fixed
- Load cytobands for cases with chromosome build not "37" or "38"


## [4.17]

### Added
- COSMIC badge shown in cancer variants
- Default gene-panel in non-cancer structural view in url
- Filter SNVs and SVs by cytoband coordinates
- Filter cancer SNV variants by alt allele frequency in tumor
- Correct genome build in UCSC link from structural variant page



### Fixed
- Bug in clinVar form when variant has no gene
- Bug when sharing cases with the same institute twice
- Page crashing when removing causative variant tag
- Do not default to GATK caller when no caller info is provided for cancer SNVs


## [4.16.1]

### Fixed
- Fix the fix for handling of delivery reports for rerun cases

## [4.16]

### Added
- Adds possibility to add "lims_id" to cases. Currently only stored in database, not shown anywhere
- Adds verification comment box to SVs (previously only available for small variants)
- Scrollable pedigree panel

### Fixed
- Error caused by changes in WTForm (new release 2.3.x)
- Bug in OMIM case page form, causing the page to crash when a string was provided instead of a numerical OMIM id
- Fix Alamut link to work properly on hg38
- Better handling of delivery reports for rerun cases
- Small CodeFactor style issues: matchmaker results counting, a couple of incomplete tests and safer external xml
- Fix an issue with Phenomizer introduced by CodeFactor style changes

### Changed
- Updated the version of igv.js to 2.5.4

## [4.15.1]

### Added
- Display gene names in ClinVar submissions page
- Links to Varsome in variant transcripts table

### Fixed
- Small fixes to ClinVar submission form
- Gene panel page crash when old panel has no maintainers

## [4.15]

### Added
- Clinvar CNVs IGV track
- Gene panels can have maintainers
- Keep variant actions (dismissed, manual rank, mosaic, acmg, comments) upon variant re-upload
- Keep variant actions also on full case re-upload

### Fixed
- Fix the link to Ensembl for SV variants when genome build 38.
- Arrange information in columns on variant page
- Fix so that new cosmic identifier (COSV) is also acceptable #1304
- Fixed COSMIC tag in INFO (outside of CSQ) to be parses as well with `&` splitter.
- COSMIC stub URL changed to https://cancer.sanger.ac.uk/cosmic/search?q= instead.
- Updated to a version of IGV where bigBed tracks are visualized correctly
- Clinvar submission files are named according to the content (variant_data and case_data)
- Always show causatives from other cases in case overview
- Correct disease associations for gene symbol aliases that exist as separate genes
- Re-add "custom annotations" for SV variants
- The override ClinVar P/LP add-in in the Clinical Filter failed for new CSQ strings

### Changed
- Runs all CI checks in github actions

## [4.14.1]

### Fixed
- Error when variant found in loqusdb is not loaded for other case

## [4.14]

### Added
- Use github actions to run tests
- Adds CLI command to update individual alignments path
- Update HPO terms using downloaded definitions files
- Option to use alternative flask config when running `scout serve`
- Requirement to use loqusdb >= 2.5 if integrated

### Fixed
- Do not display Pedigree panel in cancer view
- Do not rely on internet connection and services available when running CI tests
- Variant loading assumes GATK if no caller set given and GATK filter status is seen in FILTER
- Pass genome build param all the way in order to get the right gene mappings for cases with build 38
- Parse correctly variants with zero frequency values
- Continue even if there are problems to create a region vcf
- STR and cancer variant navigation back to variants pages could fail

### Changed
- Improved code that sends requests to the external APIs
- Updates ranges for user ranks to fit todays usage
- Run coveralls on github actions instead of travis
- Run pip checks on github actions instead of coveralls
- For hg38 cases, change gnomAD link to point to version 3.0 (which is hg38 based)
- Show pinned or causative STR variants a bit more human readable

## [4.13.1]

### Added
### Fixed
- Typo that caused not all clinvar conflicting interpretations to be loaded no matter what
- Parse and retrieve clinvar annotations from VEP-annotated (VEP 97+) CSQ VCF field
- Variant clinvar significance shown as `not provided` whenever is `Uncertain significance`
- Phenomizer query crashing when case has no HPO terms assigned
- Fixed a bug affecting `All SNVs and INDELs` page when variants don't have canonical transcript
- Add gene name or id in cancer variant view

### Changed
- Cancer Variant view changed "Variant:Transcript:Exon:HGVS" to "Gene:Transcript:Exon:HGVS"

## [4.13]

### Added
- ClinVar SNVs track in IGV
- Add SMA view with SMN Copy Number data
- Easier to assign OMIM diagnoses from case page
- OMIM terms and specific OMIM term page

### Fixed
- Bug when adding a new gene to a panel
- Restored missing recent delivery reports
- Fixed style and links to other reports in case side panel
- Deleting cases using display_name and institute not deleting its variants
- Fixed bug that caused coordinates filter to override other filters
- Fixed a problem with finding some INS in loqusdb
- Layout on SV page when local observations without cases are present
- Make scout compatible with the new HPO definition files from `http://compbio.charite.de/jenkins/`
- General report visualization error when SNVs display names are very long


### Changed


## [4.12.4]

### Fixed
- Layout on SV page when local observations without cases are present

## [4.12.3]

### Fixed
- Case report when causative or pinned SVs have non null allele frequencies

## [4.12.2]

### Fixed
- SV variant links now take you to the SV variant page again
- Cancer variant view has cleaner table data entries for "N/A" data
- Pinned variant case level display hotfix for cancer and str - more on this later
- Cancer variants show correct alt/ref reads mirroring alt frequency now
- Always load all clinical STR variants even if a region load is attempted - index may be missing
- Same case repetition in variant local observations

## [4.12.1]

### Fixed
- Bug in variant.gene when gene has no HGVS description


## [4.12]

### Added
- Accepts `alignment_path` in load config to pass bam/cram files
- Display all phenotypes on variant page
- Display hgvs coordinates on pinned and causatives
- Clear panel pending changes
- Adds option to setup the database with static files
- Adds cli command to download the resources from CLI that scout needs
- Adds test files for merged somatic SV and CNV; as well as merged SNV, and INDEL part of #1279
- Allows for upload of OMIM-AUTO gene panel from static files without api-key

### Fixed
- Cancer case HPO panel variants link
- Fix so that some drop downs have correct size
- First IGV button in str variants page
- Cancer case activates on SNV variants
- Cases activate when STR variants are viewed
- Always calculate code coverage
- Pinned/Classification/comments in all types of variants pages
- Null values for panel's custom_inheritance_models
- Discrepancy between the manual disease transcripts and those in database in gene-edit page
- ACMG classification not showing for some causatives
- Fix bug which caused IGV.js to use hg19 reference files for hg38 data
- Bug when multiple bam files sources with non-null values are available


### Changed
- Renamed `requests` file to `scout_requests`
- Cancer variant view shows two, instead of four, decimals for allele and normal


## [4.11.1]

### Fixed
- Institute settings page
- Link institute settings to sharing institutes choices

## [4.11.0]

### Added
- Display locus name on STR variant page
- Alternative key `GNOMADAF_popmax` for Gnomad popmax allele frequency
- Automatic suggestions on how to improve the code on Pull Requests
- Parse GERP, phastCons and phyloP annotations from vep annotated CSQ fields
- Avoid flickering comment popovers in variant list
- Parse REVEL score from vep annotated CSQ fields
- Allow users to modify general institute settings
- Optionally format code automatically on commit
- Adds command to backup vital parts `scout export database`
- Parsing and displaying cancer SV variants from Manta annotated VCF files
- Dismiss cancer snv variants with cancer-specific options
- Add IGV.js UPD, RHO and TIDDIT coverage wig tracks.


### Fixed
- Slightly darker page background
- Fixed an issued with parsed conservation values from CSQ
- Clinvar submissions accessible to all users of an institute
- Header toolbar when on Clinvar page now shows institute name correctly
- Case should not always inactivate upon update
- Show dismissed snv cancer variants as grey on the cancer variants page
- Improved style of mappability link and local observations on variant page
- Convert all the GET requests to the igv view to POST request
- Error when updating gene panels using a file containing BOM chars
- Add/replace gene radio button not working in gene panels


## [4.10.1]

### Fixed
- Fixed issue with opening research variants
- Problem with coveralls not called by Travis CI
- Handle Biomart service down in tests


## [4.10.0]

### Added
- Rank score model in causatives page
- Exportable HPO terms from phenotypes page
- AMP guideline tiers for cancer variants
- Adds scroll for the transcript tab
- Added CLI option to query cases on time since case event was added
- Shadow clinical assessments also on research variants display
- Support for CRAM alignment files
- Improved str variants view : sorting by locus, grouped by allele.
- Delivery report PDF export
- New mosaicism tag option
- Add or modify individuals' age or tissue type from case page
- Display GC and allele depth in causatives table.
- Included primary reference transcript in general report
- Included partial causative variants in general report
- Remove dependency of loqusdb by utilising the CLI

### Fixed
- Fixed update OMIM command bug due to change in the header of the genemap2 file
- Removed Mosaic Tag from Cancer variants
- Fixes issue with unaligned table headers that comes with hidden Datatables
- Layout in general report PDF export
- Fixed issue on the case statistics view. The validation bars didn't show up when all institutes were selected. Now they do.
- Fixed missing path import by importing pathlib.Path
- Handle index inconsistencies in the update index functions
- Fixed layout problems


## [4.9.0]

### Added
- Improved MatchMaker pages, including visible patient contacts email address
- New badges for the github repo
- Links to [GENEMANIA](genemania.org)
- Sort gene panel list on case view.
- More automatic tests
- Allow loading of custom annotations in VCF using the SCOUT_CUSTOM info tag.

### Fixed
- Fix error when a gene is added to an empty dynamic gene panel
- Fix crash when attempting to add genes on incorrect format to dynamic gene panel
- Manual rank variant tags could be saved in a "Select a tag"-state, a problem in the variants view.
- Same case evaluations are no longer shown as gray previous evaluations on the variants page
- Stay on research pages, even if reset, next first buttons are pressed..
- Overlapping variants will now be visible on variant page again
- Fix missing classification comments and links in evaluations page
- All prioritized cases are shown on cases page


## [4.8.3]

### Added

### Fixed
- Bug when ordering sanger
- Improved scrolling over long list of genes/transcripts


## [4.8.2]

### Added

### Fixed
- Avoid opening extra tab for coverage report
- Fixed a problem when rank model version was saved as floats and not strings
- Fixed a problem with displaying dismiss variant reasons on the general report
- Disable load and delete filter buttons if there are no saved filters
- Fix problem with missing verifications
- Remove duplicate users and merge their data and activity


## [4.8.1]

### Added

### Fixed
- Prevent login fail for users with id defined by ObjectId and not email
- Prevent the app from crashing with `AttributeError: 'NoneType' object has no attribute 'message'`


## [4.8.0]

### Added
- Updated Scout to use Bootstrap 4.3
- New looks for Scout
- Improved dashboard using Chart.js
- Ask before inactivating a case where last assigned user leaves it
- Genes can be manually added to the dynamic gene list directly on the case page
- Dynamic gene panels can optionally be used with clinical filter, instead of default gene panel
- Dynamic gene panels get link out to chanjo-report for coverage report
- Load all clinvar variants with clinvar Pathogenic, Likely Pathogenic and Conflicting pathogenic
- Show transcripts with exon numbers for structural variants
- Case sort order can now be toggled between ascending and descending.
- Variants can be marked as partial causative if phenotype is available for case.
- Show a frequency tooltip hover for SV-variants.
- Added support for LDAP login system
- Search snv and structural variants by chromosomal coordinates
- Structural variants can be marked as partial causative if phenotype is available for case.
- Show normal and pathologic limits for STRs in the STR variants view.
- Institute level persistent variant filter settings that can be retrieved and used.
- export causative variants to Excel
- Add support for ROH, WIG and chromosome PNGs in case-view

### Fixed
- Fixed missing import for variants with comments
- Instructions on how to build docs
- Keep sanger order + verification when updating/reloading variants
- Fixed and moved broken filter actions (HPO gene panel and reset filter)
- Fixed string conversion to number
- UCSC links for structural variants are now separated per breakpoint (and whole variant where applicable)
- Reintroduced missing coverage report
- Fixed a bug preventing loading samples using the command line
- Better inheritance models customization for genes in gene panels
- STR variant page back to list button now does its one job.
- Allows to setup scout without a omim api key
- Fixed error causing "favicon not found" flash messages
- Removed flask --version from base cli
- Request rerun no longer changes case status. Active or archived cases inactivate on upload.
- Fixed missing tooltip on the cancer variants page
- Fixed weird Rank cell in variants page
- Next and first buttons order swap
- Added pagination (and POST capability) to cancer variants.
- Improves loading speed for variant page
- Problem with updating variant rank when no variants
- Improved Clinvar submission form
- General report crashing when dismissed variant has no valid dismiss code
- Also show collaborative case variants on the All variants view.
- Improved phenotype search using dataTables.js on phenotypes page
- Search and delete users with `email` instead of `_id`
- Fixed css styles so that multiselect options will all fit one column


## [4.7.3]

### Added
- RankScore can be used with VCFs for vcf_cancer files

### Fixed
- Fix issue with STR view next page button not doing its one job.

### Deleted
- Removed pileup as a bam viewing option. This is replaced by IGV


## [4.7.2]

### Added
- Show earlier ACMG classification in the variant list

### Fixed
- Fixed igv search not working due to igv.js dist 2.2.17
- Fixed searches for cases with a gene with variants pinned or marked causative.
- Load variant pages faster after fixing other causatives query
- Fixed mitochondrial report bug for variants without genes

## [4.7.1]

### Added

### Fixed
- Fixed bug on genes page


## [4.7.0]

### Added
- Export genes and gene panels in build GRCh38
- Search for cases with variants pinned or marked causative in a given gene.
- Search for cases phenotypically similar to a case also from WUI.
- Case variant searches can be limited to similar cases, matching HPO-terms,
  phenogroups and cohorts.
- De-archive reruns and flag them as 'inactive' if archived
- Sort cases by analysis_date, track or status
- Display cases in the following order: prioritized, active, inactive, archived, solved
- Assign case to user when user activates it or asks for rerun
- Case becomes inactive when it has no assignees
- Fetch refseq version from entrez and use it in clinvar form
- Load and export of exons for all genes, independent on refseq
- Documentation for loading/updating exons
- Showing SV variant annotations: SV cgh frequencies, gnomad-SV, local SV frequencies
- Showing transcripts mapping score in segmental duplications
- Handle requests to Ensembl Rest API
- Handle requests to Ensembl Rest Biomart
- STR variants view now displays GT and IGV link.
- Description field for gene panels
- Export exons in build 37 and 38 using the command line

### Fixed
- Fixes of and induced by build tests
- Fixed bug affecting variant observations in other cases
- Fixed a bug that showed wrong gene coverage in general panel PDF export
- MT report only shows variants occurring in the specific individual of the excel sheet
- Disable SSL certifcate verification in requests to chanjo
- Updates how intervaltree and pymongo is used to void deprecated functions
- Increased size of IGV sample tracks
- Optimized tests


## [4.6.1]

### Added

### Fixed
- Missing 'father' and 'mother' keys when parsing single individual cases


## [4.6.0]

### Added
- Description of Scout branching model in CONTRIBUTING doc
- Causatives in alphabetical order, display ACMG classification and filter by gene.
- Added 'external' to the list of analysis type options
- Adds functionality to display "Tissue type". Passed via load config.
- Update to IGV 2.

### Fixed
- Fixed alignment visualization and vcf2cytosure availability for demo case samples
- Fixed 3 bugs affecting SV pages visualization
- Reintroduced the --version cli option
- Fixed variants query by panel (hpo panel + gene panel).
- Downloaded MT report contains excel files with individuals' display name
- Refactored code in parsing of config files.


## [4.5.1]

### Added

### Fixed
- update requirement to use PyYaml version >= 5.1
- Safer code when loading config params in cli base


## [4.5.0]

### Added
- Search for similar cases from scout view CLI
- Scout cli is now invoked from the app object and works under the app context

### Fixed
- PyYaml dependency fixed to use version >= 5.1


## [4.4.1]

### Added
- Display SV rank model version when available

### Fixed
- Fixed upload of delivery report via API


## [4.4.0]

### Added
- Displaying more info on the Causatives page and hiding those not causative at the case level
- Add a comment text field to Sanger order request form, allowing a message to be included in the email
- MatchMaker Exchange integration
- List cases with empty synopsis, missing HPO terms and phenotype groups.
- Search for cases with open research list, or a given case status (active, inactive, archived)

### Fixed
- Variant query builder split into several functions
- Fixed delivery report load bug


## [4.3.3]

### Added
- Different individual table for cancer cases

### Fixed
- Dashboard collects validated variants from verification events instead of using 'sanger' field
- Cases shared with collaborators are visible again in cases page
- Force users to select a real institute to share cases with (actionbar select fix)


## [4.3.2]

### Added
- Dashboard data can be filtered using filters available in cases page
- Causatives for each institute are displayed on a dedicated page
- SNVs and and SVs are searchable across cases by gene and rank score
- A more complete report with validated variants is downloadable from dashboard

### Fixed
- Clinsig filter is fixed so clinsig numerical values are returned
- Split multi clinsig string values in different elements of clinsig array
- Regex to search in multi clinsig string values or multi revstat string values
- It works to upload vcf files with no variants now
- Combined Pileup and IGV alignments for SVs having variant start and stop on the same chromosome


## [4.3.1]

### Added
- Show calls from all callers even if call is not available
- Instructions to install cairo and pango libs from WeasyPrint page
- Display cases with number of variants from CLI
- Only display cases with number of variants above certain treshold. (Also CLI)
- Export of verified variants by CLI or from the dashboard
- Extend case level queries with default panels, cohorts and phenotype groups.
- Slice dashboard statistics display using case level queries
- Add a view where all variants for an institute can be searched across cases, filtering on gene and rank score. Allows searching research variants for cases that have research open.

### Fixed
- Fixed code to extract variant conservation (gerp, phyloP, phastCons)
- Visualization of PDF-exported gene panels
- Reintroduced the exon/intron number in variant verification email
- Sex and affected status is correctly displayed on general report
- Force number validation in SV filter by size
- Display ensembl transcripts when no refseq exists


## [4.3.0]

### Added
- Mosaicism tag on variants
- Show and filter on SweGen frequency for SVs
- Show annotations for STR variants
- Show all transcripts in verification email
- Added mitochondrial export
- Adds alternative to search for SVs shorter that the given length
- Look for 'bcftools' in the `set` field of VCFs
- Display digenic inheritance from OMIM
- Displays what refseq transcript that is primary in hgnc

### Fixed

- Archived panels displays the correct date (not retroactive change)
- Fixed problem with waiting times in gene panel exports
- Clinvar fiter not working with human readable clinsig values

## [4.2.2]

### Fixed
- Fixed gene panel create/modify from CSV file utf-8 decoding error
- Updating genes in gene panels now supports edit comments and entry version
- Gene panel export timeout error

## [4.2.1]

### Fixed
- Re-introduced gene name(s) in verification email subject
- Better PDF rendering for excluded variants in report
- Problem to access old case when `is_default` did not exist on a panel


## [4.2.0]

### Added
- New index on variant_id for events
- Display overlapping compounds on variants view

### Fixed
- Fixed broken clinical filter


## [4.1.4]

### Added
- Download of filtered SVs

### Fixed
- Fixed broken download of filtered variants
- Fixed visualization issue in gene panel PDF export
- Fixed bug when updating gene names in variant controller


## [4.1.3]

### Fixed
- Displays all primary transcripts


## [4.1.2]

### Added
- Option add/replace when updating a panel via CSV file
- More flexible versioning of the gene panels
- Printing coverage report on the bottom of the pdf case report
- Variant verification option for SVs
- Logs uri without pwd when connecting
- Disease-causing transcripts in case report
- Thicker lines in case report
- Supports HPO search for cases, both terms or if described in synopsis
- Adds sanger information to dashboard

### Fixed
- Use db name instead of **auth** as default for authentication
- Fixes so that reports can be generated even with many variants
- Fixed sanger validation popup to show individual variants queried by user and institute.
- Fixed problem with setting up scout
- Fixes problem when exac file is not available through broad ftp
- Fetch transcripts for correct build in `adapter.hgnc_gene`

## [4.1.1]
- Fix problem with institute authentication flash message in utils
- Fix problem with comments
- Fix problem with ensembl link


## [4.1.0]

### Added
- OMIM phenotypes to case report
- Command to download all panel app gene panels `scout load panel --panel-app`
- Links to genenames.org and omim on gene page
- Popup on gene at variants page with gene information
- reset sanger status to "Not validated" for pinned variants
- highlight cases with variants to be evaluated by Sanger on the cases page
- option to point to local reference files to the genome viewer pileup.js. Documented in `docs.admin-guide.server`
- option to export single variants in `scout export variants`
- option to load a multiqc report together with a case(add line in load config)
- added a view for searching HPO terms. It is accessed from the top left corner menu
- Updates the variants view for cancer variants. Adds a small cancer specific filter for known variants
- Adds hgvs information on cancer variants page
- Adds option to update phenotype groups from CLI

### Fixed
- Improved Clinvar to submit variants from different cases. Fixed HPO terms in casedata according to feedback
- Fixed broken link to case page from Sanger modal in cases view
- Now only cases with non empty lists of causative variants are returned in `adapter.case(has_causatives=True)`
- Can handle Tumor only samples
- Long lists of HGNC symbols are now possible. This was previously difficult with manual, uploaded or by HPO search when changing filter settings due to GET request limitations. Relevant pages now use POST requests. Adds the dynamic HPO panel as a selection on the gene panel dropdown.
- Variant filter defaults to default panels also on SV and Cancer variants pages.

## [4.0.0]

### WARNING ###

This is a major version update and will require that the backend of pre releases is updated.
Run commands:

```
$scout update genes
$scout update hpo
```

- Created a Clinvar submission tool, to speed up Clinvar submission of SNVs and SVs
- Added an analysis report page (html and PDF format) containing phenotype, gene panels and variants that are relevant to solve a case.

### Fixed
- Optimized evaluated variants to speed up creation of case report
- Moved igv and pileup viewer under a common folder
- Fixed MT alignment view pileup.js
- Fixed coordinates for SVs with start chromosome different from end chromosome
- Global comments shown across cases and institutes. Case-specific variant comments are shown only for that specific case.
- Links to clinvar submitted variants at the cases level
- Adapts clinvar parsing to new format
- Fixed problem in `scout update user` when the user object had no roles
- Makes pileup.js use online genome resources when viewing alignments. Now any instance of Scout can make use of this functionality.
- Fix ensembl link for structural variants
- Works even when cases does not have `'madeline_info'`
- Parses Polyphen in correct way again
- Fix problem with parsing gnomad from VEP

### Added
- Added a PDF export function for gene panels
- Added a "Filter and export" button to export custom-filtered SNVs to CSV file
- Dismiss SVs
- Added IGV alignments viewer
- Read delivery report path from case config or CLI command
- Filter for spidex scores
- All HPO terms are now added and fetched from the correct source (https://github.com/obophenotype/human-phenotype-ontology/blob/master/hp.obo)
- New command `scout update hpo`
- New command `scout update genes` will fetch all the latest information about genes and update them
- Load **all** variants found on chromosome **MT**
- Adds choice in cases overview do show as many cases as user like

### Removed
- pileup.min.js and pileup css are imported from a remote web location now
- All source files for HPO information, this is instead fetched directly from source
- All source files for gene information, this is instead fetched directly from source

## [3.0.0]
### Fixed
- hide pedigree panel unless it exists

## [1.5.1] - 2016-07-27
### Fixed
- look for both ".bam.bai" and ".bai" extensions

## [1.4.0] - 2016-03-22
### Added
- support for local frequency through loqusdb
- bunch of other stuff

## [1.3.0] - 2016-02-19
### Fixed
- Update query-phenomizer and add username/password

### Changed
- Update the way a case is checked for rerun-status

### Added
- Add new button to mark a case as "checked"
- Link to clinical variants _without_ 1000G annotation

## [1.2.2] - 2016-02-18
### Fixed
- avoid filtering out variants lacking ExAC and 1000G annotations

## [1.1.3] - 2015-10-01
### Fixed
- persist (clinical) filter when clicking load more
- fix #154 by robustly setting clinical filter func. terms

## [1.1.2] - 2015-09-07
### Fixed
- avoid replacing coverage report with none
- update SO terms, refactored

## [1.1.1] - 2015-08-20
### Fixed
- fetch case based on collaborator status (not owner)

## [1.1.0] - 2015-05-29
### Added
- link(s) to SNPedia based on RS-numbers
- new Jinja filter to "humanize" decimal numbers
- show gene panels in variant view
- new Jinja filter for decoding URL encoding
- add indicator to variants in list that have comments
- add variant number threshold and rank score threshold to load function
- add event methods to mongo adapter
- add tests for models
- show badge "old" if comment was written for a previous analysis

### Changed
- show cDNA change in transcript summary unless variant is exonic
- moved compounds table further up the page
- show dates for case uploads in ISO format
- moved variant comments higher up on page
- updated documentation for pages
- read in coverage report as blob in database and serve directly
- change ``OmimPhenotype`` to ``PhenotypeTerm``
- reorganize models sub-package
- move events (and comments) to separate collection
- only display prev/next links for the research list
- include variant type in breadcrumbs e.g. "Clinical variants"

### Removed
- drop dependency on moment.js

### Fixed
- show the same level of detail for all frequencies on all pages
- properly decode URL encoded symbols in amino acid/cDNA change strings
- fixed issue with wipe permissions in MongoDB
- include default gene lists in "variants" link in breadcrumbs

## [1.0.2] - 2015-05-20
### Changed
- update case fetching function

### Fixed
- handle multiple cases with same id

## [1.0.1] - 2015-04-28
### Fixed
- Fix building URL parameters in cases list Vue component

## [1.0.0] - 2015-04-12
Codename: Sara Lund

![Release 1.0](artwork/releases/release-1-0.jpg)

### Added
- Add email logging for unexpected errors
- New command line tool for deleting case

### Changed
- Much improved logging overall
- Updated documentation/usage guide
- Removed non-working IGV link

### Fixed
- Show sample display name in GT call
- Various small bug fixes
- Make it easier to hover over popups

## [0.0.2-rc1] - 2015-03-04
### Added
- add protein table for each variant
- add many more external links
- add coverage reports as PDFs

### Changed
- incorporate user feedback updates
- big refactor of load scripts

## [0.0.2-rc2] - 2015-03-04
### Changes
- add gene table with gene description
- reorganize inheritance models box

### Fixed
- avoid overwriting gene list on "research" load
- fix various bugs in external links

## [0.0.2-rc3] - 2015-03-05
### Added
- Activity log feed to variant view
- Adds protein change strings to ODM and Sanger email

### Changed
- Extract activity log component to macro

### Fixes
- Make Ensembl transcript links use archive website<|MERGE_RESOLUTION|>--- conflicted
+++ resolved
@@ -27,11 +27,8 @@
 - Renamed `All SNVs and INDELs` institute sidebar element to `Search SNVs and INDELs` and fixed its style.
 - Add missing parameters to case load-config documentation
 - Allow creating/editing gene panels and dynamic gene panels with genes present in genome build 38
-<<<<<<< HEAD
-
-=======
 - Bugfix broken Pytests
->>>>>>> 1ee01042
+
 ### Changed
 - Better naming for variants buttons on cancer track (somatic, germline). Also show cancer research button if available.
 - Load case with missing panels in config files, but show warning.
