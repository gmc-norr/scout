# Change Log
All notable changes to this project will be documented in this file.
This project adheres to [Semantic Versioning](http://semver.org/).

About changelog [here](https://keepachangelog.com/en/1.0.0/)


## [x.x.x]

### Added
- Updated Scout to use Bootstrap 4.3
- New looks for Scout
- Improved dashboard using Chart.js
- Ask before inactivating a case where last assigned user leaves it
- Genes can be manually added to the dynamic gene list directly on the case page
- Dynamic gene panels can optionally be used with clinical filter, instead of default gene panel
- Dynamic gene panels get link out to chanjo-report for coverage report
- Load all clinvar variants with clinvar Pathogenic, Likely Pathogenic and Conflicting pathogenic
- Show transcripts with exon numbers for structural variants
- Case sort order can now be toggled between ascending and descending.
- Variants can be marked as partial causative if phenotype is available for case.
- Show a frequency tooltip hover for SV-variants.
- Added support for LDAP login system
- Search snv and structural variants by chromosomal coordinates
- Structural variants can be marked as partial causative if phenotype is available for case.
- Show normal and pathologic limits for STRs in the STR variants view.
<<<<<<< HEAD
- export causative variants to Excel
=======
- Institute level persistent variant filter settings that can be retrieved and used.
>>>>>>> 37142f8e

### fixed
- Fixed missing import for variants with comments
- Instructions on how to build docs
- Keep sanger order + verification when updating/reloading variants
- Fixed and moved broken filter actions (HPO gene panel and reset filter)
- Fixed string conversion to number
- UCSC links for structural variants are now separated per breakpoint (and whole variant where applicable)
- Reintroduced missing coverage report
- Fixed a bug preventing loading samples using the command line
- Better inheritance models customization for genes in gene panels
- STR variant page back to list button now does its one job.
- Allows to setup scout without a omim api key
- Fixed error causing "favicon not found" flash messages
- Removed flask --version from base cli
- Request rerun no longer changes case status. Active or archived cases inactivate on upload.
- Fixed missing tooltip on the cancer variants page
- Fixed weird Rank cell in variants page
- Next and first buttons order swap
- Added pagination (and POST capability) to cancer variants.
- Improves loading speed for variant page
- Problem with updating variant rank when no variants
- Improved Clinvar submission form


## [4.7.3]

### Added
- RankScore can be used with VCFs for vcf_cancer files

### Fixed
- Fix issue with STR view next page button not doing its one job.

### Deleted
- Removed pileup as a bam viewing option. This is replaced by IGV


## [4.7.2]

### Added
- Show earlier ACMG classification in the variant list

### Fixed
- Fixed igv search not working due to igv.js dist 2.2.17
- Fixed searches for cases with a gene with variants pinned or marked causative.
- Load variant pages faster after fixing other causatives query
- Fixed mitochondrial report bug for variants without genes

## [4.7.1]

### Added

### Fixed
- Fixed bug on genes page


## [4.7.0]

### Added
- Export genes and gene panels in build GRCh38
- Search for cases with variants pinned or marked causative in a given gene.
- Search for cases phenotypically similar to a case also from WUI.
- Case variant searches can be limited to similar cases, matching HPO-terms,
  phenogroups and cohorts.
- De-archive reruns and flag them as 'inactive' if archived
- Sort cases by analysis_date, track or status
- Display cases in the following order: prioritized, active, inactive, archived, solved
- Assign case to user when user activates it or asks for rerun
- Case becomes inactive when it has no assignees
- Fetch refseq version from entrez and use it in clinvar form
- Load and export of exons for all genes, independent on refseq
- Documentation for loading/updating exons
- Showing SV variant annotations: SV cgh frequencies, gnomad-SV, local SV frequencies
- Showing transcripts mapping score in segmental duplications
- Handle requests to Ensembl Rest API  
- Handle requests to Ensembl Rest Biomart
- STR variants view now displays GT and IGV link.
- Description field for gene panels
- Export exons in build 37 and 38 using the command line

### Fixed
- Fixes of and induced by build tests
- Fixed bug affecting variant observations in other cases
- Fixed a bug that showed wrong gene coverage in general panel PDF export
- MT report only shows variants occurring in the specific individual of the excel sheet
- Disable SSL certifcate verification in requests to chanjo
- Updates how intervaltree and pymongo is used to void deprecated functions
- Increased size of IGV sample tracks
- Optimized tests


## [4.6.1]

### Added

### Fixed
- Missing 'father' and 'mother' keys when parsing single individual cases


## [4.6.0]

### Added
- Description of Scout branching model in CONTRIBUTING doc
- Causatives in alphabetical order, display ACMG classification and filter by gene.
- Added 'external' to the list of analysis type options
- Adds functionality to display "Tissue type". Passed via load config.
- Update to IGV 2.

### Fixed
- Fixed alignment visualization and vcf2cytosure availability for demo case samples
- Fixed 3 bugs affecting SV pages visualization
- Reintroduced the --version cli option
- Fixed variants query by panel (hpo panel + gene panel).
- Downloaded MT report contains excel files with individuals' display name
- Refactored code in parsing of config files.


## [4.5.1]

### Added

### Fixed
- update requirement to use PyYaml version >= 5.1
- Safer code when loading config params in cli base


## [4.5.0]

### Added
- Search for similar cases from scout view CLI
- Scout cli is now invoked from the app object and works under the app context

### Fixed
- PyYaml dependency fixed to use version >= 5.1


## [4.4.1]

### Added
- Display SV rank model version when available

### Fixed
- Fixed upload of delivery report via API


## [4.4.0]

### Added
- Displaying more info on the Causatives page and hiding those not causative at the case level
- Add a comment text field to Sanger order request form, allowing a message to be included in the email
- MatchMaker Exchange integration
- List cases with empty synopsis, missing HPO terms and phenotype groups.
- Search for cases with open research list, or a given case status (active, inactive, archived)

### Fixed
- Variant query builder split into several functions
- Fixed delivery report load bug


## [4.3.3]

### Added
- Different individual table for cancer cases

### Fixed
- Dashboard collects validated variants from verification events instead of using 'sanger' field
- Cases shared with collaborators are visible again in cases page
- Force users to select a real institute to share cases with (actionbar select fix)


## [4.3.2]

### Added
- Dashboard data can be filtered using filters available in cases page
- Causatives for each institute are displayed on a dedicated page
- SNVs and and SVs are searchable across cases by gene and rank score
- A more complete report with validated variants is downloadable from dashboard

### Fixed
- Clinsig filter is fixed so clinsig numerical values are returned
- Split multi clinsig string values in different elements of clinsig array
- Regex to search in multi clinsig string values or multi revstat string values
- It works to upload vcf files with no variants now
- Combined Pileup and IGV alignments for SVs having variant start and stop on the same chromosome


## [4.3.1]

### Added
- Show calls from all callers even if call is not available
- Instructions to install cairo and pango libs from WeasyPrint page
- Display cases with number of variants from CLI
- Only display cases with number of variants above certain treshold. (Also CLI)
- Export of verified variants by CLI or from the dashboard
- Extend case level queries with default panels, cohorts and phenotype groups.
- Slice dashboard statistics display using case level queries
- Add a view where all variants for an institute can be searched across cases, filtering on gene and rank score. Allows searching research variants for cases that have research open.

### Fixed
- Fixed code to extract variant conservation (gerp, phyloP, phastCons)
- Visualization of PDF-exported gene panels
- Reintroduced the exon/intron number in variant verification email
- Sex and affected status is correctly displayed on general report
- Force number validation in SV filter by size
- Display ensembl transcripts when no refseq exists


## [4.3.0]

### Added
- Mosaicism tag on variants
- Show and filter on SweGen frequency for SVs
- Show annotations for STR variants
- Show all transcripts in verification email
- Added mitochondrial export
- Adds alternative to search for SVs shorter that the given length
- Look for 'bcftools' in the `set` field of VCFs
- Display digenic inheritance from OMIM
- Displays what refseq transcript that is primary in hgnc

### Fixed

- Archived panels displays the correct date (not retroactive change)
- Fixed problem with waiting times in gene panel exports
- Clinvar fiter not working with human readable clinsig values

## [4.2.2]

### Fixed
- Fixed gene panel create/modify from CSV file utf-8 decoding error
- Updating genes in gene panels now supports edit comments and entry version
- Gene panel export timeout error

## [4.2.1]

### Fixed
- Re-introduced gene name(s) in verification email subject
- Better PDF rendering for excluded variants in report
- Problem to access old case when `is_default` did not exist on a panel


## [4.2.0]

### Added
- New index on variant_id for events
- Display overlapping compounds on variants view

### Fixed
- Fixed broken clinical filter


## [4.1.4]

### Added
- Download of filtered SVs

### Fixed
- Fixed broken download of filtered variants
- Fixed visualization issue in gene panel PDF export
- Fixed bug when updating gene names in variant controller


## [4.1.3]

### Fixed
- Displays all primary transcripts


## [4.1.2]

### Added
- Option add/replace when updating a panel via CSV file
- More flexible versioning of the gene panels
- Printing coverage report on the bottom of the pdf case report
- Variant verification option for SVs
- Logs uri without pwd when connecting
- Disease-causing transcripts in case report
- Thicker lines in case report
- Supports HPO search for cases, both terms or if described in synopsis
- Adds sanger information to dashboard

### Fixed
- Use db name instead of **auth** as default for authentication
- Fixes so that reports can be generated even with many variants
- Fixed sanger validation popup to show individual variants queried by user and institute.
- Fixed problem with setting up scout
- Fixes problem when exac file is not available through broad ftp
- Fetch transcripts for correct build in `adapter.hgnc_gene`

## [4.1.1]
- Fix problem with institute authentication flash message in utils
- Fix problem with comments
- Fix problem with ensembl link


## [4.1.0]

### Added
- OMIM phenotypes to case report
- Command to download all panel app gene panels `scout load panel --panel-app`
- Links to genenames.org and omim on gene page
- Popup on gene at variants page with gene information
- reset sanger status to "Not validated" for pinned variants
- highlight cases with variants to be evaluated by Sanger on the cases page
- option to point to local reference files to the genome viewer pileup.js. Documented in `docs.admin-guide.server`
- option to export single variants in `scout export variants`
- option to load a multiqc report together with a case(add line in load config)
- added a view for searching HPO terms. It is accessed from the top left corner menu
- Updates the variants view for cancer variants. Adds a small cancer specific filter for known variants
- Adds hgvs information on cancer variants page
- Adds option to update phenotype groups from CLI

### Fixed
- Improved Clinvar to submit variants from different cases. Fixed HPO terms in casedata according to feedback
- Fixed broken link to case page from Sanger modal in cases view
- Now only cases with non empty lists of causative variants are returned in `adapter.case(has_causatives=True)`
- Can handle Tumor only samples
- Long lists of HGNC symbols are now possible. This was previously difficult with manual, uploaded or by HPO search when changing filter settings due to GET request limitations. Relevant pages now use POST requests. Adds the dynamic HPO panel as a selection on the gene panel dropdown.
- Variant filter defaults to default panels also on SV and Cancer variants pages.

## [4.0.0]

### WARNING ###

This is a major version update and will require that the backend of pre releases is updated.
Run commands:

```
$scout update genes
$scout update hpo
```

- Created a Clinvar submission tool, to speed up Clinvar submission of SNVs and SVs
- Added an analysis report page (html and PDF format) containing phenotype, gene panels and variants that are relevant to solve a case.

### Fixed
- Optimized evaluated variants to speed up creation of case report
- Moved igv and pileup viewer under a common folder
- Fixed MT alignment view pileup.js
- Fixed coordinates for SVs with start chromosome different from end chromosome
- Global comments shown across cases and institutes. Case-specific variant comments are shown only for that specific case.
- Links to clinvar submitted variants at the cases level
- Adapts clinvar parsing to new format
- Fixed problem in `scout update user` when the user object had no roles
- Makes pileup.js use online genome resources when viewing alignments. Now any instance of Scout can make use of this functionality.
- Fix ensembl link for structural variants
- Works even when cases does not have `'madeline_info'`
- Parses Polyphen in correct way again
- Fix problem with parsing gnomad from VEP

### Added
- Added a PDF export function for gene panels
- Added a "Filter and export" button to export custom-filtered SNVs to CSV file
- Dismiss SVs
- Added IGV alignments viewer
- Read delivery report path from case config or CLI command
- Filter for spidex scores
- All HPO terms are now added and fetched from the correct source (https://github.com/obophenotype/human-phenotype-ontology/blob/master/hp.obo)
- New command `scout update hpo`
- New command `scout update genes` will fetch all the latest information about genes and update them
- Load **all** variants found on chromosome **MT**
- Adds choice in cases overview do show as many cases as user like

### Removed
- pileup.min.js and pileup css are imported from a remote web location now
- All source files for HPO information, this is instead fetched directly from source
- All source files for gene information, this is instead fetched directly from source

## [3.0.0]
### Fixed
- hide pedigree panel unless it exists

## [1.5.1] - 2016-07-27
### Fixed
- look for both ".bam.bai" and ".bai" extensions

## [1.4.0] - 2016-03-22
### Added
- support for local frequency through loqusdb
- bunch of other stuff

## [1.3.0] - 2016-02-19
### Fixed
- Update query-phenomizer and add username/password

### Changed
- Update the way a case is checked for rerun-status

### Added
- Add new button to mark a case as "checked"
- Link to clinical variants _without_ 1000G annotation

## [1.2.2] - 2016-02-18
### Fixed
- avoid filtering out variants lacking ExAC and 1000G annotations

## [1.1.3] - 2015-10-01
### Fixed
- persist (clinical) filter when clicking load more
- fix #154 by robustly setting clinical filter func. terms

## [1.1.2] - 2015-09-07
### Fixed
- avoid replacing coverage report with none
- update SO terms, refactored

## [1.1.1] - 2015-08-20
### Fixed
- fetch case based on collaborator status (not owner)

## [1.1.0] - 2015-05-29
### Added
- link(s) to SNPedia based on RS-numbers
- new Jinja filter to "humanize" decimal numbers
- show gene panels in variant view
- new Jinja filter for decoding URL encoding
- add indicator to variants in list that have comments
- add variant number threshold and rank score threshold to load function
- add event methods to mongo adapter
- add tests for models
- show badge "old" if comment was written for a previous analysis

### Changed
- show cDNA change in transcript summary unless variant is exonic
- moved compounds table further up the page
- show dates for case uploads in ISO format
- moved variant comments higher up on page
- updated documentation for pages
- read in coverage report as blob in database and serve directly
- change ``OmimPhenotype`` to ``PhenotypeTerm``
- reorganize models sub-package
- move events (and comments) to separate collection
- only display prev/next links for the research list
- include variant type in breadcrumbs e.g. "Clinical variants"

### Removed
- drop dependency on moment.js

### Fixed
- show the same level of detail for all frequencies on all pages
- properly decode URL encoded symbols in amino acid/cDNA change strings
- fixed issue with wipe permissions in MongoDB
- include default gene lists in "variants" link in breadcrumbs

## [1.0.2] - 2015-05-20
### Changed
- update case fetching function

### Fixed
- handle multiple cases with same id

## [1.0.1] - 2015-04-28
### Fixed
- Fix building URL parameters in cases list Vue component

## [1.0.0] - 2015-04-12
Codename: Sara Lund

![Release 1.0](artwork/releases/release-1-0.jpg)

### Added
- Add email logging for unexpected errors
- New command line tool for deleting case

### Changed
- Much improved logging overall
- Updated documentation/usage guide
- Removed non-working IGV link

### Fixed
- Show sample display name in GT call
- Various small bug fixes
- Make it easier to hover over popups

## [0.0.2-rc1] - 2015-03-04
### Added
- add protein table for each variant
- add many more external links
- add coverage reports as PDFs

### Changed
- incorporate user feedback updates
- big refactor of load scripts

## [0.0.2-rc2] - 2015-03-04
### Changes
- add gene table with gene description
- reorganize inheritance models box

### Fixed
- avoid overwriting gene list on "research" load
- fix various bugs in external links

## [0.0.2-rc3] - 2015-03-05
### Added
- Activity log feed to variant view
- Adds protein change strings to ODM and Sanger email

### Changed
- Extract activity log component to macro

### Fixes
- Make Ensembl transcript links use archive website<|MERGE_RESOLUTION|>--- conflicted
+++ resolved
@@ -24,11 +24,9 @@
 - Search snv and structural variants by chromosomal coordinates
 - Structural variants can be marked as partial causative if phenotype is available for case.
 - Show normal and pathologic limits for STRs in the STR variants view.
-<<<<<<< HEAD
+- Institute level persistent variant filter settings that can be retrieved and used.
 - export causative variants to Excel
-=======
-- Institute level persistent variant filter settings that can be retrieved and used.
->>>>>>> 37142f8e
+
 
 ### fixed
 - Fixed missing import for variants with comments
