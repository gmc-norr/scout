--- conflicted
+++ resolved
@@ -11,11 +11,8 @@
 - Allow multiple COSMIC links for a cancer variant
 - Fixed MitoMap and HmtVar links for hg38 cases
 - Do not open new browser tabs when downloading files
-<<<<<<< HEAD
+- Selectable IGV tracks on variant page
 - Avoid loading all transcripts when checking gene symbol
-=======
-- Selectable IGV tracks on variant page
->>>>>>> 887812d8
 ### Changed
 - Improve Javascript performance for displaying Chromograph images
 - Make ClinVar classification more evident in cancer variant page
