--- conflicted
+++ resolved
@@ -20,12 +20,8 @@
 - Compatibility with latest version of Black
 - Fixed tests for Click>7
 - Clinical filter required an extra click to Filter to return variants
-<<<<<<< HEAD
 - Restore pagination and shrink badges in the variants page tables
-=======
-- Restore pagination to variants pages
 - Removing a user from the command line now inactivates the case only if user is last assignee and case is active
->>>>>>> f71115f1
 
 ### Changed
 - Highlight color on normal STRs in the variants table from green to blue
