--- conflicted
+++ resolved
@@ -33,12 +33,9 @@
 - A more compact case page
 - Removed OMIM genes panel
 - Make genes panel, pinned variants panel, causative variants panel and ClinVar panel scrollable on case page
-<<<<<<< HEAD
+- Update to Scilifelab's 2020 logo
 - Managed variants filtering defaults to all variant categories
 - Changing the (Kind) drop-down according to (Category) drop-down in Managed variant add variant
-=======
-- Update to Scilifelab's 2020 logo
->>>>>>> 3adaaf73
 
 ## [4.36]
 ### Added
