# Change Log
All notable changes to this project will be documented in this file.
This project adheres to [Semantic Versioning](http://semver.org/).

About changelog [here](https://keepachangelog.com/en/1.0.0/)


## [x.x.x]

### Added
- Updated Scout to use Bootstrap 4.3
- New looks for Scout
- Improved dashboard using Chart.js
- Ask before inactivating a case where last assigned user leaves it
- Genes can be manually added to the dynamic gene list directly on the case page
- Dynanmic gene panels can optionally be used with clinical filter, instead of default gene panel
- Dynamic gene panels get link out to chanjo-report for coverage report
- Load all clinvar variants with clinvar Pathogenic, Likely Pathogenic and Conflicting pathogenic
- Show transcripts with exon numbers for structural variants
- Case sort order can now be toggled between ascending and descending.
<<<<<<< HEAD
- Show a frequency tooltip hover for SV-variants.
=======
- Variants can be marked as partial causative if phenotype is available for case
>>>>>>> d5e85bc4

### fixed
- Fixed missing import for variants with comments
- Instructions on how to build docs
- Keep sanger order + verification when updating/reloading variants
- Fixed and moved broken filter actions (HPO gene panel and reset filter)
- Fixed string conversion to number
- UCSC links for structural variants are now separated per breakpoint (and whole variant where applicable)
- Reintroduced missing coverage report
- Fixed a bug preventing loading samples using the command line
- Better inheritance models customization for genes in gene panels
- STR variant page back to list button now does its one job.


## [4.7.3]

### Added
- RankScore can be used with VCFs for vcf_cancer files

### Fixed
- Fix issue with STR view next page button not doing its one job.

### Deleted
- Removed pileup as a bam viewing option. This is replaced by IGV


## [4.7.2]

### Added
- Show earlier ACMG classification in the variant list

### Fixed
- Fixed igv search not working due to igv.js dist 2.2.17
- Fixed searches for cases with a gene with variants pinned or marked causative.
- Load variant pages faster after fixing other causatives query
- Fixed mitochondrial report bug for variants without genes

## [4.7.1]

### Added

### Fixed
- Fixed bug on genes page


## [4.7.0]

### Added
- Export genes and gene panels in build GRCh38
- Search for cases with variants pinned or marked causative in a given gene.
- Search for cases phenotypically similar to a case also from WUI.
- Case variant searches can be limited to similar cases, matching HPO-terms,
  phenogroups and cohorts.
- De-archive reruns and flag them as 'inactive' if archived
- Sort cases by analysis_date, track or status
- Display cases in the following order: prioritized, active, inactive, archived, solved
- Assign case to user when user activates it or asks for rerun
- Case becomes inactive when it has no assignees
- Fetch refseq version from entrez and use it in clinvar form
- Load and export of exons for all genes, independent on refseq
- Documentation for loading/updating exons
- Showing SV variant annotations: SV cgh frequencies, gnomad-SV, local SV frequencies
- Showing transcripts mapping score in segmental duplications
- Handle requests to Ensembl Rest API  
- Handle requests to Ensembl Rest Biomart
- STR variants view now displays GT and IGV link.
- Description field for gene panels
- Export exons in build 37 and 38 using the command line

### Fixed
- Fixes of and induced by build tests
- Fixed bug affecting variant observations in other cases
- Fixed a bug that showed wrong gene coverage in general panel PDF export
- MT report only shows variants occurring in the specific individual of the excel sheet
- Disable SSL certifcate verification in requests to chanjo
- Updates how intervaltree and pymongo is used to void deprecated functions
- Increased size of IGV sample tracks
- Optimized tests


## [4.6.1]

### Added

### Fixed
- Missing 'father' and 'mother' keys when parsing single individual cases


## [4.6.0]

### Added
- Description of Scout branching model in CONTRIBUTING doc
- Causatives in alphabetical order, display ACMG classification and filter by gene.
- Added 'external' to the list of analysis type options
- Adds functionality to display "Tissue type". Passed via load config.
- Update to IGV 2.

### Fixed
- Fixed alignment visualization and vcf2cytosure availability for demo case samples
- Fixed 3 bugs affecting SV pages visualization
- Reintroduced the --version cli option
- Fixed variants query by panel (hpo panel + gene panel).
- Downloaded MT report contains excel files with individuals' display name
- Refactored code in parsing of config files.


## [4.5.1]

### Added

### Fixed
- update requirement to use PyYaml version >= 5.1
- Safer code when loading config params in cli base


## [4.5.0]

### Added
- Search for similar cases from scout view CLI
- Scout cli is now invoked from the app object and works under the app context

### Fixed
- PyYaml dependency fixed to use version >= 5.1


## [4.4.1]

### Added
- Display SV rank model version when available

### Fixed
- Fixed upload of delivery report via API


## [4.4.0]

### Added
- Displaying more info on the Causatives page and hiding those not causative at the case level
- Add a comment text field to Sanger order request form, allowing a message to be included in the email
- MatchMaker Exchange integration
- List cases with empty synopsis, missing HPO terms and phenotype groups.
- Search for cases with open research list, or a given case status (active, inactive, archived)

### Fixed
- Variant query builder split into several functions
- Fixed delivery report load bug


## [4.3.3]

### Added
- Different individual table for cancer cases

### Fixed
- Dashboard collects validated variants from verification events instead of using 'sanger' field
- Cases shared with collaborators are visible again in cases page
- Force users to select a real institute to share cases with (actionbar select fix)


## [4.3.2]

### Added
- Dashboard data can be filtered using filters available in cases page
- Causatives for each institute are displayed on a dedicated page
- SNVs and and SVs are searchable across cases by gene and rank score
- A more complete report with validated variants is downloadable from dashboard

### Fixed
- Clinsig filter is fixed so clinsig numerical values are returned
- Split multi clinsig string values in different elements of clinsig array
- Regex to search in multi clinsig string values or multi revstat string values
- It works to upload vcf files with no variants now
- Combined Pileup and IGV alignments for SVs having variant start and stop on the same chromosome


## [4.3.1]

### Added
- Show calls from all callers even if call is not available
- Instructions to install cairo and pango libs from WeasyPrint page
- Display cases with number of variants from CLI
- Only display cases with number of variants above certain treshold. (Also CLI)
- Export of verified variants by CLI or from the dashboard
- Extend case level queries with default panels, cohorts and phenotype groups.
- Slice dashboard statistics display using case level queries
- Add a view where all variants for an institute can be searched across cases, filtering on gene and rank score. Allows searching research variants for cases that have research open.

### Fixed
- Fixed code to extract variant conservation (gerp, phyloP, phastCons)
- Visualization of PDF-exported gene panels
- Reintroduced the exon/intron number in variant verification email
- Sex and affected status is correctly displayed on general report
- Force number validation in SV filter by size
- Display ensembl transcripts when no refseq exists


## [4.3.0]

### Added
- Mosaicism tag on variants
- Show and filter on SweGen frequency for SVs
- Show annotations for STR variants
- Show all transcripts in verification email
- Added mitochondrial export
- Adds alternative to search for SVs shorter that the given length
- Look for 'bcftools' in the `set` field of VCFs
- Display digenic inheritance from OMIM
- Displays what refseq transcript that is primary in hgnc

### Fixed

- Archived panels displays the correct date (not retroactive change)
- Fixed problem with waiting times in gene panel exports
- Clinvar fiter not working with human readable clinsig values

## [4.2.2]

### Fixed
- Fixed gene panel create/modify from CSV file utf-8 decoding error
- Updating genes in gene panels now supports edit comments and entry version
- Gene panel export timeout error

## [4.2.1]

### Fixed
- Re-introduced gene name(s) in verification email subject
- Better PDF rendering for excluded variants in report
- Problem to access old case when `is_default` did not exist on a panel


## [4.2.0]

### Added
- New index on variant_id for events
- Display overlapping compounds on variants view

### Fixed
- Fixed broken clinical filter


## [4.1.4]

### Added
- Download of filtered SVs

### Fixed
- Fixed broken download of filtered variants
- Fixed visualization issue in gene panel PDF export
- Fixed bug when updating gene names in variant controller


## [4.1.3]

### Fixed
- Displays all primary transcripts


## [4.1.2]

### Added
- Option add/replace when updating a panel via CSV file
- More flexible versioning of the gene panels
- Printing coverage report on the bottom of the pdf case report
- Variant verification option for SVs
- Logs uri without pwd when connecting
- Disease-causing transcripts in case report
- Thicker lines in case report
- Supports HPO search for cases, both terms or if described in synopsis
- Adds sanger information to dashboard

### Fixed
- Use db name instead of **auth** as default for authentication
- Fixes so that reports can be generated even with many variants
- Fixed sanger validation popup to show individual variants queried by user and institute.
- Fixed problem with setting up scout
- Fixes problem when exac file is not available through broad ftp
- Fetch transcripts for correct build in `adapter.hgnc_gene`

## [4.1.1]
- Fix problem with institute authentication flash message in utils
- Fix problem with comments
- Fix problem with ensembl link


## [4.1.0]

### Added
- OMIM phenotypes to case report
- Command to download all panel app gene panels `scout load panel --panel-app`
- Links to genenames.org and omim on gene page
- Popup on gene at variants page with gene information
- reset sanger status to "Not validated" for pinned variants
- highlight cases with variants to be evaluated by Sanger on the cases page
- option to point to local reference files to the genome viewer pileup.js. Documented in `docs.admin-guide.server`
- option to export single variants in `scout export variants`
- option to load a multiqc report together with a case(add line in load config)
- added a view for searching HPO terms. It is accessed from the top left corner menu
- Updates the variants view for cancer variants. Adds a small cancer specific filter for known variants
- Adds hgvs information on cancer variants page
- Adds option to update phenotype groups from CLI

### Fixed
- Improved Clinvar to submit variants from different cases. Fixed HPO terms in casedata according to feedback
- Fixed broken link to case page from Sanger modal in cases view
- Now only cases with non empty lists of causative variants are returned in `adapter.case(has_causatives=True)`
- Can handle Tumor only samples
- Long lists of HGNC symbols are now possible. This was previously difficult with manual, uploaded or by HPO search when changing filter settings due to GET request limitations. Relevant pages now use POST requests. Adds the dynamic HPO panel as a selection on the gene panel dropdown.
- Variant filter defaults to default panels also on SV and Cancer variants pages.

## [4.0.0]

### WARNING ###

This is a major version update and will require that the backend of pre releases is updated.
Run commands:

```
$scout update genes
$scout update hpo
```

- Created a Clinvar submission tool, to speed up Clinvar submission of SNVs and SVs
- Added an analysis report page (html and PDF format) containing phenotype, gene panels and variants that are relevant to solve a case.

### Fixed
- Optimized evaluated variants to speed up creation of case report
- Moved igv and pileup viewer under a common folder
- Fixed MT alignment view pileup.js
- Fixed coordinates for SVs with start chromosome different from end chromosome
- Global comments shown across cases and institutes. Case-specific variant comments are shown only for that specific case.
- Links to clinvar submitted variants at the cases level
- Adapts clinvar parsing to new format
- Fixed problem in `scout update user` when the user object had no roles
- Makes pileup.js use online genome resources when viewing alignments. Now any instance of Scout can make use of this functionality.
- Fix ensembl link for structural variants
- Works even when cases does not have `'madeline_info'`
- Parses Polyphen in correct way again
- Fix problem with parsing gnomad from VEP

### Added
- Added a PDF export function for gene panels
- Added a "Filter and export" button to export custom-filtered SNVs to CSV file
- Dismiss SVs
- Added IGV alignments viewer
- Read delivery report path from case config or CLI command
- Filter for spidex scores
- All HPO terms are now added and fetched from the correct source (https://github.com/obophenotype/human-phenotype-ontology/blob/master/hp.obo)
- New command `scout update hpo`
- New command `scout update genes` will fetch all the latest information about genes and update them
- Load **all** variants found on chromosome **MT**
- Adds choice in cases overview do show as many cases as user like

### Removed
- pileup.min.js and pileup css are imported from a remote web location now
- All source files for HPO information, this is instead fetched directly from source
- All source files for gene information, this is instead fetched directly from source

## [3.0.0]
### Fixed
- hide pedigree panel unless it exists

## [1.5.1] - 2016-07-27
### Fixed
- look for both ".bam.bai" and ".bai" extensions

## [1.4.0] - 2016-03-22
### Added
- support for local frequency through loqusdb
- bunch of other stuff

## [1.3.0] - 2016-02-19
### Fixed
- Update query-phenomizer and add username/password

### Changed
- Update the way a case is checked for rerun-status

### Added
- Add new button to mark a case as "checked"
- Link to clinical variants _without_ 1000G annotation

## [1.2.2] - 2016-02-18
### Fixed
- avoid filtering out variants lacking ExAC and 1000G annotations

## [1.1.3] - 2015-10-01
### Fixed
- persist (clinical) filter when clicking load more
- fix #154 by robustly setting clinical filter func. terms

## [1.1.2] - 2015-09-07
### Fixed
- avoid replacing coverage report with none
- update SO terms, refactored

## [1.1.1] - 2015-08-20
### Fixed
- fetch case based on collaborator status (not owner)

## [1.1.0] - 2015-05-29
### Added
- link(s) to SNPedia based on RS-numbers
- new Jinja filter to "humanize" decimal numbers
- show gene panels in variant view
- new Jinja filter for decoding URL encoding
- add indicator to variants in list that have comments
- add variant number threshold and rank score threshold to load function
- add event methods to mongo adapter
- add tests for models
- show badge "old" if comment was written for a previous analysis

### Changed
- show cDNA change in transcript summary unless variant is exonic
- moved compounds table further up the page
- show dates for case uploads in ISO format
- moved variant comments higher up on page
- updated documentation for pages
- read in coverage report as blob in database and serve directly
- change ``OmimPhenotype`` to ``PhenotypeTerm``
- reorganize models sub-package
- move events (and comments) to separate collection
- only display prev/next links for the research list
- include variant type in breadcrumbs e.g. "Clinical variants"

### Removed
- drop dependency on moment.js

### Fixed
- show the same level of detail for all frequencies on all pages
- properly decode URL encoded symbols in amino acid/cDNA change strings
- fixed issue with wipe permissions in MongoDB
- include default gene lists in "variants" link in breadcrumbs

## [1.0.2] - 2015-05-20
### Changed
- update case fetching function

### Fixed
- handle multiple cases with same id

## [1.0.1] - 2015-04-28
### Fixed
- Fix building URL parameters in cases list Vue component

## [1.0.0] - 2015-04-12
Codename: Sara Lund

![Release 1.0](artwork/releases/release-1-0.jpg)

### Added
- Add email logging for unexpected errors
- New command line tool for deleting case

### Changed
- Much improved logging overall
- Updated documentation/usage guide
- Removed non-working IGV link

### Fixed
- Show sample display name in GT call
- Various small bug fixes
- Make it easier to hover over popups

## [0.0.2-rc1] - 2015-03-04
### Added
- add protein table for each variant
- add many more external links
- add coverage reports as PDFs

### Changed
- incorporate user feedback updates
- big refactor of load scripts

## [0.0.2-rc2] - 2015-03-04
### Changes
- add gene table with gene description
- reorganize inheritance models box

### Fixed
- avoid overwriting gene list on "research" load
- fix various bugs in external links

## [0.0.2-rc3] - 2015-03-05
### Added
- Activity log feed to variant view
- Adds protein change strings to ODM and Sanger email

### Changed
- Extract activity log component to macro

### Fixes
- Make Ensembl transcript links use archive website<|MERGE_RESOLUTION|>--- conflicted
+++ resolved
@@ -18,11 +18,9 @@
 - Load all clinvar variants with clinvar Pathogenic, Likely Pathogenic and Conflicting pathogenic
 - Show transcripts with exon numbers for structural variants
 - Case sort order can now be toggled between ascending and descending.
-<<<<<<< HEAD
+- Variants can be marked as partial causative if phenotype is available for case
 - Show a frequency tooltip hover for SV-variants.
-=======
-- Variants can be marked as partial causative if phenotype is available for case
->>>>>>> d5e85bc4
+
 
 ### fixed
 - Fixed missing import for variants with comments
