--- conflicted
+++ resolved
@@ -8,18 +8,14 @@
 ### Fixed
 ### Added
 ### Changed
+- Reworked the layout and content of cancer variant view
 
 ## [4.32.1]
 ### Fixed
 - iSort lint check only
-<<<<<<< HEAD
-### Changed
-- Reworked the layout and content of cancer variant view
-=======
+### Changed
 - Institute cases page crashing when a case has track:Null
 ### Added
-### Changed
->>>>>>> 27017f4b
 
 ## [4.32]
 ### Added
