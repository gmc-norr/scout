--- conflicted
+++ resolved
@@ -13,11 +13,8 @@
 - Do not open new browser tabs when downloading files
 - Selectable IGV tracks on variant page
 - Missing splice junctions button on variant page
-<<<<<<< HEAD
+- Refactor variantS representative gene selection, and use it also for cancer variant summary
 - Avoid loading all transcripts when checking gene symbol
-=======
-- Refactor variantS representative gene selection, and use it also for cancer variant summary
->>>>>>> f0cbeb6a
 ### Changed
 - Improve Javascript performance for displaying Chromograph images
 - Make ClinVar classification more evident in cancer variant page
