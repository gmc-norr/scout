--- conflicted
+++ resolved
@@ -4,8 +4,6 @@
 
 About changelog [here](https://keepachangelog.com/en/1.0.0/)
 
-<<<<<<< HEAD
-=======
 ## []
 ### Added
 - Choose custom pinned variants to submit to MatchMaker Exchange
@@ -19,7 +17,6 @@
 - Freeze to WTForms to version < 3
 - Remove the extra files (bed files and madeline.svg) introduced by mistake
 
->>>>>>> 54809c21
 ## [4.41.1]
 ### Fixed
 - General reports crash for variant annotations with same variant on other cases
