--- conflicted
+++ resolved
@@ -8,13 +8,10 @@
 ### Added
 - Individual-specific OMIM terms
 - OMIM disease descriptions in ClinVar submission form
-<<<<<<< HEAD
-- Rank score results now show the ranking range.
-=======
 - Add a toggle for melter rerun monitoring of cases
 - Add a config option to show the rerun monitoring toggle
 - Add a cli option to export cases with rerun monitoring enabled
->>>>>>> 15aa1131
+- Rank score results now show the ranking range.
 ### Changed
 - Slightly smaller and improved layout of content in case PDF report
 - Relabel more cancer variant pages somatic for navigation
