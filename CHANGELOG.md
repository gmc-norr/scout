# Change Log
All notable changes to this project will be documented in this file.
This project adheres to [Semantic Versioning](http://semver.org/).

About changelog [here](https://keepachangelog.com/en/1.0.0/)

## [x.x.x]

### Added
<<<<<<< HEAD
- Add SMA view with SMN Copy Number data
=======
- ClinVar SNVs track in IGV
>>>>>>> 3fafe9ee

### Fixed
- Bug when adding a new gene to a panel
- Restored missing recent delivery reports
- Fixed style and links to other reports in case side panel
- Deleting cases using display_name and institute not deleting its variants
- Fixed bug that caused coordinates filter to override other filters
- Fixed a problem with finding some INS in loqsudb
- Layout on SV page when local observations without cases are present

### Changed


## [4.12.4]

### Changed

## [4.12.3]

### Fixed
- Case report when causative or pinned SVs have non null allele frequencies

## [4.12.2]

### Fixed
- SV variant links now take you to the SV variant page again
- Cancer variant view has cleaner table data entries for "N/A" data
- Pinned variant case level display hotfix for cancer and str - more on this later
- Cancer variants show correct alt/ref reads mirroring alt frequency now
- Always load all clinical STR variants even if a region load is attempted - index may be missing
- Same case repetition in variant local observations

## [4.12.1]

### Fixed
- Bug in variant.gene when gene has no HGVS description


## [4.12]

### Added
- Accepts `alignment_path` in load config to pass bam/cram files
- Display all phenotypes on variant page
- Display hgvs coordinates on pinned and causatives
- Clear panel pending changes
- Adds option to setup the database with static files
- Adds cli command to download the resources from CLI that scout needs
- Adds dummy files for merged somatic SV and CNV; as well as merged SNV, and INDEL part of #1279
- Allows for upload of OMIM-AUTO gene panel from static files without api-key

### Fixed
- Cancer case HPO panel variants link
- Fix so that some drop downs have correct size
- First IGV button in str variants page
- Cancer case activates on SNV variants
- Cases activate when STR variants are viewed
- Always calculate code coverage
- Pinned/Classification/comments in all types of variants pages
- Null values for panel's custom_inheritance_models
- Discrepancy between the manual disease transcripts and those in database in gene-edit page
- ACMG classification not showing for some causatives
- Fix bug which caused IGV.js to use hg19 reference files for hg38 data
- Bug when multiple bam files sources with non-null values are available


### Changed
- Renamed `requests` file to `scout_requests`
- Cancer variant view shows two, instead of four, decimals for allele and normal


## [4.11.1]

### Fixed
- Institute settings page
- Link institute settings to sharing institutes choices

## [4.11.0]

### Added
- Display locus name on STR variant page
- Alternative key `GNOMADAF_popmax` for Gnomad popmax allele frequency
- Automatic suggestions on how to improve the code on Pull Requests
- Parse GERP, phastCons and phyloP annotations from vep annotated CSQ fields
- Avoid flickering comment popovers in variant list
- Parse REVEL score from vep annotated CSQ fields
- Allow users to modify general institute settings
- Optionally format code automatically on commit
- Adds command to backup vital parts `scout export database`
- Parsing and displaying cancer SV variants from Manta annotated VCF files
- Dismiss cancer snv variants with cancer-specific options
- Add IGV.js UPD, RHO and TIDDIT coverage wig tracks.


### Fixed
- Slightly darker page background
- Fixed an issued with parsed conservation values from CSQ
- Clinvar submissions accessible to all users of an institute
- Header toolbar when on Clinvar page now shows institute name correctly
- Case should not always inactivate upon update
- Show dismissed snv cancer variants as grey on the cancer variants page
- Improved style of mappability link and local observations on variant page
- Convert all the GET requests to the igv view to POST request
- Error when updating gene panels using a file containing BOM chars
- Add/replace gene radio button not working in gene panels


## [4.10.1]

### Fixed
- Fixed issue with opening research variants
- Problem with coveralls not called by Travis CI
- Handle Biomart service down in tests


## [4.10.0]

### Added
- Rank score model in causatives page
- Exportable HPO terms from phenotypes page
- AMP guideline tiers for cancer variants
- Adds scroll for the transcript tab
- Added CLI option to query cases on time since case event was added
- Shadow clinical assessments also on research variants display
- Support for CRAM alignment files
- Improved str variants view : sorting by locus, grouped by allele.
- Delivery report PDF export
- New mosaicism tag option
- Add or modify individuals' age or tissue type from case page
- Display GC and allele depth in causatives table.
- Included primary reference transcript in general report
- Included partial causative variants in general report
- Remove dependency of loqusdb by utilising the CLI

### Fixed
- Fixed update OMIM command bug due to change in the header of the genemap2 file
- Removed Mosaic Tag from Cancer variants
- Fixes issue with unaligned table headers that comes with hidden Datatables
- Layout in general report PDF export
- Fixed issue on the case statistics view. The validation bars didn't show up when all institutes were selected. Now they do.
- Fixed missing path import by importing pathlib.Path
- Handle index inconsistencies in the update index functions
- Fixed layout problems


## [4.9.0]

### Added
- Improved MatchMaker pages, including visible patient contacts email address
- New badges for the github repo
- Links to [GENEMANIA](genemania.org)
- Sort gene panel list on case view.
- More automatic tests
- Allow loading of custom annotations in VCF using the SCOUT_CUSTOM info tag.

### Fixed
- Fix error when a gene is added to an empty dynamic gene panel
- Fix crash when attempting to add genes on incorrect format to dynamic gene panel
- Manual rank variant tags could be saved in a "Select a tag"-state, a problem in the variants view.
- Same case evaluations are no longer shown as gray previous evaluations on the variants page
- Stay on research pages, even if reset, next first buttons are pressed..
- Overlapping variants will now be visible on variant page again
- Fix missing classification comments and links in evaluations page
- All prioritized cases are shown on cases page


## [4.8.3]

### Added

### Fixed
- Bug when ordering sanger
- Improved scrolling over long list of genes/transcripts


## [4.8.2]

### Added

### Fixed
- Avoid opening extra tab for coverage report
- Fixed a problem when rank model version was saved as floats and not strings
- Fixed a problem with displaying dismiss variant reasons on the general report
- Disable load and delete filter buttons if there are no saved filters
- Fix problem with missing verifications
- Remove duplicate users and merge their data and activity


## [4.8.1]

### Added

### Fixed
- Prevent login fail for users with id defined by ObjectId and not email
- Prevent the app from crashing with `AttributeError: 'NoneType' object has no attribute 'message'`


## [4.8.0]

### Added
- Updated Scout to use Bootstrap 4.3
- New looks for Scout
- Improved dashboard using Chart.js
- Ask before inactivating a case where last assigned user leaves it
- Genes can be manually added to the dynamic gene list directly on the case page
- Dynamic gene panels can optionally be used with clinical filter, instead of default gene panel
- Dynamic gene panels get link out to chanjo-report for coverage report
- Load all clinvar variants with clinvar Pathogenic, Likely Pathogenic and Conflicting pathogenic
- Show transcripts with exon numbers for structural variants
- Case sort order can now be toggled between ascending and descending.
- Variants can be marked as partial causative if phenotype is available for case.
- Show a frequency tooltip hover for SV-variants.
- Added support for LDAP login system
- Search snv and structural variants by chromosomal coordinates
- Structural variants can be marked as partial causative if phenotype is available for case.
- Show normal and pathologic limits for STRs in the STR variants view.
- Institute level persistent variant filter settings that can be retrieved and used.
- export causative variants to Excel
- Add support for ROH, WIG and chromosome PNGs in case-view

### Fixed
- Fixed missing import for variants with comments
- Instructions on how to build docs
- Keep sanger order + verification when updating/reloading variants
- Fixed and moved broken filter actions (HPO gene panel and reset filter)
- Fixed string conversion to number
- UCSC links for structural variants are now separated per breakpoint (and whole variant where applicable)
- Reintroduced missing coverage report
- Fixed a bug preventing loading samples using the command line
- Better inheritance models customization for genes in gene panels
- STR variant page back to list button now does its one job.
- Allows to setup scout without a omim api key
- Fixed error causing "favicon not found" flash messages
- Removed flask --version from base cli
- Request rerun no longer changes case status. Active or archived cases inactivate on upload.
- Fixed missing tooltip on the cancer variants page
- Fixed weird Rank cell in variants page
- Next and first buttons order swap
- Added pagination (and POST capability) to cancer variants.
- Improves loading speed for variant page
- Problem with updating variant rank when no variants
- Improved Clinvar submission form
- General report crashing when dismissed variant has no valid dismiss code
- Also show collaborative case variants on the All variants view.
- Improved phenotype search using dataTables.js on phenotypes page
- Search and delete users with `email` instead of `_id`
- Fixed css styles so that multiselect options will all fit one column


## [4.7.3]

### Added
- RankScore can be used with VCFs for vcf_cancer files

### Fixed
- Fix issue with STR view next page button not doing its one job.

### Deleted
- Removed pileup as a bam viewing option. This is replaced by IGV


## [4.7.2]

### Added
- Show earlier ACMG classification in the variant list

### Fixed
- Fixed igv search not working due to igv.js dist 2.2.17
- Fixed searches for cases with a gene with variants pinned or marked causative.
- Load variant pages faster after fixing other causatives query
- Fixed mitochondrial report bug for variants without genes

## [4.7.1]

### Added

### Fixed
- Fixed bug on genes page


## [4.7.0]

### Added
- Export genes and gene panels in build GRCh38
- Search for cases with variants pinned or marked causative in a given gene.
- Search for cases phenotypically similar to a case also from WUI.
- Case variant searches can be limited to similar cases, matching HPO-terms,
  phenogroups and cohorts.
- De-archive reruns and flag them as 'inactive' if archived
- Sort cases by analysis_date, track or status
- Display cases in the following order: prioritized, active, inactive, archived, solved
- Assign case to user when user activates it or asks for rerun
- Case becomes inactive when it has no assignees
- Fetch refseq version from entrez and use it in clinvar form
- Load and export of exons for all genes, independent on refseq
- Documentation for loading/updating exons
- Showing SV variant annotations: SV cgh frequencies, gnomad-SV, local SV frequencies
- Showing transcripts mapping score in segmental duplications
- Handle requests to Ensembl Rest API
- Handle requests to Ensembl Rest Biomart
- STR variants view now displays GT and IGV link.
- Description field for gene panels
- Export exons in build 37 and 38 using the command line

### Fixed
- Fixes of and induced by build tests
- Fixed bug affecting variant observations in other cases
- Fixed a bug that showed wrong gene coverage in general panel PDF export
- MT report only shows variants occurring in the specific individual of the excel sheet
- Disable SSL certifcate verification in requests to chanjo
- Updates how intervaltree and pymongo is used to void deprecated functions
- Increased size of IGV sample tracks
- Optimized tests


## [4.6.1]

### Added

### Fixed
- Missing 'father' and 'mother' keys when parsing single individual cases


## [4.6.0]

### Added
- Description of Scout branching model in CONTRIBUTING doc
- Causatives in alphabetical order, display ACMG classification and filter by gene.
- Added 'external' to the list of analysis type options
- Adds functionality to display "Tissue type". Passed via load config.
- Update to IGV 2.

### Fixed
- Fixed alignment visualization and vcf2cytosure availability for demo case samples
- Fixed 3 bugs affecting SV pages visualization
- Reintroduced the --version cli option
- Fixed variants query by panel (hpo panel + gene panel).
- Downloaded MT report contains excel files with individuals' display name
- Refactored code in parsing of config files.


## [4.5.1]

### Added

### Fixed
- update requirement to use PyYaml version >= 5.1
- Safer code when loading config params in cli base


## [4.5.0]

### Added
- Search for similar cases from scout view CLI
- Scout cli is now invoked from the app object and works under the app context

### Fixed
- PyYaml dependency fixed to use version >= 5.1


## [4.4.1]

### Added
- Display SV rank model version when available

### Fixed
- Fixed upload of delivery report via API


## [4.4.0]

### Added
- Displaying more info on the Causatives page and hiding those not causative at the case level
- Add a comment text field to Sanger order request form, allowing a message to be included in the email
- MatchMaker Exchange integration
- List cases with empty synopsis, missing HPO terms and phenotype groups.
- Search for cases with open research list, or a given case status (active, inactive, archived)

### Fixed
- Variant query builder split into several functions
- Fixed delivery report load bug


## [4.3.3]

### Added
- Different individual table for cancer cases

### Fixed
- Dashboard collects validated variants from verification events instead of using 'sanger' field
- Cases shared with collaborators are visible again in cases page
- Force users to select a real institute to share cases with (actionbar select fix)


## [4.3.2]

### Added
- Dashboard data can be filtered using filters available in cases page
- Causatives for each institute are displayed on a dedicated page
- SNVs and and SVs are searchable across cases by gene and rank score
- A more complete report with validated variants is downloadable from dashboard

### Fixed
- Clinsig filter is fixed so clinsig numerical values are returned
- Split multi clinsig string values in different elements of clinsig array
- Regex to search in multi clinsig string values or multi revstat string values
- It works to upload vcf files with no variants now
- Combined Pileup and IGV alignments for SVs having variant start and stop on the same chromosome


## [4.3.1]

### Added
- Show calls from all callers even if call is not available
- Instructions to install cairo and pango libs from WeasyPrint page
- Display cases with number of variants from CLI
- Only display cases with number of variants above certain treshold. (Also CLI)
- Export of verified variants by CLI or from the dashboard
- Extend case level queries with default panels, cohorts and phenotype groups.
- Slice dashboard statistics display using case level queries
- Add a view where all variants for an institute can be searched across cases, filtering on gene and rank score. Allows searching research variants for cases that have research open.

### Fixed
- Fixed code to extract variant conservation (gerp, phyloP, phastCons)
- Visualization of PDF-exported gene panels
- Reintroduced the exon/intron number in variant verification email
- Sex and affected status is correctly displayed on general report
- Force number validation in SV filter by size
- Display ensembl transcripts when no refseq exists


## [4.3.0]

### Added
- Mosaicism tag on variants
- Show and filter on SweGen frequency for SVs
- Show annotations for STR variants
- Show all transcripts in verification email
- Added mitochondrial export
- Adds alternative to search for SVs shorter that the given length
- Look for 'bcftools' in the `set` field of VCFs
- Display digenic inheritance from OMIM
- Displays what refseq transcript that is primary in hgnc

### Fixed

- Archived panels displays the correct date (not retroactive change)
- Fixed problem with waiting times in gene panel exports
- Clinvar fiter not working with human readable clinsig values

## [4.2.2]

### Fixed
- Fixed gene panel create/modify from CSV file utf-8 decoding error
- Updating genes in gene panels now supports edit comments and entry version
- Gene panel export timeout error

## [4.2.1]

### Fixed
- Re-introduced gene name(s) in verification email subject
- Better PDF rendering for excluded variants in report
- Problem to access old case when `is_default` did not exist on a panel


## [4.2.0]

### Added
- New index on variant_id for events
- Display overlapping compounds on variants view

### Fixed
- Fixed broken clinical filter


## [4.1.4]

### Added
- Download of filtered SVs

### Fixed
- Fixed broken download of filtered variants
- Fixed visualization issue in gene panel PDF export
- Fixed bug when updating gene names in variant controller


## [4.1.3]

### Fixed
- Displays all primary transcripts


## [4.1.2]

### Added
- Option add/replace when updating a panel via CSV file
- More flexible versioning of the gene panels
- Printing coverage report on the bottom of the pdf case report
- Variant verification option for SVs
- Logs uri without pwd when connecting
- Disease-causing transcripts in case report
- Thicker lines in case report
- Supports HPO search for cases, both terms or if described in synopsis
- Adds sanger information to dashboard

### Fixed
- Use db name instead of **auth** as default for authentication
- Fixes so that reports can be generated even with many variants
- Fixed sanger validation popup to show individual variants queried by user and institute.
- Fixed problem with setting up scout
- Fixes problem when exac file is not available through broad ftp
- Fetch transcripts for correct build in `adapter.hgnc_gene`

## [4.1.1]
- Fix problem with institute authentication flash message in utils
- Fix problem with comments
- Fix problem with ensembl link


## [4.1.0]

### Added
- OMIM phenotypes to case report
- Command to download all panel app gene panels `scout load panel --panel-app`
- Links to genenames.org and omim on gene page
- Popup on gene at variants page with gene information
- reset sanger status to "Not validated" for pinned variants
- highlight cases with variants to be evaluated by Sanger on the cases page
- option to point to local reference files to the genome viewer pileup.js. Documented in `docs.admin-guide.server`
- option to export single variants in `scout export variants`
- option to load a multiqc report together with a case(add line in load config)
- added a view for searching HPO terms. It is accessed from the top left corner menu
- Updates the variants view for cancer variants. Adds a small cancer specific filter for known variants
- Adds hgvs information on cancer variants page
- Adds option to update phenotype groups from CLI

### Fixed
- Improved Clinvar to submit variants from different cases. Fixed HPO terms in casedata according to feedback
- Fixed broken link to case page from Sanger modal in cases view
- Now only cases with non empty lists of causative variants are returned in `adapter.case(has_causatives=True)`
- Can handle Tumor only samples
- Long lists of HGNC symbols are now possible. This was previously difficult with manual, uploaded or by HPO search when changing filter settings due to GET request limitations. Relevant pages now use POST requests. Adds the dynamic HPO panel as a selection on the gene panel dropdown.
- Variant filter defaults to default panels also on SV and Cancer variants pages.

## [4.0.0]

### WARNING ###

This is a major version update and will require that the backend of pre releases is updated.
Run commands:

```
$scout update genes
$scout update hpo
```

- Created a Clinvar submission tool, to speed up Clinvar submission of SNVs and SVs
- Added an analysis report page (html and PDF format) containing phenotype, gene panels and variants that are relevant to solve a case.

### Fixed
- Optimized evaluated variants to speed up creation of case report
- Moved igv and pileup viewer under a common folder
- Fixed MT alignment view pileup.js
- Fixed coordinates for SVs with start chromosome different from end chromosome
- Global comments shown across cases and institutes. Case-specific variant comments are shown only for that specific case.
- Links to clinvar submitted variants at the cases level
- Adapts clinvar parsing to new format
- Fixed problem in `scout update user` when the user object had no roles
- Makes pileup.js use online genome resources when viewing alignments. Now any instance of Scout can make use of this functionality.
- Fix ensembl link for structural variants
- Works even when cases does not have `'madeline_info'`
- Parses Polyphen in correct way again
- Fix problem with parsing gnomad from VEP

### Added
- Added a PDF export function for gene panels
- Added a "Filter and export" button to export custom-filtered SNVs to CSV file
- Dismiss SVs
- Added IGV alignments viewer
- Read delivery report path from case config or CLI command
- Filter for spidex scores
- All HPO terms are now added and fetched from the correct source (https://github.com/obophenotype/human-phenotype-ontology/blob/master/hp.obo)
- New command `scout update hpo`
- New command `scout update genes` will fetch all the latest information about genes and update them
- Load **all** variants found on chromosome **MT**
- Adds choice in cases overview do show as many cases as user like

### Removed
- pileup.min.js and pileup css are imported from a remote web location now
- All source files for HPO information, this is instead fetched directly from source
- All source files for gene information, this is instead fetched directly from source

## [3.0.0]
### Fixed
- hide pedigree panel unless it exists

## [1.5.1] - 2016-07-27
### Fixed
- look for both ".bam.bai" and ".bai" extensions

## [1.4.0] - 2016-03-22
### Added
- support for local frequency through loqusdb
- bunch of other stuff

## [1.3.0] - 2016-02-19
### Fixed
- Update query-phenomizer and add username/password

### Changed
- Update the way a case is checked for rerun-status

### Added
- Add new button to mark a case as "checked"
- Link to clinical variants _without_ 1000G annotation

## [1.2.2] - 2016-02-18
### Fixed
- avoid filtering out variants lacking ExAC and 1000G annotations

## [1.1.3] - 2015-10-01
### Fixed
- persist (clinical) filter when clicking load more
- fix #154 by robustly setting clinical filter func. terms

## [1.1.2] - 2015-09-07
### Fixed
- avoid replacing coverage report with none
- update SO terms, refactored

## [1.1.1] - 2015-08-20
### Fixed
- fetch case based on collaborator status (not owner)

## [1.1.0] - 2015-05-29
### Added
- link(s) to SNPedia based on RS-numbers
- new Jinja filter to "humanize" decimal numbers
- show gene panels in variant view
- new Jinja filter for decoding URL encoding
- add indicator to variants in list that have comments
- add variant number threshold and rank score threshold to load function
- add event methods to mongo adapter
- add tests for models
- show badge "old" if comment was written for a previous analysis

### Changed
- show cDNA change in transcript summary unless variant is exonic
- moved compounds table further up the page
- show dates for case uploads in ISO format
- moved variant comments higher up on page
- updated documentation for pages
- read in coverage report as blob in database and serve directly
- change ``OmimPhenotype`` to ``PhenotypeTerm``
- reorganize models sub-package
- move events (and comments) to separate collection
- only display prev/next links for the research list
- include variant type in breadcrumbs e.g. "Clinical variants"

### Removed
- drop dependency on moment.js

### Fixed
- show the same level of detail for all frequencies on all pages
- properly decode URL encoded symbols in amino acid/cDNA change strings
- fixed issue with wipe permissions in MongoDB
- include default gene lists in "variants" link in breadcrumbs

## [1.0.2] - 2015-05-20
### Changed
- update case fetching function

### Fixed
- handle multiple cases with same id

## [1.0.1] - 2015-04-28
### Fixed
- Fix building URL parameters in cases list Vue component

## [1.0.0] - 2015-04-12
Codename: Sara Lund

![Release 1.0](artwork/releases/release-1-0.jpg)

### Added
- Add email logging for unexpected errors
- New command line tool for deleting case

### Changed
- Much improved logging overall
- Updated documentation/usage guide
- Removed non-working IGV link

### Fixed
- Show sample display name in GT call
- Various small bug fixes
- Make it easier to hover over popups

## [0.0.2-rc1] - 2015-03-04
### Added
- add protein table for each variant
- add many more external links
- add coverage reports as PDFs

### Changed
- incorporate user feedback updates
- big refactor of load scripts

## [0.0.2-rc2] - 2015-03-04
### Changes
- add gene table with gene description
- reorganize inheritance models box

### Fixed
- avoid overwriting gene list on "research" load
- fix various bugs in external links

## [0.0.2-rc3] - 2015-03-05
### Added
- Activity log feed to variant view
- Adds protein change strings to ODM and Sanger email

### Changed
- Extract activity log component to macro

### Fixes
- Make Ensembl transcript links use archive website<|MERGE_RESOLUTION|>--- conflicted
+++ resolved
@@ -7,11 +7,8 @@
 ## [x.x.x]
 
 ### Added
-<<<<<<< HEAD
+- ClinVar SNVs track in IGV
 - Add SMA view with SMN Copy Number data
-=======
-- ClinVar SNVs track in IGV
->>>>>>> 3fafe9ee
 
 ### Fixed
 - Bug when adding a new gene to a panel
@@ -20,14 +17,13 @@
 - Deleting cases using display_name and institute not deleting its variants
 - Fixed bug that caused coordinates filter to override other filters
 - Fixed a problem with finding some INS in loqsudb
+
+### Changed
+
+## [4.12.4]
+
+### Fixed
 - Layout on SV page when local observations without cases are present
-
-### Changed
-
-
-## [4.12.4]
-
-### Changed
 
 ## [4.12.3]
 
