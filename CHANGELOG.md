# Change Log
All notable changes to this project will be documented in this file.
This project adheres to [Semantic Versioning](http://semver.org/).

About changelog [here](https://keepachangelog.com/en/1.0.0/)

## [4.x.x]

Add new stuff here

### Fixed
- Visualization of PDF-exported gene panels
<<<<<<< HEAD
- Reintroduced the exon/intron number in variant verification email
=======
- Sex and affected status is correctly displayed on general report
>>>>>>> b371d6b8
- Force number validation in SV filter by size


## [4.3.0]

### Added
- Mosaicism tag on variants
- Show and filter on SweGen frequency for SVs
- Show annotations for STR variants
- Show all transcripts in verification email
- Added mitochondrial export
- Adds alternative to search for SVs shorter that the given length
- Look for 'bcftools' in the `set` field of VCFs
- Display digenic inheritance from OMIM
- Displays what refseq transcript that is primary in hgnc

### Fixed

- Archived panels displays the correct date (not retroactive change)
- Fixed problem with waiting times in gene panel exports
- Clinvar fiter not working with human readable clinsig values

## [4.2.2]

### Fixed
- Fixed gene panel create/modify from CSV file utf-8 decoding error
- Updating genes in gene panels now supports edit comments and entry version
- Gene panel export timeout error

## [4.2.1]

### Fixed
- Re-introduced gene name(s) in verification email subject
- Better PDF rendering for excluded variants in report
- Problem to access old case when `is_default` did not exist on a panel


## [4.2.0]

### Added
- New index on variant_id for events
- Display overlapping compounds on variants view

### Fixed
- Fixed broken clinical filter


## [4.1.4]

### Added
- Download of filtered SVs

### Fixed
- Fixed broken download of filtered variants
- Fixed visualization issue in gene panel PDF export
- Fixed bug when updating gene names in variant controller


## [4.1.3]

### Fixed
- Displays all primary transcripts


## [4.1.2]

### Added
- Option add/replace when updating a panel via CSV file
- More flexible versioning of the gene panels
- Printing coverage report on the bottom of the pdf case report
- Variant verification option for SVs
- Logs uri without pwd when connecting
- Disease-causing transcripts in case report
- Thicker lines in case report
- Supports HPO search for cases, both terms or if described in synopsis
- Adds sanger information to dashboard

### Fixed
- Use db name instead of **auth** as default for authentication
- Fixes so that reports can be generated even with many variants
- Fixed sanger validation popup to show individual variants queried by user and institute.
- Fixed problem with setting up scout
- Fixes problem when exac file is not available through broad ftp
- Fetch transcripts for correct build in `adapter.hgnc_gene`

## [4.1.1]
- Fix problem with institute authentication flash message in utils
- Fix problem with comments
- Fix problem with ensembl link


## [4.1.0]

### Added
- OMIM phenotypes to case report
- Command to download all panel app gene panels `scout load panel --panel-app`
- Links to genenames.org and omim on gene page
- Popup on gene at variants page with gene information
- reset sanger status to "Not validated" for pinned variants
- highlight cases with variants to be evaluated by Sanger on the cases page
- option to point to local reference files to the genome viewer pileup.js. Documented in `docs.admin-guide.server`
- option to export single variants in `scout export variants`
- option to load a multiqc report together with a case(add line in load config)
- added a view for searching HPO terms. It is accessed from the top left corner menu
- Updates the variants view for cancer variants. Adds a small cancer specific filter for known variants
- Adds hgvs information on cancer variants page
- Adds option to update phenotype groups from CLI

### Fixed
- Improved Clinvar to submit variants from different cases. Fixed HPO terms in casedata according to feedback
- Fixed broken link to case page from Sanger modal in cases view
- Now only cases with non empty lists of causative variants are returned in `adapter.case(has_causatives=True)`
- Can handle Tumor only samples
- Long lists of HGNC symbols are now possible. This was previously difficult with manual, uploaded or by HPO search when changing filter settings due to GET request limitations. Relevant pages now use POST requests. Adds the dynamic HPO panel as a selection on the gene panel dropdown.
- Variant filter defaults to default panels also on SV and Cancer variants pages.

## [4.0.0]

### WARNING ###

This is a major version update and will require that the backend of pre releases is updated.
Run commands:

```
$scout update genes
$scout update hpo
```

- Created a Clinvar submission tool, to speed up Clinvar submission of SNVs and SVs
- Added an analysis report page (html and PDF format) containing phenotype, gene panels and variants that are relevant to solve a case.

### Fixed
- Optimized evaluated variants to speed up creation of case report
- Moved igv and pileup viewer under a common folder
- Fixed MT alignment view pileup.js
- Fixed coordinates for SVs with start chromosome different from end chromosome
- Global comments shown across cases and institutes. Case-specific variant comments are shown only for that specific case.
- Links to clinvar submitted variants at the cases level
- Adapts clinvar parsing to new format
- Fixed problem in `scout update user` when the user object had no roles
- Makes pileup.js use online genome resources when viewing alignments. Now any instance of Scout can make use of this functionality.
- Fix ensembl link for structural variants
- Works even when cases does not have `'madeline_info'`
- Parses Polyphen in correct way again
- Fix problem with parsing gnomad from VEP

### Added
- Added a PDF export function for gene panels
- Added a "Filter and export" button to export custom-filtered SNVs to CSV file
- Dismiss SVs
- Added IGV alignments viewer
- Read delivery report path from case config or CLI command
- Filter for spidex scores
- All HPO terms are now added and fetched from the correct source (https://github.com/obophenotype/human-phenotype-ontology/blob/master/hp.obo)
- New command `scout update hpo`
- New command `scout update genes` will fetch all the latest information about genes and update them
- Load **all** variants found on chromosome **MT**
- Adds choice in cases overview do show as many cases as user like

### Removed
- pileup.min.js and pileup css are imported from a remote web location now
- All source files for HPO information, this is instead fetched directly from source
- All source files for gene information, this is instead fetched directly from source

## [3.0.0]
### Fixed
- hide pedigree panel unless it exists

## [1.5.1] - 2016-07-27
### Fixed
- look for both ".bam.bai" and ".bai" extensions

## [1.4.0] - 2016-03-22
### Added
- support for local frequency through loqusdb
- bunch of other stuff

## [1.3.0] - 2016-02-19
### Fixed
- Update query-phenomizer and add username/password

### Changed
- Update the way a case is checked for rerun-status

### Added
- Add new button to mark a case as "checked"
- Link to clinical variants _without_ 1000G annotation

## [1.2.2] - 2016-02-18
### Fixed
- avoid filtering out variants lacking ExAC and 1000G annotations

## [1.1.3] - 2015-10-01
### Fixed
- persist (clinical) filter when clicking load more
- fix #154 by robustly setting clinical filter func. terms

## [1.1.2] - 2015-09-07
### Fixed
- avoid replacing coverage report with none
- update SO terms, refactored

## [1.1.1] - 2015-08-20
### Fixed
- fetch case based on collaborator status (not owner)

## [1.1.0] - 2015-05-29
### Added
- link(s) to SNPedia based on RS-numbers
- new Jinja filter to "humanize" decimal numbers
- show gene panels in variant view
- new Jinja filter for decoding URL encoding
- add indicator to variants in list that have comments
- add variant number threshold and rank score threshold to load function
- add event methods to mongo adapter
- add tests for models
- show badge "old" if comment was written for a previous analysis

### Changed
- show cDNA change in transcript summary unless variant is exonic
- moved compounds table further up the page
- show dates for case uploads in ISO format
- moved variant comments higher up on page
- updated documentation for pages
- read in coverage report as blob in database and serve directly
- change ``OmimPhenotype`` to ``PhenotypeTerm``
- reorganize models sub-package
- move events (and comments) to separate collection
- only display prev/next links for the research list
- include variant type in breadcrumbs e.g. "Clinical variants"

### Removed
- drop dependency on moment.js

### Fixed
- show the same level of detail for all frequencies on all pages
- properly decode URL encoded symbols in amino acid/cDNA change strings
- fixed issue with wipe permissions in MongoDB
- include default gene lists in "variants" link in breadcrumbs

## [1.0.2] - 2015-05-20
### Changed
- update case fetching function

### Fixed
- handle multiple cases with same id

## [1.0.1] - 2015-04-28
### Fixed
- Fix building URL parameters in cases list Vue component

## [1.0.0] - 2015-04-12
Codename: Sara Lund

![Release 1.0](artwork/releases/release-1-0.jpg)

### Added
- Add email logging for unexpected errors
- New command line tool for deleting case

### Changed
- Much improved logging overall
- Updated documentation/usage guide
- Removed non-working IGV link

### Fixed
- Show sample display name in GT call
- Various small bug fixes
- Make it easier to hover over popups

## [0.0.2-rc1] - 2015-03-04
### Added
- add protein table for each variant
- add many more external links
- add coverage reports as PDFs

### Changed
- incorporate user feedback updates
- big refactor of load scripts

## [0.0.2-rc2] - 2015-03-04
### Changes
- add gene table with gene description
- reorganize inheritance models box

### Fixed
- avoid overwriting gene list on "research" load
- fix various bugs in external links

## [0.0.2-rc3] - 2015-03-05
### Added
- Activity log feed to variant view
- Adds protein change strings to ODM and Sanger email

### Changed
- Extract activity log component to macro

### Fixes
- Make Ensembl transcript links use archive website<|MERGE_RESOLUTION|>--- conflicted
+++ resolved
@@ -10,11 +10,8 @@
 
 ### Fixed
 - Visualization of PDF-exported gene panels
-<<<<<<< HEAD
 - Reintroduced the exon/intron number in variant verification email
-=======
 - Sex and affected status is correctly displayed on general report
->>>>>>> b371d6b8
 - Force number validation in SV filter by size
 
 
