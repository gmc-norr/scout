# Change Log
All notable changes to this project will be documented in this file.
This project adheres to [Semantic Versioning](http://semver.org/).

About changelog [here](https://keepachangelog.com/en/1.0.0/)


## []
### Added
- Created a Dockefile to be used to serve the dockerized app in production
- Modified the code to collect database params specified as env vars
- Created a GitHub action that pushes the Dockerfile-server image to Docker Hub (scout-server-stage) every time a PR is opened
- Created a GitHub action that pushes the Dockerfile-server image to Docker Hub (scout-server) every time a new release is created
- Reassign MatchMaker Exchange submission to another user when a Scout user is deleted
- Expose public API JSON gene panels endpoint, primarily to enable automated rerun checking for updates
<<<<<<< HEAD
- Add a toggle for melter rerun monitoring of cases
- Add an option to export cases with rerun monitoring enabled
=======
- Add utils for dictionary type
>>>>>>> 7387cffe
### Changed
- Updated the python config file documentation in admin guide
- Case configuration parsing now uses Pydantic for improved typechecking and config handling
- Removed test matrices to speed up automatic testing of PRs
- Switch from Coveralls to Codecov to handle CI test coverage
- Speed-up CI tests by caching installation of libs and splitting tests into randomized groups using pytest-test-groups
- Improved LDAP login documentation
- Use lib flask-ldapconn instead of flask_ldap3_login> to handle ldap authentication
- Updated Managed variant documentation in user guide
- Fix and simplify creating and editing of gene panels
### Fixed
- Validate uploaded managed variant file lines, warning the user.
- Exporting validated variants with missing "genes" database key

## [4.45]
### Added
### Changed
- Start Scout also when loqusdbapi is not reachable
- Clearer definition of manual standard and custom inheritance models in gene panels
### Fixed
- Gene panel crashing on edit action

## [4.44]
### Added
### Changed
- Display Gene track beneath each sample track when displaying splice junctions in igv browser
- Check outdated gene symbols and update with aliases for both RD and cancer variantS
### Fixed
- Added query input check and fixed the Genes API endpoint to return a json formatted error when request is malformed
- Typo in ACMG BP6 tooltip

## [4.43.1]
### Added
- Added database index for OMIM disease term genes
### Changed
### Fixed
- Do not drop HPO terms collection when updating HPO terms via the command line
- Do not drop disease (OMIM) terms collection when updating diseases via the command line

## [4.43]
### Added
- Specify which collection(s) update/build indexes for
### Fixed
- Do not drop genes and transcripts collections when updating genes via the command line

## [4.42.1]
### Added
### Changed
### Fixed
- Freeze PyMongo lib to version<4.0 to keep supporting previous MongoDB versions
- Speed up gene panels creation and update by collecting only light gene info from database
- Avoid case page crash on Phenomizer queries timeout

## [4.42]
### Added
- Choose custom pinned variants to submit to MatchMaker Exchange
- Submit structural variant as genes to the MatchMaker Exchange
- Added function for maintainers and admins to remove gene panels
- Admins can restore deleted gene panels
- A development docker-compose file illustrating the scout/chanjo-report integration
- Show AD on variants view for cancer SV (tumor and normal)
- Cancer SV variants filter AD, AF (tumor and normal)
- Hiding the variants score column also from cancer SVs, as for the SNVs
### Changed
- Enforce same case _id and display_name when updating a case
- Enforce same individual ids, display names and affected status when updating a case
- Improved documentation for connecting to loqusdb instances (including loqusdbapi)
- Display and download HPO gene panels' gene symbols in italics
- A faster-built and lighter Docker image
- Reduce complexity of `panels` endpoint moving some code to the panels controllers
- Update requirements to use flask-ldap3-login>=0.9.17 instead of freezing WTForm
### Fixed
- Use of deprecated TextField after the upgrade of WTF to v3.0
- Freeze to WTForms to version < 3
- Remove the extra files (bed files and madeline.svg) introduced by mistake
- Cli command loading demo data in docker-compose when case custom images exist and is None
- Increased MongoDB connection serverSelectionTimeoutMS parameter to 30K (default value according to MongoDB documentation)
- Better differentiate old obs counts 0 vs N/A
- Broken cancer variants page when default gene panel was deleted
- Typo in tx_overview function in variant controllers file
- Fixed loqusdbapi SV search URL
- SV variants filtering using Decipher criterion
- Removing old gene panels that don't contain the `maintainer` key.

## [4.41.1]
### Fixed
- General reports crash for variant annotations with same variant on other cases

## [4.41]
### Added
- Extended the instructions for running the Scout Docker image (web app and cli).
- Enabled inclusion of custom images to STR variant view
### Fixed
- General case report sorting comments for variants with None genetic models
- Do not crash but redirect to variants page with error when a variant is not found for a case
- UCSC links coordinates for SV variants with start chromosome different than end chromosome
- Human readable variants name in case page for variants having start chromosome different from end chromosome
- Avoid always loading all transcripts when checking gene symbol: introduce gene captions
- Slow queries for evaluated variants on e.g. case page - use events instead
### Changed
- Rearrange variant page again, moving severity predictions down.
- More reactive layout width steps on variant page

## [4.40.1]
### Added
### Fixed
- Variants dismissed with inconsistent inheritance pattern can again be shown in general case report
- General report page for variants with genes=None
- General report crashing when variants have no panels
- Added other missing keys to case and variant dictionaries passed to general report
### Changed

## [4.40]
### Added
- A .cff citation file
- Phenotype search API endpoint
- Added pagination to phenotype API
- Extend case search to include internal MongoDB id
- Support for connecting to a MongoDB replica set (.py config files)
- Support for connecting to a MongoDB replica set (.yaml config files)
### Fixed
- Command to load the OMIM gene panel (`scout load panel --omim`)
- Unify style of pinned and causative variants' badges on case page
- Removed automatic spaces after punctuation in comments
- Remove the hardcoded number of total individuals from the variant's old observations panel
- Send delete requests to a connected Beacon using the DELETE method
- Layout of the SNV and SV variant page - move frequency up
### Changed
- Stop updating database indexes after loading exons via command line
- Display validation status badge also for not Sanger-sequenced variants
- Moved Frequencies, Severity and Local observations panels up in RD variants page
- Enabled Flask CORS to communicate CORS status to js apps
- Moved the code preparing the transcripts overview to the backend
- Refactored and filtered json data used in general case report
- Changed the database used in docker-compose file to use the official MongoDB v4.4 image
- Modified the Python (3.6, 3.8) and MongoDB (3.2, 4.4, 5.0) versions used in testing matrices (GitHub actions)
- Capitalize case search terms on institute and dashboard pages


## [4.39]
### Added
- COSMIC IDs collected from CSQ field named `COSMIC`
### Fixed
- Link to other causative variants on variant page
- Allow multiple COSMIC links for a cancer variant
- Fix floating text in severity box #2808
- Fixed MitoMap and HmtVar links for hg38 cases
- Do not open new browser tabs when downloading files
- Selectable IGV tracks on variant page
- Missing splice junctions button on variant page
- Refactor variantS representative gene selection, and use it also for cancer variant summary
### Changed
- Improve Javascript performance for displaying Chromograph images
- Make ClinVar classification more evident in cancer variant page

## [4.38]
### Added
- Option to hide Alamut button in the app config file
### Fixed
- Library deprecation warning fixed (insert is deprecated. Use insert_one or insert_many instead)
- Update genes command will not trigger an update of database indices any more
- Missing resources in temporary downloading directory when updating genes using the command line
- Restore previous variant ACMG classification in a scrollable div
- Loading spinner not stopping after downloading PDF case reports and variant list export
- Add extra Alamut links higher up on variant pages
- Improve UX for phenotypes in case page
- Filter and export of STR variants
- Update look of variants page navigation buttons
### Changed

## [4.37]
### Added
- Highlight and show version number for RefSeq MANE transcripts.
- Added integration to a rerunner service for toggling reanalysis with updated pedigree information
- SpliceAI display and parsing from VEP CSQ
- Display matching tiered variants for cancer variants
- Display a loading icon (spinner) until the page loads completely
- Display filter badges in cancer variants list
- Update genes from pre-downloaded file resources
- On login, OS, browser version and screen size are saved anonymously to understand how users are using Scout
- API returning institutes data for a given user: `/api/v1/institutes`
- API returning case data for a given institute: `/api/v1/institutes/<institute_id>/cases`
- Added GMS and Lund university hospital logos to login page
- Made display of Swedac logo configurable
- Support for displaying custom images in case view
- Individual-specific HPO terms
- Optional alamut_key in institute settings for Alamut Plus software
- Case report API endpoint
- Tooltip in case explaining that genes with genome build different than case genome build will not be added to dynamic HPO panel.
- Add DeepVariant as a caller
### Fixed
- Updated IGV to v2.8.5 to solve missing gene labels on some zoom levels
- Demo cancer case config file to load somatic SNVs and SVs only.
- Expand list of refseq trancripts in ClinVar submission form
- Renamed `All SNVs and INDELs` institute sidebar element to `Search SNVs and INDELs` and fixed its style.
- Add missing parameters to case load-config documentation
- Allow creating/editing gene panels and dynamic gene panels with genes present in genome build 38
- Bugfix broken Pytests
- Bulk dismissing variants error due to key conversion from string to integer
- Fix typo in index documentation
- Fixed crash in institute settings page if "collaborators" key is not set in database
- Don't stop Scout execution if LoqusDB call fails and print stacktrace to log
- Bug when case contains custom images with value `None`
- Bug introduced when fixing another bug in Scout-LoqusDB interaction
- Loading of OMIM diagnoses in Scout demo instance
- Remove the docker-compose with chanjo integration because it doesn't work yet.
- Fixed standard docker-compose with scout demo data and database
- Clinical variant assessments not present for pinned and causative variants on case page.
- MatchMaker matching one node at the time only
- Remove link from previously tiered variants badge in cancer variants page
- Typo in gene cell on cancer variants page
- Managed variants filter form
### Changed
- Better naming for variants buttons on cancer track (somatic, germline). Also show cancer research button if available.
- Load case with missing panels in config files, but show warning.
- Changing the (Female, Male) symbols to (F/M) letters in individuals_table and case-sma.
- Print stacktrace if case load command fails
- Added sort icon and a pointer to the cursor to all tables with sortable fields
- Moved variant, gene and panel info from the basic pane to summary panel for all variants.
- Renamed `Basics` panel to `Classify` on variant page.
- Revamped `Basics` panel to a panel dedicated to classify variants
- Revamped the summary panel to be more compact.
- Added dedicated template for cancer variants
- Removed Gene models, Gene annotations and Conservation panels for cancer variants
- Reorganized the orders of panels for variant and cancer variant views
- Added dedicated variant quality panel and removed relevant panes
- A more compact case page
- Removed OMIM genes panel
- Make genes panel, pinned variants panel, causative variants panel and ClinVar panel scrollable on case page
- Update to Scilifelab's 2020 logo
- Update Gens URL to support Gens v2.0 format
- Refactor tests for parsing case configurations
- Updated links to HPO downloadable resources
- Managed variants filtering defaults to all variant categories
- Changing the (Kind) drop-down according to (Category) drop-down in Managed variant add variant
- Moved Gens button to individuals table
- Check resource files availability before starting updating OMIM diagnoses
- Fix typo in `SHOW_OBSERVED_VARIANT_ARCHIVE` config param

## [4.36]
### Added
- Parse and save splice junction tracks from case config file
- Tooltip in observations panel, explaining that case variants with no link might be old variants, not uploaded after a case rerun
### Fixed
- Warning on overwriting variants with same position was no longer shown
- Increase the height of the dropdowns to 425px
- More indices for the case table as it grows, specifically for causatives queries
- Splice junction tracks not centered over variant genes
- Total number of research variants count
- Update variants stats in case documents every time new variants are loaded
- Bug in flashing warning messages when filtering variants
### Changed
- Clearer warning messages for genes and gene/gene-panels searches in variants filters

## [4.35]
### Added
- A new index for hgnc_symbol in the hgnc_gene collection
- A Pedigree panel in STR page
- Display Tier I and II variants in case view causatives card for cancer cases
### Fixed
- Send partial file data to igv.js when visualizing sashimi plots with splice junction tracks
- Research variants filtering by gene
- Do not attempt to populate annotations for not loaded pinned/causatives
- Add max-height to all dropdowns in filters
### Changed
- Switch off non-clinical gene warnings when filtering research variants
- Don't display OMIM disease card in case view for cancer cases
- Refactored Individuals and Causative card in case view for cancer cases
- Update and style STR case report

## [4.34]
### Added
- Saved filter lock and unlock
- Filters can optionally be marked audited, logging the filter name, user and date on the case events and general report.
- Added `ClinVar hits` and `Cosmic hits` in cancer SNVs filters
- Added `ClinVar hits` to variants filter (rare disease track)
- Load cancer demo case in docker-compose files (default and demo file)
- Inclusive-language check using [woke](https://github.com/get-woke/woke) github action
- Add link to HmtVar for mitochondrial variants (if VCF is annotated with HmtNote)
- Grey background for dismissed compounds in variants list and variant page
- Pin badge for pinned compounds in variants list and variant page
- Support LoqusDB REST API queries
- Add a docker-compose-matchmaker under scout/containers/development to test matchmaker locally
- Script to investigate consequences of symbol search bug
- Added GATK to list of SV and cancer SV callers
### Fixed
- Make MitoMap link work for hg38 again
- Export Variants feature crashing when one of the variants has no primary transcripts
- Redirect to last visited variantS page when dismissing variants from variants list
- Improved matching of SVs Loqus occurrences in other cases
- Remove padding from the list inside (Matching causatives from other cases) panel
- Pass None to get_app function in CLI base since passing script_info to app factory functions was deprecated in Flask 2.0
- Fixed failing tests due to Flask update to version 2.0
- Speed up user events view
- Causative view sort out of memory error
- Use hgnc_id for gene filter query
- Typo in case controllers displaying an error every time a patient is matched against external MatchMaker nodes
- Do not crash while attempting an update for variant documents that are too big (> 16 MB)
- Old STR causatives (and other variants) may not have HGNC symbols - fix sort lambda
- Check if gene_obj has primary_transcript before trying to access it
- Warn if a gene manually searched is in a clinical panel with an outdated name when filtering variants
- ChrPos split js not needed on STR page yet
### Changed
- Remove parsing of case `genome_version`, since it's not used anywhere downstream
- Introduce deprecation warning for Loqus configs that are not dictionaries
- SV clinical filter no longer filters out sub 100 nt variants
- Count cases in LoqusDB by variant type
- Commit pulse repo badge temporarily set to weekly
- Sort ClinVar submissions objects by ascending "Last evaluated" date
- Refactored the MatchMaker integration as an extension
- Replaced some sensitive words as suggested by woke linter
- Documentation for load-configuration rewritten.
- Add styles to MatchMaker matches table
- More detailed info on the data shared in MatchMaker submission form

## [4.33.1]
### Fixed
- Include markdown for release autodeploy docs
- Use standard inheritance model in ClinVar (https://ftp.ncbi.nlm.nih.gov/pub/GTR/standard_terms/Mode_of_inheritance.txt)
- Fix issue crash with variants that have been unflagged causative not being available in other causatives
### Added
### Changed

## [4.33]
### Fixed
- Command line crashing when updating an individual not found in database
- Dashboard page crashing when filters return no data
- Cancer variants filter by chromosome
- /api/v1/genes now searches for genes in all genome builds by default
- Upgraded igv.js to version 2.8.1 (Fixed Unparsable bed record error)
### Added
- Autodeploy docs on release
- Documentation for updating case individuals tracks
- Filter cases and dashboard stats by analysis track
### Changed
- Changed from deprecated db update method
- Pre-selected fields to run queries with in dashboard page
- Do not filter by any institute when first accessing the dashboard
- Removed OMIM panel in case view for cancer cases
- Display Tier I and II variants in case view causatives panel for cancer cases
- Refactored Individuals and Causative panels in case view for cancer cases

## [4.32.1]
### Fixed
- iSort lint check only
### Changed
- Institute cases page crashing when a case has track:Null
### Added

## [4.32]
### Added
- Load and show MITOMAP associated diseases from VCF (INFO field: MitomapAssociatedDiseases, via HmtNote)
- Show variant allele frequencies for mitochondrial variants (GRCh38 cases)
- Extend "public" json API with diseases (OMIM) and phenotypes (HPO)
- HPO gene list download now has option for clinical and non-clinical genes
- Display gene splice junctions data in sashimi plots
- Update case individuals with splice junctions tracks
- Simple Docker compose for development with local build
- Make Phenomodels subpanels collapsible
- User side documentation of cytogenomics features (Gens, Chromograph, vcf2cytosure, rhocall)
- iSort GitHub Action
- Support LoqusDB REST API queries
### Fixed
- Show other causative once, even if several events point to it
- Filtering variants by mitochondrial chromosome for cases with genome build=38
- HPO gene search button triggers any warnings for clinical / non-existing genes also on first search
- Fixed a bug in variants pages caused by MT variants without alt_frequency
- Tests for CADD score parsing function
- Fixed the look of IGV settings on SNV variant page
- Cases analyzed once shown as `rerun`
- Missing case track on case re-upload
- Fixed severity rank for SO term "regulatory region ablation"
### Changed
- Refactor according to CodeFactor - mostly reuse of duplicated code
- Phenomodels language adjustment
- Open variants in a new window (from variants page)
- Open overlapping and compound variants in a new window (from variant page)
- gnomAD link points to gnomAD v.3 (build GRCh38) for mitochondrial variants.
- Display only number of affected genes for dismissed SVs in general report
- Chromosome build check when populating the variants filter chromosome selection
- Display mitochondrial and rare diseases coverage report in cases with missing 'rare' track

## [4.31.1]
### Added
### Changed
- Remove mitochondrial and coverage report from cancer cases sidebar
### Fixed
- ClinVar page when dbSNP id is None

## [4.31]
### Added
- gnomAD annotation field in admin guide
- Export also dynamic panel genes not associated to an HPO term when downloading the HPO panel
- Primary HGNC transcript info in variant export files
- Show variant quality (QUAL field from vcf) in the variant summary
- Load/update PDF gene fusion reports (clinical and research) generated with Arriba
- Support new MANE annotations from VEP (both MANE Select and MANE Plus Clinical)
- Display on case activity the event of a user resetting all dismissed variants
- Support gnomAD population frequencies for mitochondrial variants
- Anchor links in Casedata ClinVar panels to redirect after renaming individuals
### Fixed
- Replace old docs link www.clinicalgenomics.se/scout with new https://clinical-genomics.github.io/scout
- Page formatting issues whenever case and variant comments contain extremely long strings with no spaces
- Chromograph images can be one column and have scrollbar. Removed legacy code.
- Column labels for ClinVar case submission
- Page crashing looking for LoqusDB observation when variant doesn't exist
- Missing inheritance models and custom inheritance models on newly created gene panels
- Accept only numbers in managed variants filter as position and end coordinates
- SNP id format and links in Variant page, ClinVar submission form and general report
- Case groups tooltip triggered only when mouse is on the panel header
### Changed
- A more compact case groups panel
- Added landscape orientation CSS style to cancer coverage and QC demo report
- Improve user documentation to create and save new gene panels
- Removed option to use space as separator when uploading gene panels
- Separating the columns of standard and custom inheritance models in gene panels
- Improved ClinVar instructions for users using non-English Excel

## [4.30.2]
### Added
### Fixed
- Use VEP RefSeq ID if RefSeq list is empty in RefSeq transcripts overview
- Bug creating variant links for variants with no end_chrom
### Changed

## [4.30.1]
### Added
### Fixed
- Cryptography dependency fixed to use version < 3.4
### Changed

## [4.30]
### Added
- Introduced a `reset dismiss variant` verb
- Button to reset all dismissed variants for a case
- Add black border to Chromograph ideograms
- Show ClinVar annotations on variantS page
- Added integration with GENS, copy number visualization tool
- Added a VUS label to the manual classification variant tags
- Add additional information to SNV verification emails
- Tooltips documenting manual annotations from default panels
- Case groups now show bam files from all cases on align view
### Fixed
- Center initial igv view on variant start with SNV/indels
- Don't set initial igv view to negative coordinates
- Display of GQ for SV and STR
- Parsing of AD and related info for STRs
- LoqusDB field in institute settings accepts only existing Loqus instances
- Fix DECIPHER link to work after DECIPHER migrated to GRCh38
- Removed visibility window param from igv.js genes track
- Updated HPO download URL
- Patch HPO download test correctly
- Reference size on STR hover not needed (also wrong)
- Introduced genome build check (allowed values: 37, 38, "37", "38") on case load
- Improve case searching by assignee full name
- Populating the LoqusDB select in institute settings
### Changed
- Cancer variants table header (pop freq etc)
- Only admin users can modify LoqusDB instance in Institute settings
- Style of case synopsis, variants and case comments
- Switched to igv.js 2.7.5
- Do not choke if case is missing research variants when research requested
- Count cases in LoqusDB by variant type
- Introduce deprecation warning for Loqus configs that are not dictionaries
- Improve create new gene panel form validation
- Make XM- transcripts less visible if they don't overlap with transcript refseq_id in variant page
- Color of gene panels and comments panels on cases and variant pages
- Do not choke if case is missing research variants when reserch requested

## [4.29.1]
### Added
### Fixed
- Always load STR variants regardless of RankScore threshold (hotfix)
### Changed

## [4.29]
### Added
- Added a page about migrating potentially breaking changes to the documentation
- markdown_include in development requirements file
- STR variants filter
- Display source, Z-score, inheritance pattern for STR annotations from Stranger (>0.6.1) if available
- Coverage and quality report to cancer view
### Fixed
- ACMG classification page crashing when trying to visualize a classification that was removed
- Pretty print HGVS on gene variants (URL-decode VEP)
- Broken or missing link in the documentation
- Multiple gene names in ClinVar submission form
- Inheritance model select field in ClinVar submission
- IGV.js >2.7.0 has an issue with the gene track zoom levels - temp freeze at 2.7.0
- Revert CORS-anywhere and introduce a local http proxy for cloud tracks
### Changed

## [4.28]
### Added
- Chromograph integration for displaying PNGs in case-page
- Add VAF to cancer case general report, and remove some of its unused fields
- Variants filter compatible with genome browser location strings
- Support for custom public igv tracks stored on the cloud
- Add tests to increase testing coverage
- Update case variants count after deleting variants
- Update IGV.js to latest (v2.7.4)
- Bypass igv.js CORS check using `https://github.com/Rob--W/cors-anywhere`
- Documentation on default and custom IGV.js tracks (admin docs)
- Lock phenomodels so they're editable by admins only
- Small case group assessment sharing
- Tutorial and files for deploying app on containers (Kubernetes pods)
- Canonical transcript and protein change of canonical transcript in exported variants excel sheet
- Support for Font Awesome version 6
- Submit to Beacon from case page sidebar
- Hide dismissed variants in variants pages and variants export function
- Systemd service files and instruction to deploy Scout using podman
### Fixed
- Bugfix: unused `chromgraph_prefix |tojson` removed
- Freeze coloredlogs temporarily
- Marrvel link
- Don't show TP53 link for silent or synonymous changes
- OMIM gene field accepts any custom number as OMIM gene
- Fix Pytest single quote vs double quote string
- Bug in gene variants search by similar cases and no similar case is found
- Delete unused file `userpanel.py`
- Primary transcripts in variant overview and general report
- Google OAuth2 login setup in README file
- Redirect to 'missing file'-icon if configured Chromograph file is missing
- Javascript error in case page
- Fix compound matching during variant loading for hg38
- Cancer variants view containing variants dismissed with cancer-specific reasons
- Zoom to SV variant length was missing IGV contig select
- Tooltips on case page when case has no default gene panels
### Changed
- Save case variants count in case document and not in sessions
- Style of gene panels multiselect on case page
- Collapse/expand main HPO checkboxes in phenomodel preview
- Replaced GQ (Genotype quality) with VAF (Variant allele frequency) in cancer variants GT table
- Allow loading of cancer cases with no tumor_purity field
- Truncate cDNA and protein changes in case report if longer than 20 characters


## [4.27]
### Added
- Exclude one or more variant categories when running variants delete command
### Fixed
### Changed

## [4.26.1]
### Added
### Fixed
- Links with 1-letter aa codes crash on frameshift etc
### Changed

## [4.26]
### Added
- Extend the delete variants command to print analysis date, track, institute, status and research status
- Delete variants by type of analysis (wgs|wes|panel)
- Links to cBioPortal, MutanTP53, IARC TP53, OncoKB, MyCancerGenome, CIViC
### Fixed
- Deleted variants count
### Changed
- Print output of variants delete command as a tab separated table

## [4.25]
### Added
- Command line function to remove variants from one or all cases
### Fixed
- Parse SMN None calls to None rather than False

## [4.24.1]
### Fixed
- Install requirements.txt via setup file

## [4.24]
### Added
- Institute-level phenotype models with sub-panels containing HPO and OMIM terms
- Runnable Docker demo
- Docker image build and push github action
- Makefile with shortcuts to docker commands
- Parse and save synopsis, phenotype and cohort terms from config files upon case upload
### Fixed
- Update dismissed variant status when variant dismissed key is missing
- Breakpoint two IGV button now shows correct chromosome when different from bp1
- Missing font lib in Docker image causing the PDF report download page to crash
- Sentieon Manta calls lack Somaticscore - load anyway
- ClinVar submissions crashing due to pinned variants that are not loaded
- Point ExAC pLI score to new gnomad server address
- Bug uploading cases missing phenotype terms in config file
- STRs loaded but not shown on browser page
- Bug when using adapter.variant.get_causatives with case_id without causatives
- Problem with fetching "solved" from scout export cases cli
- Better serialising of datetime and bson.ObjectId
- Added `volumes` folder to .gitignore
### Changed
- Make matching causative and managed variants foldable on case page
- Remove calls to PyMongo functions marked as deprecated in backend and frontend(as of version 3.7).
- Improved `scout update individual` command
- Export dynamic phenotypes with ordered gene lists as PDF


## [4.23]
### Added
- Save custom IGV track settings
- Show a flash message with clear info about non-valid genes when gene panel creation fails
- CNV report link in cancer case side navigation
- Return to comment section after editing, deleting or submitting a comment
- Managed variants
- MT vs 14 chromosome mean coverage stats if Scout is connected to Chanjo
### Fixed
- missing `vcf_cancer_sv` and `vcf_cancer_sv_research` to manual.
- Split ClinVar multiple clnsig values (slash-separated) and strip them of underscore for annotations without accession number
- Timeout of `All SNVs and INDELs` page when no valid gene is provided in the search
- Round CADD (MIPv9)
- Missing default panel value
- Invisible other causatives lines when other causatives lack gene symbols
### Changed
- Do not freeze mkdocs-material to version 4.6.1
- Remove pre-commit dependency

## [4.22]
### Added
- Editable cases comments
- Editable variants comments
### Fixed
- Empty variant activity panel
- STRs variants popover
- Split new ClinVar multiple significance terms for a variant
- Edit the selected comment, not the latest
### Changed
- Updated RELEASE docs.
- Pinned variants card style on the case page
- Merged `scout export exons` and `scout view exons` commands


## [4.21.2]
### Added
### Fixed
- Do not pre-filter research variants by (case-default) gene panels
- Show OMIM disease tooltip reliably
### Changed

## [4.21.1]
### Added
### Fixed
- Small change to Pop Freq column in variants ang gene panels to avoid strange text shrinking on small screens
- Direct use of HPO list for Clinical HPO SNV (and cancer SNV) filtering
- PDF coverage report redirecting to login page
### Changed
- Remove the option to dismiss single variants from all variants pages
- Bulk dismiss SNVs, SVs and cancer SNVs from variants pages

## [4.21]
### Added
- Support to configure LoqusDB per institute
- Highlight causative variants in the variants list
- Add tests. Mostly regarding building internal datatypes.
- Remove leading and trailing whitespaces from panel_name and display_name when panel is created
- Mark MANE transcript in list of transcripts in "Transcript overview" on variant page
- Show default panel name in case sidebar
- Previous buttons for variants pagination
- Adds a gh action that checks that the changelog is updated
- Adds a gh action that deploys new releases automatically to pypi
- Warn users if case default panels are outdated
- Define institute-specific gene panels for filtering in institute settings
- Use institute-specific gene panels in variants filtering
- Show somatic VAF for pinned and causative variants on case page

### Fixed
- Report pages redirect to login instead of crashing when session expires
- Variants filter loading in cancer variants page
- User, Causative and Cases tables not scaling to full page
- Improved docs for an initial production setup
- Compatibility with latest version of Black
- Fixed tests for Click>7
- Clinical filter required an extra click to Filter to return variants
- Restore pagination and shrink badges in the variants page tables
- Removing a user from the command line now inactivates the case only if user is last assignee and case is active
- Bugfix, LoqusDB per institute feature crashed when institute id was empty string
- Bugfix, LoqusDB calls where missing case count
- filter removal and upload for filters deleted from another page/other user
- Visualize outdated gene panels info in a popover instead of a tooltip in case page side panel

### Changed
- Highlight color on normal STRs in the variants table from green to blue
- Display breakpoints coordinates in verification emails only for structural variants


## [4.20]
### Added
- Display number of filtered variants vs number of total variants in variants page
- Search case by HPO terms
- Dismiss variant column in the variants tables
- Black and pre-commit packages to dev requirements

### Fixed
- Bug occurring when rerun is requested twice
- Peddy info fields in the demo config file
- Added load config safety check for multiple alignment files for one individual
- Formatting of cancer variants table
- Missing Score in SV variants table

### Changed
- Updated the documentation on how to create a new software release
- Genome build-aware cytobands coordinates
- Styling update of the Matchmaker card
- Select search type in case search form


## [4.19]

### Added
- Show internal ID for case
- Add internal ID for downloaded CGH files
- Export dynamic HPO gene list from case page
- Remove users as case assignees when their account is deleted
- Keep variants filters panel expanded when filters have been used

### Fixed
- Handle the ProxyFix ModuleNotFoundError when Werkzeug installed version is >1.0
- General report formatting issues whenever case and variant comments contain extremely long strings with no spaces

### Changed
- Created an institute wrapper page that contains list of cases, causatives, SNVs & Indels, user list, shared data and institute settings
- Display case name instead of case ID on clinVar submissions
- Changed icon of sample update in clinVar submissions


## [4.18]

### Added
- Filter cancer variants on cytoband coordinates
- Show dismiss reasons in a badge with hover for clinical variants
- Show an ellipsis if 10 cases or more to display with loqusdb matches
- A new blog post for version 4.17
- Tooltip to better describe Tumor and Normal columns in cancer variants
- Filter cancer SNVs and SVs by chromosome coordinates
- Default export of `Assertion method citation` to clinVar variants submission file
- Button to export up to 500 cancer variants, filtered or not
- Rename samples of a clinVar submission file

### Fixed
- Apply default gene panel on return to cancer variantS from variant view
- Revert to certificate checking when asking for Chanjo reports
- `scout download everything` command failing while downloading HPO terms

### Changed
- Turn tumor and normal allelic fraction to decimal numbers in tumor variants page
- Moved clinVar submissions code to the institutes blueprints
- Changed name of clinVar export files to FILENAME.Variant.csv and FILENAME.CaseData.csv
- Switched Google login libraries from Flask-OAuthlib to Authlib


## [4.17.1]

### Fixed
- Load cytobands for cases with chromosome build not "37" or "38"


## [4.17]

### Added
- COSMIC badge shown in cancer variants
- Default gene-panel in non-cancer structural view in url
- Filter SNVs and SVs by cytoband coordinates
- Filter cancer SNV variants by alt allele frequency in tumor
- Correct genome build in UCSC link from structural variant page



### Fixed
- Bug in clinVar form when variant has no gene
- Bug when sharing cases with the same institute twice
- Page crashing when removing causative variant tag
- Do not default to GATK caller when no caller info is provided for cancer SNVs


## [4.16.1]

### Fixed
- Fix the fix for handling of delivery reports for rerun cases

## [4.16]

### Added
- Adds possibility to add "lims_id" to cases. Currently only stored in database, not shown anywhere
- Adds verification comment box to SVs (previously only available for small variants)
- Scrollable pedigree panel

### Fixed
- Error caused by changes in WTForm (new release 2.3.x)
- Bug in OMIM case page form, causing the page to crash when a string was provided instead of a numerical OMIM id
- Fix Alamut link to work properly on hg38
- Better handling of delivery reports for rerun cases
- Small CodeFactor style issues: matchmaker results counting, a couple of incomplete tests and safer external xml
- Fix an issue with Phenomizer introduced by CodeFactor style changes

### Changed
- Updated the version of igv.js to 2.5.4

## [4.15.1]

### Added
- Display gene names in ClinVar submissions page
- Links to Varsome in variant transcripts table

### Fixed
- Small fixes to ClinVar submission form
- Gene panel page crash when old panel has no maintainers

## [4.15]

### Added
- Clinvar CNVs IGV track
- Gene panels can have maintainers
- Keep variant actions (dismissed, manual rank, mosaic, acmg, comments) upon variant re-upload
- Keep variant actions also on full case re-upload

### Fixed
- Fix the link to Ensembl for SV variants when genome build 38.
- Arrange information in columns on variant page
- Fix so that new cosmic identifier (COSV) is also acceptable #1304
- Fixed COSMIC tag in INFO (outside of CSQ) to be parses as well with `&` splitter.
- COSMIC stub URL changed to https://cancer.sanger.ac.uk/cosmic/search?q= instead.
- Updated to a version of IGV where bigBed tracks are visualized correctly
- Clinvar submission files are named according to the content (variant_data and case_data)
- Always show causatives from other cases in case overview
- Correct disease associations for gene symbol aliases that exist as separate genes
- Re-add "custom annotations" for SV variants
- The override ClinVar P/LP add-in in the Clinical Filter failed for new CSQ strings

### Changed
- Runs all CI checks in github actions

## [4.14.1]

### Fixed
- Error when variant found in loqusdb is not loaded for other case

## [4.14]

### Added
- Use github actions to run tests
- Adds CLI command to update individual alignments path
- Update HPO terms using downloaded definitions files
- Option to use alternative flask config when running `scout serve`
- Requirement to use loqusdb >= 2.5 if integrated

### Fixed
- Do not display Pedigree panel in cancer view
- Do not rely on internet connection and services available when running CI tests
- Variant loading assumes GATK if no caller set given and GATK filter status is seen in FILTER
- Pass genome build param all the way in order to get the right gene mappings for cases with build 38
- Parse correctly variants with zero frequency values
- Continue even if there are problems to create a region vcf
- STR and cancer variant navigation back to variants pages could fail

### Changed
- Improved code that sends requests to the external APIs
- Updates ranges for user ranks to fit todays usage
- Run coveralls on github actions instead of travis
- Run pip checks on github actions instead of coveralls
- For hg38 cases, change gnomAD link to point to version 3.0 (which is hg38 based)
- Show pinned or causative STR variants a bit more human readable

## [4.13.1]

### Added
### Fixed
- Typo that caused not all clinvar conflicting interpretations to be loaded no matter what
- Parse and retrieve clinvar annotations from VEP-annotated (VEP 97+) CSQ VCF field
- Variant clinvar significance shown as `not provided` whenever is `Uncertain significance`
- Phenomizer query crashing when case has no HPO terms assigned
- Fixed a bug affecting `All SNVs and INDELs` page when variants don't have canonical transcript
- Add gene name or id in cancer variant view

### Changed
- Cancer Variant view changed "Variant:Transcript:Exon:HGVS" to "Gene:Transcript:Exon:HGVS"

## [4.13]

### Added
- ClinVar SNVs track in IGV
- Add SMA view with SMN Copy Number data
- Easier to assign OMIM diagnoses from case page
- OMIM terms and specific OMIM term page

### Fixed
- Bug when adding a new gene to a panel
- Restored missing recent delivery reports
- Fixed style and links to other reports in case side panel
- Deleting cases using display_name and institute not deleting its variants
- Fixed bug that caused coordinates filter to override other filters
- Fixed a problem with finding some INS in loqusdb
- Layout on SV page when local observations without cases are present
- Make scout compatible with the new HPO definition files from `http://compbio.charite.de/jenkins/`
- General report visualization error when SNVs display names are very long


### Changed


## [4.12.4]

### Fixed
- Layout on SV page when local observations without cases are present

## [4.12.3]

### Fixed
- Case report when causative or pinned SVs have non null allele frequencies

## [4.12.2]

### Fixed
- SV variant links now take you to the SV variant page again
- Cancer variant view has cleaner table data entries for "N/A" data
- Pinned variant case level display hotfix for cancer and str - more on this later
- Cancer variants show correct alt/ref reads mirroring alt frequency now
- Always load all clinical STR variants even if a region load is attempted - index may be missing
- Same case repetition in variant local observations

## [4.12.1]

### Fixed
- Bug in variant.gene when gene has no HGVS description


## [4.12]

### Added
- Accepts `alignment_path` in load config to pass bam/cram files
- Display all phenotypes on variant page
- Display hgvs coordinates on pinned and causatives
- Clear panel pending changes
- Adds option to setup the database with static files
- Adds cli command to download the resources from CLI that scout needs
- Adds test files for merged somatic SV and CNV; as well as merged SNV, and INDEL part of #1279
- Allows for upload of OMIM-AUTO gene panel from static files without api-key

### Fixed
- Cancer case HPO panel variants link
- Fix so that some drop downs have correct size
- First IGV button in str variants page
- Cancer case activates on SNV variants
- Cases activate when STR variants are viewed
- Always calculate code coverage
- Pinned/Classification/comments in all types of variants pages
- Null values for panel's custom_inheritance_models
- Discrepancy between the manual disease transcripts and those in database in gene-edit page
- ACMG classification not showing for some causatives
- Fix bug which caused IGV.js to use hg19 reference files for hg38 data
- Bug when multiple bam files sources with non-null values are available


### Changed
- Renamed `requests` file to `scout_requests`
- Cancer variant view shows two, instead of four, decimals for allele and normal


## [4.11.1]

### Fixed
- Institute settings page
- Link institute settings to sharing institutes choices

## [4.11.0]

### Added
- Display locus name on STR variant page
- Alternative key `GNOMADAF_popmax` for Gnomad popmax allele frequency
- Automatic suggestions on how to improve the code on Pull Requests
- Parse GERP, phastCons and phyloP annotations from vep annotated CSQ fields
- Avoid flickering comment popovers in variant list
- Parse REVEL score from vep annotated CSQ fields
- Allow users to modify general institute settings
- Optionally format code automatically on commit
- Adds command to backup vital parts `scout export database`
- Parsing and displaying cancer SV variants from Manta annotated VCF files
- Dismiss cancer snv variants with cancer-specific options
- Add IGV.js UPD, RHO and TIDDIT coverage wig tracks.


### Fixed
- Slightly darker page background
- Fixed an issued with parsed conservation values from CSQ
- Clinvar submissions accessible to all users of an institute
- Header toolbar when on Clinvar page now shows institute name correctly
- Case should not always inactivate upon update
- Show dismissed snv cancer variants as grey on the cancer variants page
- Improved style of mappability link and local observations on variant page
- Convert all the GET requests to the igv view to POST request
- Error when updating gene panels using a file containing BOM chars
- Add/replace gene radio button not working in gene panels


## [4.10.1]

### Fixed
- Fixed issue with opening research variants
- Problem with coveralls not called by Travis CI
- Handle Biomart service down in tests


## [4.10.0]

### Added
- Rank score model in causatives page
- Exportable HPO terms from phenotypes page
- AMP guideline tiers for cancer variants
- Adds scroll for the transcript tab
- Added CLI option to query cases on time since case event was added
- Shadow clinical assessments also on research variants display
- Support for CRAM alignment files
- Improved str variants view : sorting by locus, grouped by allele.
- Delivery report PDF export
- New mosaicism tag option
- Add or modify individuals' age or tissue type from case page
- Display GC and allele depth in causatives table.
- Included primary reference transcript in general report
- Included partial causative variants in general report
- Remove dependency of loqusdb by utilising the CLI

### Fixed
- Fixed update OMIM command bug due to change in the header of the genemap2 file
- Removed Mosaic Tag from Cancer variants
- Fixes issue with unaligned table headers that comes with hidden Datatables
- Layout in general report PDF export
- Fixed issue on the case statistics view. The validation bars didn't show up when all institutes were selected. Now they do.
- Fixed missing path import by importing pathlib.Path
- Handle index inconsistencies in the update index functions
- Fixed layout problems


## [4.9.0]

### Added
- Improved MatchMaker pages, including visible patient contacts email address
- New badges for the github repo
- Links to [GENEMANIA](genemania.org)
- Sort gene panel list on case view.
- More automatic tests
- Allow loading of custom annotations in VCF using the SCOUT_CUSTOM info tag.

### Fixed
- Fix error when a gene is added to an empty dynamic gene panel
- Fix crash when attempting to add genes on incorrect format to dynamic gene panel
- Manual rank variant tags could be saved in a "Select a tag"-state, a problem in the variants view.
- Same case evaluations are no longer shown as gray previous evaluations on the variants page
- Stay on research pages, even if reset, next first buttons are pressed..
- Overlapping variants will now be visible on variant page again
- Fix missing classification comments and links in evaluations page
- All prioritized cases are shown on cases page


## [4.8.3]

### Added

### Fixed
- Bug when ordering sanger
- Improved scrolling over long list of genes/transcripts


## [4.8.2]

### Added

### Fixed
- Avoid opening extra tab for coverage report
- Fixed a problem when rank model version was saved as floats and not strings
- Fixed a problem with displaying dismiss variant reasons on the general report
- Disable load and delete filter buttons if there are no saved filters
- Fix problem with missing verifications
- Remove duplicate users and merge their data and activity


## [4.8.1]

### Added

### Fixed
- Prevent login fail for users with id defined by ObjectId and not email
- Prevent the app from crashing with `AttributeError: 'NoneType' object has no attribute 'message'`


## [4.8.0]

### Added
- Updated Scout to use Bootstrap 4.3
- New looks for Scout
- Improved dashboard using Chart.js
- Ask before inactivating a case where last assigned user leaves it
- Genes can be manually added to the dynamic gene list directly on the case page
- Dynamic gene panels can optionally be used with clinical filter, instead of default gene panel
- Dynamic gene panels get link out to chanjo-report for coverage report
- Load all clinvar variants with clinvar Pathogenic, Likely Pathogenic and Conflicting pathogenic
- Show transcripts with exon numbers for structural variants
- Case sort order can now be toggled between ascending and descending.
- Variants can be marked as partial causative if phenotype is available for case.
- Show a frequency tooltip hover for SV-variants.
- Added support for LDAP login system
- Search snv and structural variants by chromosomal coordinates
- Structural variants can be marked as partial causative if phenotype is available for case.
- Show normal and pathologic limits for STRs in the STR variants view.
- Institute level persistent variant filter settings that can be retrieved and used.
- export causative variants to Excel
- Add support for ROH, WIG and chromosome PNGs in case-view

### Fixed
- Fixed missing import for variants with comments
- Instructions on how to build docs
- Keep sanger order + verification when updating/reloading variants
- Fixed and moved broken filter actions (HPO gene panel and reset filter)
- Fixed string conversion to number
- UCSC links for structural variants are now separated per breakpoint (and whole variant where applicable)
- Reintroduced missing coverage report
- Fixed a bug preventing loading samples using the command line
- Better inheritance models customization for genes in gene panels
- STR variant page back to list button now does its one job.
- Allows to setup scout without a omim api key
- Fixed error causing "favicon not found" flash messages
- Removed flask --version from base cli
- Request rerun no longer changes case status. Active or archived cases inactivate on upload.
- Fixed missing tooltip on the cancer variants page
- Fixed weird Rank cell in variants page
- Next and first buttons order swap
- Added pagination (and POST capability) to cancer variants.
- Improves loading speed for variant page
- Problem with updating variant rank when no variants
- Improved Clinvar submission form
- General report crashing when dismissed variant has no valid dismiss code
- Also show collaborative case variants on the All variants view.
- Improved phenotype search using dataTables.js on phenotypes page
- Search and delete users with `email` instead of `_id`
- Fixed css styles so that multiselect options will all fit one column


## [4.7.3]

### Added
- RankScore can be used with VCFs for vcf_cancer files

### Fixed
- Fix issue with STR view next page button not doing its one job.

### Deleted
- Removed pileup as a bam viewing option. This is replaced by IGV


## [4.7.2]

### Added
- Show earlier ACMG classification in the variant list

### Fixed
- Fixed igv search not working due to igv.js dist 2.2.17
- Fixed searches for cases with a gene with variants pinned or marked causative.
- Load variant pages faster after fixing other causatives query
- Fixed mitochondrial report bug for variants without genes

## [4.7.1]

### Added

### Fixed
- Fixed bug on genes page


## [4.7.0]

### Added
- Export genes and gene panels in build GRCh38
- Search for cases with variants pinned or marked causative in a given gene.
- Search for cases phenotypically similar to a case also from WUI.
- Case variant searches can be limited to similar cases, matching HPO-terms,
  phenogroups and cohorts.
- De-archive reruns and flag them as 'inactive' if archived
- Sort cases by analysis_date, track or status
- Display cases in the following order: prioritized, active, inactive, archived, solved
- Assign case to user when user activates it or asks for rerun
- Case becomes inactive when it has no assignees
- Fetch refseq version from entrez and use it in clinvar form
- Load and export of exons for all genes, independent on refseq
- Documentation for loading/updating exons
- Showing SV variant annotations: SV cgh frequencies, gnomad-SV, local SV frequencies
- Showing transcripts mapping score in segmental duplications
- Handle requests to Ensembl Rest API
- Handle requests to Ensembl Rest Biomart
- STR variants view now displays GT and IGV link.
- Description field for gene panels
- Export exons in build 37 and 38 using the command line

### Fixed
- Fixes of and induced by build tests
- Fixed bug affecting variant observations in other cases
- Fixed a bug that showed wrong gene coverage in general panel PDF export
- MT report only shows variants occurring in the specific individual of the excel sheet
- Disable SSL certifcate verification in requests to chanjo
- Updates how intervaltree and pymongo is used to void deprecated functions
- Increased size of IGV sample tracks
- Optimized tests


## [4.6.1]

### Added

### Fixed
- Missing 'father' and 'mother' keys when parsing single individual cases


## [4.6.0]

### Added
- Description of Scout branching model in CONTRIBUTING doc
- Causatives in alphabetical order, display ACMG classification and filter by gene.
- Added 'external' to the list of analysis type options
- Adds functionality to display "Tissue type". Passed via load config.
- Update to IGV 2.

### Fixed
- Fixed alignment visualization and vcf2cytosure availability for demo case samples
- Fixed 3 bugs affecting SV pages visualization
- Reintroduced the --version cli option
- Fixed variants query by panel (hpo panel + gene panel).
- Downloaded MT report contains excel files with individuals' display name
- Refactored code in parsing of config files.


## [4.5.1]

### Added

### Fixed
- update requirement to use PyYaml version >= 5.1
- Safer code when loading config params in cli base


## [4.5.0]

### Added
- Search for similar cases from scout view CLI
- Scout cli is now invoked from the app object and works under the app context

### Fixed
- PyYaml dependency fixed to use version >= 5.1


## [4.4.1]

### Added
- Display SV rank model version when available

### Fixed
- Fixed upload of delivery report via API


## [4.4.0]

### Added
- Displaying more info on the Causatives page and hiding those not causative at the case level
- Add a comment text field to Sanger order request form, allowing a message to be included in the email
- MatchMaker Exchange integration
- List cases with empty synopsis, missing HPO terms and phenotype groups.
- Search for cases with open research list, or a given case status (active, inactive, archived)

### Fixed
- Variant query builder split into several functions
- Fixed delivery report load bug


## [4.3.3]

### Added
- Different individual table for cancer cases

### Fixed
- Dashboard collects validated variants from verification events instead of using 'sanger' field
- Cases shared with collaborators are visible again in cases page
- Force users to select a real institute to share cases with (actionbar select fix)


## [4.3.2]

### Added
- Dashboard data can be filtered using filters available in cases page
- Causatives for each institute are displayed on a dedicated page
- SNVs and and SVs are searchable across cases by gene and rank score
- A more complete report with validated variants is downloadable from dashboard

### Fixed
- Clinsig filter is fixed so clinsig numerical values are returned
- Split multi clinsig string values in different elements of clinsig array
- Regex to search in multi clinsig string values or multi revstat string values
- It works to upload vcf files with no variants now
- Combined Pileup and IGV alignments for SVs having variant start and stop on the same chromosome


## [4.3.1]

### Added
- Show calls from all callers even if call is not available
- Instructions to install cairo and pango libs from WeasyPrint page
- Display cases with number of variants from CLI
- Only display cases with number of variants above certain treshold. (Also CLI)
- Export of verified variants by CLI or from the dashboard
- Extend case level queries with default panels, cohorts and phenotype groups.
- Slice dashboard statistics display using case level queries
- Add a view where all variants for an institute can be searched across cases, filtering on gene and rank score. Allows searching research variants for cases that have research open.

### Fixed
- Fixed code to extract variant conservation (gerp, phyloP, phastCons)
- Visualization of PDF-exported gene panels
- Reintroduced the exon/intron number in variant verification email
- Sex and affected status is correctly displayed on general report
- Force number validation in SV filter by size
- Display ensembl transcripts when no refseq exists


## [4.3.0]

### Added
- Mosaicism tag on variants
- Show and filter on SweGen frequency for SVs
- Show annotations for STR variants
- Show all transcripts in verification email
- Added mitochondrial export
- Adds alternative to search for SVs shorter that the given length
- Look for 'bcftools' in the `set` field of VCFs
- Display digenic inheritance from OMIM
- Displays what refseq transcript that is primary in hgnc

### Fixed

- Archived panels displays the correct date (not retroactive change)
- Fixed problem with waiting times in gene panel exports
- Clinvar fiter not working with human readable clinsig values

## [4.2.2]

### Fixed
- Fixed gene panel create/modify from CSV file utf-8 decoding error
- Updating genes in gene panels now supports edit comments and entry version
- Gene panel export timeout error

## [4.2.1]

### Fixed
- Re-introduced gene name(s) in verification email subject
- Better PDF rendering for excluded variants in report
- Problem to access old case when `is_default` did not exist on a panel


## [4.2.0]

### Added
- New index on variant_id for events
- Display overlapping compounds on variants view

### Fixed
- Fixed broken clinical filter


## [4.1.4]

### Added
- Download of filtered SVs

### Fixed
- Fixed broken download of filtered variants
- Fixed visualization issue in gene panel PDF export
- Fixed bug when updating gene names in variant controller


## [4.1.3]

### Fixed
- Displays all primary transcripts


## [4.1.2]

### Added
- Option add/replace when updating a panel via CSV file
- More flexible versioning of the gene panels
- Printing coverage report on the bottom of the pdf case report
- Variant verification option for SVs
- Logs uri without pwd when connecting
- Disease-causing transcripts in case report
- Thicker lines in case report
- Supports HPO search for cases, both terms or if described in synopsis
- Adds sanger information to dashboard

### Fixed
- Use db name instead of **auth** as default for authentication
- Fixes so that reports can be generated even with many variants
- Fixed sanger validation popup to show individual variants queried by user and institute.
- Fixed problem with setting up scout
- Fixes problem when exac file is not available through broad ftp
- Fetch transcripts for correct build in `adapter.hgnc_gene`

## [4.1.1]
- Fix problem with institute authentication flash message in utils
- Fix problem with comments
- Fix problem with ensembl link


## [4.1.0]

### Added
- OMIM phenotypes to case report
- Command to download all panel app gene panels `scout load panel --panel-app`
- Links to genenames.org and omim on gene page
- Popup on gene at variants page with gene information
- reset sanger status to "Not validated" for pinned variants
- highlight cases with variants to be evaluated by Sanger on the cases page
- option to point to local reference files to the genome viewer pileup.js. Documented in `docs.admin-guide.server`
- option to export single variants in `scout export variants`
- option to load a multiqc report together with a case(add line in load config)
- added a view for searching HPO terms. It is accessed from the top left corner menu
- Updates the variants view for cancer variants. Adds a small cancer specific filter for known variants
- Adds hgvs information on cancer variants page
- Adds option to update phenotype groups from CLI

### Fixed
- Improved Clinvar to submit variants from different cases. Fixed HPO terms in casedata according to feedback
- Fixed broken link to case page from Sanger modal in cases view
- Now only cases with non empty lists of causative variants are returned in `adapter.case(has_causatives=True)`
- Can handle Tumor only samples
- Long lists of HGNC symbols are now possible. This was previously difficult with manual, uploaded or by HPO search when changing filter settings due to GET request limitations. Relevant pages now use POST requests. Adds the dynamic HPO panel as a selection on the gene panel dropdown.
- Variant filter defaults to default panels also on SV and Cancer variants pages.

## [4.0.0]

### WARNING ###

This is a major version update and will require that the backend of pre releases is updated.
Run commands:

```
$scout update genes
$scout update hpo
```

- Created a Clinvar submission tool, to speed up Clinvar submission of SNVs and SVs
- Added an analysis report page (html and PDF format) containing phenotype, gene panels and variants that are relevant to solve a case.

### Fixed
- Optimized evaluated variants to speed up creation of case report
- Moved igv and pileup viewer under a common folder
- Fixed MT alignment view pileup.js
- Fixed coordinates for SVs with start chromosome different from end chromosome
- Global comments shown across cases and institutes. Case-specific variant comments are shown only for that specific case.
- Links to clinvar submitted variants at the cases level
- Adapts clinvar parsing to new format
- Fixed problem in `scout update user` when the user object had no roles
- Makes pileup.js use online genome resources when viewing alignments. Now any instance of Scout can make use of this functionality.
- Fix ensembl link for structural variants
- Works even when cases does not have `'madeline_info'`
- Parses Polyphen in correct way again
- Fix problem with parsing gnomad from VEP

### Added
- Added a PDF export function for gene panels
- Added a "Filter and export" button to export custom-filtered SNVs to CSV file
- Dismiss SVs
- Added IGV alignments viewer
- Read delivery report path from case config or CLI command
- Filter for spidex scores
- All HPO terms are now added and fetched from the correct source (https://github.com/obophenotype/human-phenotype-ontology/blob/master/hp.obo)
- New command `scout update hpo`
- New command `scout update genes` will fetch all the latest information about genes and update them
- Load **all** variants found on chromosome **MT**
- Adds choice in cases overview do show as many cases as user like

### Removed
- pileup.min.js and pileup css are imported from a remote web location now
- All source files for HPO information, this is instead fetched directly from source
- All source files for gene information, this is instead fetched directly from source

## [3.0.0]
### Fixed
- hide pedigree panel unless it exists

## [1.5.1] - 2016-07-27
### Fixed
- look for both ".bam.bai" and ".bai" extensions

## [1.4.0] - 2016-03-22
### Added
- support for local frequency through loqusdb
- bunch of other stuff

## [1.3.0] - 2016-02-19
### Fixed
- Update query-phenomizer and add username/password

### Changed
- Update the way a case is checked for rerun-status

### Added
- Add new button to mark a case as "checked"
- Link to clinical variants _without_ 1000G annotation

## [1.2.2] - 2016-02-18
### Fixed
- avoid filtering out variants lacking ExAC and 1000G annotations

## [1.1.3] - 2015-10-01
### Fixed
- persist (clinical) filter when clicking load more
- fix #154 by robustly setting clinical filter func. terms

## [1.1.2] - 2015-09-07
### Fixed
- avoid replacing coverage report with none
- update SO terms, refactored

## [1.1.1] - 2015-08-20
### Fixed
- fetch case based on collaborator status (not owner)

## [1.1.0] - 2015-05-29
### Added
- link(s) to SNPedia based on RS-numbers
- new Jinja filter to "humanize" decimal numbers
- show gene panels in variant view
- new Jinja filter for decoding URL encoding
- add indicator to variants in list that have comments
- add variant number threshold and rank score threshold to load function
- add event methods to mongo adapter
- add tests for models
- show badge "old" if comment was written for a previous analysis

### Changed
- show cDNA change in transcript summary unless variant is exonic
- moved compounds table further up the page
- show dates for case uploads in ISO format
- moved variant comments higher up on page
- updated documentation for pages
- read in coverage report as blob in database and serve directly
- change ``OmimPhenotype`` to ``PhenotypeTerm``
- reorganize models sub-package
- move events (and comments) to separate collection
- only display prev/next links for the research list
- include variant type in breadcrumbs e.g. "Clinical variants"

### Removed
- drop dependency on moment.js

### Fixed
- show the same level of detail for all frequencies on all pages
- properly decode URL encoded symbols in amino acid/cDNA change strings
- fixed issue with wipe permissions in MongoDB
- include default gene lists in "variants" link in breadcrumbs

## [1.0.2] - 2015-05-20
### Changed
- update case fetching function

### Fixed
- handle multiple cases with same id

## [1.0.1] - 2015-04-28
### Fixed
- Fix building URL parameters in cases list Vue component

## [1.0.0] - 2015-04-12
Codename: Sara Lund

![Release 1.0](artwork/releases/release-1-0.jpg)

### Added
- Add email logging for unexpected errors
- New command line tool for deleting case

### Changed
- Much improved logging overall
- Updated documentation/usage guide
- Removed non-working IGV link

### Fixed
- Show sample display name in GT call
- Various small bug fixes
- Make it easier to hover over popups

## [0.0.2-rc1] - 2015-03-04
### Added
- add protein table for each variant
- add many more external links
- add coverage reports as PDFs

### Changed
- incorporate user feedback updates
- big refactor of load scripts

## [0.0.2-rc2] - 2015-03-04
### Changes
- add gene table with gene description
- reorganize inheritance models box

### Fixed
- avoid overwriting gene list on "research" load
- fix various bugs in external links

## [0.0.2-rc3] - 2015-03-05
### Added
- Activity log feed to variant view
- Adds protein change strings to ODM and Sanger email

### Changed
- Extract activity log component to macro

### Fixes
- Make Ensembl transcript links use archive website<|MERGE_RESOLUTION|>--- conflicted
+++ resolved
@@ -13,12 +13,9 @@
 - Created a GitHub action that pushes the Dockerfile-server image to Docker Hub (scout-server) every time a new release is created
 - Reassign MatchMaker Exchange submission to another user when a Scout user is deleted
 - Expose public API JSON gene panels endpoint, primarily to enable automated rerun checking for updates
-<<<<<<< HEAD
+- Add utils for dictionary type
 - Add a toggle for melter rerun monitoring of cases
 - Add an option to export cases with rerun monitoring enabled
-=======
-- Add utils for dictionary type
->>>>>>> 7387cffe
 ### Changed
 - Updated the python config file documentation in admin guide
 - Case configuration parsing now uses Pydantic for improved typechecking and config handling
