# Change Log
All notable changes to this project will be documented in this file.
This project adheres to [Semantic Versioning](http://semver.org/).

About changelog [here](https://keepachangelog.com/en/1.0.0/)

## []
### Added
- Option to hide Alamut button in app config file
### Fixed
- Library deprecation warning fixed (insert is deprecated. Use insert_one or insert_many instead)
- Update genes command will not trigger an update of database indices any more
- Missing resources in temporary downloading directory when updating genes using the command line
- Restore previous variant ACMG classification in a scrollable div
<<<<<<< HEAD
- Add extra Alamut links higher up on variant pages
=======
- Loading spinner not stopping after downloading PDF case reports and variant list export
>>>>>>> b22f70ea
### Changed


## [4.37]
### Added
- Highlight and show version number for RefSeq MANE transcripts.
- Added integration to a rerunner service for toggling reanalysis with updated pedigree information
- SpliceAI display and parsing from VEP CSQ
- Display matching tiered variants for cancer variants
- Display a loading icon (spinner) until the page loads completely
- Display filter badges in cancer variants list
- Update genes from pre-downloaded file resources
- On login, OS, browser version and screen size are saved anonymously to understand how users are using Scout
- API returning institutes data for a given user: `/api/v1/institutes`
- API returning case data for a given institute: `/api/v1/institutes/<institute_id>/cases`
- Added GMS and Lund university hospital logos to login page
- Made display of Swedac logo configurable
- Support for displaying custom images in case view
- Individual-specific HPO terms
- Optional alamut_key in institute settings for Alamut Plus software
- Case report API endpoint
- Tooltip in case explaining that genes with genome build different than case genome build will not be added to dynamic HPO panel.
- Add DeepVariant as a caller
### Fixed
- Updated IGV to v2.8.5 to solve missing gene labels on some zoom levels
- Demo cancer case config file to load somatic SNVs and SVs only.
- Expand list of refseq trancripts in ClinVar submission form
- Renamed `All SNVs and INDELs` institute sidebar element to `Search SNVs and INDELs` and fixed its style.
- Add missing parameters to case load-config documentation
- Allow creating/editing gene panels and dynamic gene panels with genes present in genome build 38
- Bugfix broken Pytests
- Bulk dismissing variants error due to key conversion from string to integer
- Fix typo in index documentation
- Fixed crash in institute settings page if "collaborators" key is not set in database
- Don't stop Scout execution if LoqusDB call fails and print stacktrace to log
- Bug when case contains custom images with value `None`
- Bug introduced when fixing another bug in Scout-LoqusDB interaction
- Loading of OMIM diagnoses in Scout demo instance
- Remove the docker-compose with chanjo integration because it doesn't work yet.
- Fixed standard docker-compose with scout demo data and database
- Clinical variant assessments not present for pinned and causative variants on case page.
- MatchMaker matching one node at the time only
- Remove link from previously tiered variants badge in cancer variants page
- Typo in gene cell on cancer variants page
- Managed variants filter form
### Changed
- Better naming for variants buttons on cancer track (somatic, germline). Also show cancer research button if available.
- Load case with missing panels in config files, but show warning.
- Changing the (Female, Male) symbols to (F/M) letters in individuals_table and case-sma.
- Print stacktrace if case load command fails
- Added sort icon and a pointer to the cursor to all tables with sortable fields
- Moved variant, gene and panel info from the basic pane to summary panel for all variants.
- Renamed `Basics` panel to `Classify` on variant page.
- Revamped `Basics` panel to a panel dedicated to classify variants
- Revamped the summary panel to be more compact.
- Added dedicated template for cancer variants
- Removed Gene models, Gene annotations and Conservation panels for cancer variants
- Reorganized the orders of panels for variant and cancer variant views
- Added dedicated variant quality panel and removed relevant panes
- A more compact case page
- Removed OMIM genes panel
- Make genes panel, pinned variants panel, causative variants panel and ClinVar panel scrollable on case page
- Update to Scilifelab's 2020 logo
- Update Gens URL to support Gens v2.0 format
- Refactor tests for parsing case configurations
- Updated links to HPO downloadable resources
- Managed variants filtering defaults to all variant categories
- Changing the (Kind) drop-down according to (Category) drop-down in Managed variant add variant
- Moved Gens button to individuals table
- Check resource files availability before starting updating OMIM diagnoses
- Fix typo in `SHOW_OBSERVED_VARIANT_ARCHIVE` config param

## [4.36]
### Added
- Parse and save splice junction tracks from case config file
- Tooltip in observations panel, explaining that case variants with no link might be old variants, not uploaded after a case rerun
### Fixed
- Warning on overwriting variants with same position was no longer shown
- Increase the height of the dropdowns to 425px
- More indices for the case table as it grows, specifically for causatives queries
- Splice junction tracks not centered over variant genes
- Total number of research variants count
- Update variants stats in case documents every time new variants are loaded
- Bug in flashing warning messages when filtering variants
### Changed
- Clearer warning messages for genes and gene/gene-panels searches in variants filters

## [4.35]
### Added
- A new index for hgnc_symbol in the hgnc_gene collection
- A Pedigree panel in STR page
- Display Tier I and II variants in case view causatives card for cancer cases
### Fixed
- Send partial file data to igv.js when visualizing sashimi plots with splice junction tracks
- Research variants filtering by gene
- Do not attempt to populate annotations for not loaded pinned/causatives
- Add max-height to all dropdowns in filters
### Changed
- Switch off non-clinical gene warnings when filtering research variants
- Don't display OMIM disease card in case view for cancer cases
- Refactored Individuals and Causative card in case view for cancer cases
- Update and style STR case report

## [4.34]
### Added
- Saved filter lock and unlock
- Filters can optionally be marked audited, logging the filter name, user and date on the case events and general report.
- Added `ClinVar hits` and `Cosmic hits` in cancer SNVs filters
- Added `ClinVar hits` to variants filter (rare disease track)
- Load cancer demo case in docker-compose files (default and demo file)
- Inclusive-language check using [woke](https://github.com/get-woke/woke) github action
- Add link to HmtVar for mitochondrial variants (if VCF is annotated with HmtNote)
- Grey background for dismissed compounds in variants list and variant page
- Pin badge for pinned compounds in variants list and variant page
- Support LoqusDB REST API queries
- Add a docker-compose-matchmaker under scout/containers/development to test matchmaker locally
- Script to investigate consequences of symbol search bug
- Added GATK to list of SV and cancer SV callers
### Fixed
- Make MitoMap link work for hg38 again
- Export Variants feature crashing when one of the variants has no primary transcripts
- Redirect to last visited variantS page when dismissing variants from variants list
- Improved matching of SVs Loqus occurrences in other cases
- Remove padding from the list inside (Matching causatives from other cases) panel
- Pass None to get_app function in CLI base since passing script_info to app factory functions was deprecated in Flask 2.0
- Fixed failing tests due to Flask update to version 2.0
- Speed up user events view
- Causative view sort out of memory error
- Use hgnc_id for gene filter query
- Typo in case controllers displaying an error every time a patient is matched against external MatchMaker nodes
- Do not crash while attempting an update for variant documents that are too big (> 16 MB)
- Old STR causatives (and other variants) may not have HGNC symbols - fix sort lambda
- Check if gene_obj has primary_transcript before trying to access it
- Warn if a gene manually searched is in a clinical panel with an outdated name when filtering variants
- ChrPos split js not needed on STR page yet
### Changed
- Remove parsing of case `genome_version`, since it's not used anywhere downstream
- Introduce deprecation warning for Loqus configs that are not dictionaries
- SV clinical filter no longer filters out sub 100 nt variants
- Count cases in LoqusDB by variant type
- Commit pulse repo badge temporarily set to weekly
- Sort ClinVar submissions objects by ascending "Last evaluated" date
- Refactored the MatchMaker integration as an extension
- Replaced some sensitive words as suggested by woke linter
- Documentation for load-configuration rewritten.
- Add styles to MatchMaker matches table
- More detailed info on the data shared in MatchMaker submission form

## [4.33.1]
### Fixed
- Include markdown for release autodeploy docs
- Use standard inheritance model in ClinVar (https://ftp.ncbi.nlm.nih.gov/pub/GTR/standard_terms/Mode_of_inheritance.txt)
- Fix issue crash with variants that have been unflagged causative not being available in other causatives
### Added
### Changed

## [4.33]
### Fixed
- Command line crashing when updating an individual not found in database
- Dashboard page crashing when filters return no data
- Cancer variants filter by chromosome
- /api/v1/genes now searches for genes in all genome builds by default
- Upgraded igv.js to version 2.8.1 (Fixed Unparsable bed record error)
### Added
- Autodeploy docs on release
- Documentation for updating case individuals tracks
- Filter cases and dashboard stats by analysis track
### Changed
- Changed from deprecated db update method
- Pre-selected fields to run queries with in dashboard page
- Do not filter by any institute when first accessing the dashboard
- Removed OMIM panel in case view for cancer cases
- Display Tier I and II variants in case view causatives panel for cancer cases
- Refactored Individuals and Causative panels in case view for cancer cases

## [4.32.1]
### Fixed
- iSort lint check only
### Changed
- Institute cases page crashing when a case has track:Null
### Added

## [4.32]
### Added
- Load and show MITOMAP associated diseases from VCF (INFO field: MitomapAssociatedDiseases, via HmtNote)
- Show variant allele frequencies for mitochondrial variants (GRCh38 cases)
- Extend "public" json API with diseases (OMIM) and phenotypes (HPO)
- HPO gene list download now has option for clinical and non-clinical genes
- Display gene splice junctions data in sashimi plots
- Update case individuals with splice junctions tracks
- Simple Docker compose for development with local build
- Make Phenomodels subpanels collapsible
- User side documentation of cytogenomics features (Gens, Chromograph, vcf2cytosure, rhocall)
- iSort GitHub Action
- Support LoqusDB REST API queries
### Fixed
- Show other causative once, even if several events point to it
- Filtering variants by mitochondrial chromosome for cases with genome build=38
- HPO gene search button triggers any warnings for clinical / non-existing genes also on first search
- Fixed a bug in variants pages caused by MT variants without alt_frequency
- Tests for CADD score parsing function
- Fixed the look of IGV settings on SNV variant page
- Cases analyzed once shown as `rerun`
- Missing case track on case re-upload
- Fixed severity rank for SO term "regulatory region ablation"
### Changed
- Refactor according to CodeFactor - mostly reuse of duplicated code
- Phenomodels language adjustment
- Open variants in a new window (from variants page)
- Open overlapping and compound variants in a new window (from variant page)
- gnomAD link points to gnomAD v.3 (build GRCh38) for mitochondrial variants.
- Display only number of affected genes for dismissed SVs in general report
- Chromosome build check when populating the variants filter chromosome selection
- Display mitochondrial and rare diseases coverage report in cases with missing 'rare' track


## [4.31.1]
### Added
### Changed
- Remove mitochondrial and coverage report from cancer cases sidebar
### Fixed
- ClinVar page when dbSNP id is None

## [4.31]
### Added
- gnomAD annotation field in admin guide
- Export also dynamic panel genes not associated to an HPO term when downloading the HPO panel
- Primary HGNC transcript info in variant export files
- Show variant quality (QUAL field from vcf) in the variant summary
- Load/update PDF gene fusion reports (clinical and research) generated with Arriba
- Support new MANE annotations from VEP (both MANE Select and MANE Plus Clinical)
- Display on case activity the event of a user resetting all dismissed variants
- Support gnomAD population frequencies for mitochondrial variants
- Anchor links in Casedata ClinVar panels to redirect after renaming individuals
### Fixed
- Replace old docs link www.clinicalgenomics.se/scout with new https://clinical-genomics.github.io/scout
- Page formatting issues whenever case and variant comments contain extremely long strings with no spaces
- Chromograph images can be one column and have scrollbar. Removed legacy code.
- Column labels for ClinVar case submission
- Page crashing looking for LoqusDB observation when variant doesn't exist
- Missing inheritance models and custom inheritance models on newly created gene panels
- Accept only numbers in managed variants filter as position and end coordinates
- SNP id format and links in Variant page, ClinVar submission form and general report
- Case groups tooltip triggered only when mouse is on the panel header
### Changed
- A more compact case groups panel
- Added landscape orientation CSS style to cancer coverage and QC demo report
- Improve user documentation to create and save new gene panels
- Removed option to use space as separator when uploading gene panels
- Separating the columns of standard and custom inheritance models in gene panels
- Improved ClinVar instructions for users using non-English Excel

## [4.30.2]
### Added
### Fixed
- Use VEP RefSeq ID if RefSeq list is empty in RefSeq transcripts overview
- Bug creating variant links for variants with no end_chrom
### Changed

## [4.30.1]
### Added
### Fixed
- Cryptography dependency fixed to use version < 3.4
### Changed

## [4.30]
### Added
- Introduced a `reset dismiss variant` verb
- Button to reset all dismissed variants for a case
- Add black border to Chromograph ideograms
- Show ClinVar annotations on variantS page
- Added integration with GENS, copy number visualization tool
- Added a VUS label to the manual classification variant tags
- Add additional information to SNV verification emails
- Tooltips documenting manual annotations from default panels
- Case groups now show bam files from all cases on align view
### Fixed
- Center initial igv view on variant start with SNV/indels
- Don't set initial igv view to negative coordinates
- Display of GQ for SV and STR
- Parsing of AD and related info for STRs
- LoqusDB field in institute settings accepts only existing Loqus instances
- Fix DECIPHER link to work after DECIPHER migrated to GRCh38
- Removed visibility window param from igv.js genes track
- Updated HPO download URL
- Patch HPO download test correctly
- Reference size on STR hover not needed (also wrong)
- Introduced genome build check (allowed values: 37, 38, "37", "38") on case load
- Improve case searching by assignee full name
- Populating the LoqusDB select in institute settings
### Changed
- Cancer variants table header (pop freq etc)
- Only admin users can modify LoqusDB instance in Institute settings
- Style of case synopsis, variants and case comments
- Switched to igv.js 2.7.5
- Do not choke if case is missing research variants when research requested
- Count cases in LoqusDB by variant type
- Introduce deprecation warning for Loqus configs that are not dictionaries
- Improve create new gene panel form validation
- Make XM- transcripts less visible if they don't overlap with transcript refseq_id in variant page
- Color of gene panels and comments panels on cases and variant pages
- Do not choke if case is missing research variants when reserch requested

## [4.29.1]
### Added
### Fixed
- Always load STR variants regardless of RankScore threshold (hotfix)
### Changed

## [4.29]
### Added
- Added a page about migrating potentially breaking changes to the documentation
- markdown_include in development requirements file
- STR variants filter
- Display source, Z-score, inheritance pattern for STR annotations from Stranger (>0.6.1) if available
- Coverage and quality report to cancer view
### Fixed
- ACMG classification page crashing when trying to visualize a classification that was removed
- Pretty print HGVS on gene variants (URL-decode VEP)
- Broken or missing link in the documentation
- Multiple gene names in ClinVar submission form
- Inheritance model select field in ClinVar submission
- IGV.js >2.7.0 has an issue with the gene track zoom levels - temp freeze at 2.7.0
- Revert CORS-anywhere and introduce a local http proxy for cloud tracks
### Changed

## [4.28]
### Added
- Chromograph integration for displaying PNGs in case-page
- Add VAF to cancer case general report, and remove some of its unused fields
- Variants filter compatible with genome browser location strings
- Support for custom public igv tracks stored on the cloud
- Add tests to increase testing coverage
- Update case variants count after deleting variants
- Update IGV.js to latest (v2.7.4)
- Bypass igv.js CORS check using `https://github.com/Rob--W/cors-anywhere`
- Documentation on default and custom IGV.js tracks (admin docs)
- Lock phenomodels so they're editable by admins only
- Small case group assessment sharing
- Tutorial and files for deploying app on containers (Kubernetes pods)
- Canonical transcript and protein change of canonical transcript in exported variants excel sheet
- Support for Font Awesome version 6
- Submit to Beacon from case page sidebar
- Hide dismissed variants in variants pages and variants export function
- Systemd service files and instruction to deploy Scout using podman
### Fixed
- Bugfix: unused `chromgraph_prefix |tojson` removed
- Freeze coloredlogs temporarily
- Marrvel link
- Don't show TP53 link for silent or synonymous changes
- OMIM gene field accepts any custom number as OMIM gene
- Fix Pytest single quote vs double quote string
- Bug in gene variants search by similar cases and no similar case is found
- Delete unused file `userpanel.py`
- Primary transcripts in variant overview and general report
- Google OAuth2 login setup in README file
- Redirect to 'missing file'-icon if configured Chromograph file is missing
- Javascript error in case page
- Fix compound matching during variant loading for hg38
- Cancer variants view containing variants dismissed with cancer-specific reasons
- Zoom to SV variant length was missing IGV contig select
- Tooltips on case page when case has no default gene panels
### Changed
- Save case variants count in case document and not in sessions
- Style of gene panels multiselect on case page
- Collapse/expand main HPO checkboxes in phenomodel preview
- Replaced GQ (Genotype quality) with VAF (Variant allele frequency) in cancer variants GT table
- Allow loading of cancer cases with no tumor_purity field
- Truncate cDNA and protein changes in case report if longer than 20 characters


## [4.27]
### Added
- Exclude one or more variant categories when running variants delete command
### Fixed
### Changed

## [4.26.1]
### Added
### Fixed
- Links with 1-letter aa codes crash on frameshift etc
### Changed

## [4.26]
### Added
- Extend the delete variants command to print analysis date, track, institute, status and research status
- Delete variants by type of analysis (wgs|wes|panel)
- Links to cBioPortal, MutanTP53, IARC TP53, OncoKB, MyCancerGenome, CIViC
### Fixed
- Deleted variants count
### Changed
- Print output of variants delete command as a tab separated table

## [4.25]
### Added
- Command line function to remove variants from one or all cases
### Fixed
- Parse SMN None calls to None rather than False

## [4.24.1]
### Fixed
- Install requirements.txt via setup file

## [4.24]
### Added
- Institute-level phenotype models with sub-panels containing HPO and OMIM terms
- Runnable Docker demo
- Docker image build and push github action
- Makefile with shortcuts to docker commands
- Parse and save synopsis, phenotype and cohort terms from config files upon case upload
### Fixed
- Update dismissed variant status when variant dismissed key is missing
- Breakpoint two IGV button now shows correct chromosome when different from bp1
- Missing font lib in Docker image causing the PDF report download page to crash
- Sentieon Manta calls lack Somaticscore - load anyway
- ClinVar submissions crashing due to pinned variants that are not loaded
- Point ExAC pLI score to new gnomad server address
- Bug uploading cases missing phenotype terms in config file
- STRs loaded but not shown on browser page
- Bug when using adapter.variant.get_causatives with case_id without causatives
- Problem with fetching "solved" from scout export cases cli
- Better serialising of datetime and bson.ObjectId
- Added `volumes` folder to .gitignore
### Changed
- Make matching causative and managed variants foldable on case page
- Remove calls to PyMongo functions marked as deprecated in backend and frontend(as of version 3.7).
- Improved `scout update individual` command
- Export dynamic phenotypes with ordered gene lists as PDF


## [4.23]
### Added
- Save custom IGV track settings
- Show a flash message with clear info about non-valid genes when gene panel creation fails
- CNV report link in cancer case side navigation
- Return to comment section after editing, deleting or submitting a comment
- Managed variants
- MT vs 14 chromosome mean coverage stats if Scout is connected to Chanjo
### Fixed
- missing `vcf_cancer_sv` and `vcf_cancer_sv_research` to manual.
- Split ClinVar multiple clnsig values (slash-separated) and strip them of underscore for annotations without accession number
- Timeout of `All SNVs and INDELs` page when no valid gene is provided in the search
- Round CADD (MIPv9)
- Missing default panel value
- Invisible other causatives lines when other causatives lack gene symbols
### Changed
- Do not freeze mkdocs-material to version 4.6.1
- Remove pre-commit dependency

## [4.22]
### Added
- Editable cases comments
- Editable variants comments
### Fixed
- Empty variant activity panel
- STRs variants popover
- Split new ClinVar multiple significance terms for a variant
- Edit the selected comment, not the latest
### Changed
- Updated RELEASE docs.
- Pinned variants card style on the case page
- Merged `scout export exons` and `scout view exons` commands


## [4.21.2]
### Added
### Fixed
- Do not pre-filter research variants by (case-default) gene panels
- Show OMIM disease tooltip reliably
### Changed

## [4.21.1]
### Added
### Fixed
- Small change to Pop Freq column in variants ang gene panels to avoid strange text shrinking on small screens
- Direct use of HPO list for Clinical HPO SNV (and cancer SNV) filtering
- PDF coverage report redirecting to login page
### Changed
- Remove the option to dismiss single variants from all variants pages
- Bulk dismiss SNVs, SVs and cancer SNVs from variants pages

## [4.21]
### Added
- Support to configure LoqusDB per institute
- Highlight causative variants in the variants list
- Add tests. Mostly regarding building internal datatypes.
- Remove leading and trailing whitespaces from panel_name and display_name when panel is created
- Mark MANE transcript in list of transcripts in "Transcript overview" on variant page
- Show default panel name in case sidebar
- Previous buttons for variants pagination
- Adds a gh action that checks that the changelog is updated
- Adds a gh action that deploys new releases automatically to pypi
- Warn users if case default panels are outdated
- Define institute-specific gene panels for filtering in institute settings
- Use institute-specific gene panels in variants filtering
- Show somatic VAF for pinned and causative variants on case page

### Fixed
- Report pages redirect to login instead of crashing when session expires
- Variants filter loading in cancer variants page
- User, Causative and Cases tables not scaling to full page
- Improved docs for an initial production setup
- Compatibility with latest version of Black
- Fixed tests for Click>7
- Clinical filter required an extra click to Filter to return variants
- Restore pagination and shrink badges in the variants page tables
- Removing a user from the command line now inactivates the case only if user is last assignee and case is active
- Bugfix, LoqusDB per institute feature crashed when institute id was empty string
- Bugfix, LoqusDB calls where missing case count
- filter removal and upload for filters deleted from another page/other user
- Visualize outdated gene panels info in a popover instead of a tooltip in case page side panel

### Changed
- Highlight color on normal STRs in the variants table from green to blue
- Display breakpoints coordinates in verification emails only for structural variants


## [4.20]
### Added
- Display number of filtered variants vs number of total variants in variants page
- Search case by HPO terms
- Dismiss variant column in the variants tables
- Black and pre-commit packages to dev requirements

### Fixed
- Bug occurring when rerun is requested twice
- Peddy info fields in the demo config file
- Added load config safety check for multiple alignment files for one individual
- Formatting of cancer variants table
- Missing Score in SV variants table

### Changed
- Updated the documentation on how to create a new software release
- Genome build-aware cytobands coordinates
- Styling update of the Matchmaker card
- Select search type in case search form


## [4.19]

### Added
- Show internal ID for case
- Add internal ID for downloaded CGH files
- Export dynamic HPO gene list from case page
- Remove users as case assignees when their account is deleted
- Keep variants filters panel expanded when filters have been used

### Fixed
- Handle the ProxyFix ModuleNotFoundError when Werkzeug installed version is >1.0
- General report formatting issues whenever case and variant comments contain extremely long strings with no spaces

### Changed
- Created an institute wrapper page that contains list of cases, causatives, SNVs & Indels, user list, shared data and institute settings
- Display case name instead of case ID on clinVar submissions
- Changed icon of sample update in clinVar submissions


## [4.18]

### Added
- Filter cancer variants on cytoband coordinates
- Show dismiss reasons in a badge with hover for clinical variants
- Show an ellipsis if 10 cases or more to display with loqusdb matches
- A new blog post for version 4.17
- Tooltip to better describe Tumor and Normal columns in cancer variants
- Filter cancer SNVs and SVs by chromosome coordinates
- Default export of `Assertion method citation` to clinVar variants submission file
- Button to export up to 500 cancer variants, filtered or not
- Rename samples of a clinVar submission file

### Fixed
- Apply default gene panel on return to cancer variantS from variant view
- Revert to certificate checking when asking for Chanjo reports
- `scout download everything` command failing while downloading HPO terms

### Changed
- Turn tumor and normal allelic fraction to decimal numbers in tumor variants page
- Moved clinVar submissions code to the institutes blueprints
- Changed name of clinVar export files to FILENAME.Variant.csv and FILENAME.CaseData.csv
- Switched Google login libraries from Flask-OAuthlib to Authlib


## [4.17.1]

### Fixed
- Load cytobands for cases with chromosome build not "37" or "38"


## [4.17]

### Added
- COSMIC badge shown in cancer variants
- Default gene-panel in non-cancer structural view in url
- Filter SNVs and SVs by cytoband coordinates
- Filter cancer SNV variants by alt allele frequency in tumor
- Correct genome build in UCSC link from structural variant page



### Fixed
- Bug in clinVar form when variant has no gene
- Bug when sharing cases with the same institute twice
- Page crashing when removing causative variant tag
- Do not default to GATK caller when no caller info is provided for cancer SNVs


## [4.16.1]

### Fixed
- Fix the fix for handling of delivery reports for rerun cases

## [4.16]

### Added
- Adds possibility to add "lims_id" to cases. Currently only stored in database, not shown anywhere
- Adds verification comment box to SVs (previously only available for small variants)
- Scrollable pedigree panel

### Fixed
- Error caused by changes in WTForm (new release 2.3.x)
- Bug in OMIM case page form, causing the page to crash when a string was provided instead of a numerical OMIM id
- Fix Alamut link to work properly on hg38
- Better handling of delivery reports for rerun cases
- Small CodeFactor style issues: matchmaker results counting, a couple of incomplete tests and safer external xml
- Fix an issue with Phenomizer introduced by CodeFactor style changes

### Changed
- Updated the version of igv.js to 2.5.4

## [4.15.1]

### Added
- Display gene names in ClinVar submissions page
- Links to Varsome in variant transcripts table

### Fixed
- Small fixes to ClinVar submission form
- Gene panel page crash when old panel has no maintainers

## [4.15]

### Added
- Clinvar CNVs IGV track
- Gene panels can have maintainers
- Keep variant actions (dismissed, manual rank, mosaic, acmg, comments) upon variant re-upload
- Keep variant actions also on full case re-upload

### Fixed
- Fix the link to Ensembl for SV variants when genome build 38.
- Arrange information in columns on variant page
- Fix so that new cosmic identifier (COSV) is also acceptable #1304
- Fixed COSMIC tag in INFO (outside of CSQ) to be parses as well with `&` splitter.
- COSMIC stub URL changed to https://cancer.sanger.ac.uk/cosmic/search?q= instead.
- Updated to a version of IGV where bigBed tracks are visualized correctly
- Clinvar submission files are named according to the content (variant_data and case_data)
- Always show causatives from other cases in case overview
- Correct disease associations for gene symbol aliases that exist as separate genes
- Re-add "custom annotations" for SV variants
- The override ClinVar P/LP add-in in the Clinical Filter failed for new CSQ strings

### Changed
- Runs all CI checks in github actions

## [4.14.1]

### Fixed
- Error when variant found in loqusdb is not loaded for other case

## [4.14]

### Added
- Use github actions to run tests
- Adds CLI command to update individual alignments path
- Update HPO terms using downloaded definitions files
- Option to use alternative flask config when running `scout serve`
- Requirement to use loqusdb >= 2.5 if integrated

### Fixed
- Do not display Pedigree panel in cancer view
- Do not rely on internet connection and services available when running CI tests
- Variant loading assumes GATK if no caller set given and GATK filter status is seen in FILTER
- Pass genome build param all the way in order to get the right gene mappings for cases with build 38
- Parse correctly variants with zero frequency values
- Continue even if there are problems to create a region vcf
- STR and cancer variant navigation back to variants pages could fail

### Changed
- Improved code that sends requests to the external APIs
- Updates ranges for user ranks to fit todays usage
- Run coveralls on github actions instead of travis
- Run pip checks on github actions instead of coveralls
- For hg38 cases, change gnomAD link to point to version 3.0 (which is hg38 based)
- Show pinned or causative STR variants a bit more human readable

## [4.13.1]

### Added
### Fixed
- Typo that caused not all clinvar conflicting interpretations to be loaded no matter what
- Parse and retrieve clinvar annotations from VEP-annotated (VEP 97+) CSQ VCF field
- Variant clinvar significance shown as `not provided` whenever is `Uncertain significance`
- Phenomizer query crashing when case has no HPO terms assigned
- Fixed a bug affecting `All SNVs and INDELs` page when variants don't have canonical transcript
- Add gene name or id in cancer variant view

### Changed
- Cancer Variant view changed "Variant:Transcript:Exon:HGVS" to "Gene:Transcript:Exon:HGVS"

## [4.13]

### Added
- ClinVar SNVs track in IGV
- Add SMA view with SMN Copy Number data
- Easier to assign OMIM diagnoses from case page
- OMIM terms and specific OMIM term page

### Fixed
- Bug when adding a new gene to a panel
- Restored missing recent delivery reports
- Fixed style and links to other reports in case side panel
- Deleting cases using display_name and institute not deleting its variants
- Fixed bug that caused coordinates filter to override other filters
- Fixed a problem with finding some INS in loqusdb
- Layout on SV page when local observations without cases are present
- Make scout compatible with the new HPO definition files from `http://compbio.charite.de/jenkins/`
- General report visualization error when SNVs display names are very long


### Changed


## [4.12.4]

### Fixed
- Layout on SV page when local observations without cases are present

## [4.12.3]

### Fixed
- Case report when causative or pinned SVs have non null allele frequencies

## [4.12.2]

### Fixed
- SV variant links now take you to the SV variant page again
- Cancer variant view has cleaner table data entries for "N/A" data
- Pinned variant case level display hotfix for cancer and str - more on this later
- Cancer variants show correct alt/ref reads mirroring alt frequency now
- Always load all clinical STR variants even if a region load is attempted - index may be missing
- Same case repetition in variant local observations

## [4.12.1]

### Fixed
- Bug in variant.gene when gene has no HGVS description


## [4.12]

### Added
- Accepts `alignment_path` in load config to pass bam/cram files
- Display all phenotypes on variant page
- Display hgvs coordinates on pinned and causatives
- Clear panel pending changes
- Adds option to setup the database with static files
- Adds cli command to download the resources from CLI that scout needs
- Adds test files for merged somatic SV and CNV; as well as merged SNV, and INDEL part of #1279
- Allows for upload of OMIM-AUTO gene panel from static files without api-key

### Fixed
- Cancer case HPO panel variants link
- Fix so that some drop downs have correct size
- First IGV button in str variants page
- Cancer case activates on SNV variants
- Cases activate when STR variants are viewed
- Always calculate code coverage
- Pinned/Classification/comments in all types of variants pages
- Null values for panel's custom_inheritance_models
- Discrepancy between the manual disease transcripts and those in database in gene-edit page
- ACMG classification not showing for some causatives
- Fix bug which caused IGV.js to use hg19 reference files for hg38 data
- Bug when multiple bam files sources with non-null values are available


### Changed
- Renamed `requests` file to `scout_requests`
- Cancer variant view shows two, instead of four, decimals for allele and normal


## [4.11.1]

### Fixed
- Institute settings page
- Link institute settings to sharing institutes choices

## [4.11.0]

### Added
- Display locus name on STR variant page
- Alternative key `GNOMADAF_popmax` for Gnomad popmax allele frequency
- Automatic suggestions on how to improve the code on Pull Requests
- Parse GERP, phastCons and phyloP annotations from vep annotated CSQ fields
- Avoid flickering comment popovers in variant list
- Parse REVEL score from vep annotated CSQ fields
- Allow users to modify general institute settings
- Optionally format code automatically on commit
- Adds command to backup vital parts `scout export database`
- Parsing and displaying cancer SV variants from Manta annotated VCF files
- Dismiss cancer snv variants with cancer-specific options
- Add IGV.js UPD, RHO and TIDDIT coverage wig tracks.


### Fixed
- Slightly darker page background
- Fixed an issued with parsed conservation values from CSQ
- Clinvar submissions accessible to all users of an institute
- Header toolbar when on Clinvar page now shows institute name correctly
- Case should not always inactivate upon update
- Show dismissed snv cancer variants as grey on the cancer variants page
- Improved style of mappability link and local observations on variant page
- Convert all the GET requests to the igv view to POST request
- Error when updating gene panels using a file containing BOM chars
- Add/replace gene radio button not working in gene panels


## [4.10.1]

### Fixed
- Fixed issue with opening research variants
- Problem with coveralls not called by Travis CI
- Handle Biomart service down in tests


## [4.10.0]

### Added
- Rank score model in causatives page
- Exportable HPO terms from phenotypes page
- AMP guideline tiers for cancer variants
- Adds scroll for the transcript tab
- Added CLI option to query cases on time since case event was added
- Shadow clinical assessments also on research variants display
- Support for CRAM alignment files
- Improved str variants view : sorting by locus, grouped by allele.
- Delivery report PDF export
- New mosaicism tag option
- Add or modify individuals' age or tissue type from case page
- Display GC and allele depth in causatives table.
- Included primary reference transcript in general report
- Included partial causative variants in general report
- Remove dependency of loqusdb by utilising the CLI

### Fixed
- Fixed update OMIM command bug due to change in the header of the genemap2 file
- Removed Mosaic Tag from Cancer variants
- Fixes issue with unaligned table headers that comes with hidden Datatables
- Layout in general report PDF export
- Fixed issue on the case statistics view. The validation bars didn't show up when all institutes were selected. Now they do.
- Fixed missing path import by importing pathlib.Path
- Handle index inconsistencies in the update index functions
- Fixed layout problems


## [4.9.0]

### Added
- Improved MatchMaker pages, including visible patient contacts email address
- New badges for the github repo
- Links to [GENEMANIA](genemania.org)
- Sort gene panel list on case view.
- More automatic tests
- Allow loading of custom annotations in VCF using the SCOUT_CUSTOM info tag.

### Fixed
- Fix error when a gene is added to an empty dynamic gene panel
- Fix crash when attempting to add genes on incorrect format to dynamic gene panel
- Manual rank variant tags could be saved in a "Select a tag"-state, a problem in the variants view.
- Same case evaluations are no longer shown as gray previous evaluations on the variants page
- Stay on research pages, even if reset, next first buttons are pressed..
- Overlapping variants will now be visible on variant page again
- Fix missing classification comments and links in evaluations page
- All prioritized cases are shown on cases page


## [4.8.3]

### Added

### Fixed
- Bug when ordering sanger
- Improved scrolling over long list of genes/transcripts


## [4.8.2]

### Added

### Fixed
- Avoid opening extra tab for coverage report
- Fixed a problem when rank model version was saved as floats and not strings
- Fixed a problem with displaying dismiss variant reasons on the general report
- Disable load and delete filter buttons if there are no saved filters
- Fix problem with missing verifications
- Remove duplicate users and merge their data and activity


## [4.8.1]

### Added

### Fixed
- Prevent login fail for users with id defined by ObjectId and not email
- Prevent the app from crashing with `AttributeError: 'NoneType' object has no attribute 'message'`


## [4.8.0]

### Added
- Updated Scout to use Bootstrap 4.3
- New looks for Scout
- Improved dashboard using Chart.js
- Ask before inactivating a case where last assigned user leaves it
- Genes can be manually added to the dynamic gene list directly on the case page
- Dynamic gene panels can optionally be used with clinical filter, instead of default gene panel
- Dynamic gene panels get link out to chanjo-report for coverage report
- Load all clinvar variants with clinvar Pathogenic, Likely Pathogenic and Conflicting pathogenic
- Show transcripts with exon numbers for structural variants
- Case sort order can now be toggled between ascending and descending.
- Variants can be marked as partial causative if phenotype is available for case.
- Show a frequency tooltip hover for SV-variants.
- Added support for LDAP login system
- Search snv and structural variants by chromosomal coordinates
- Structural variants can be marked as partial causative if phenotype is available for case.
- Show normal and pathologic limits for STRs in the STR variants view.
- Institute level persistent variant filter settings that can be retrieved and used.
- export causative variants to Excel
- Add support for ROH, WIG and chromosome PNGs in case-view

### Fixed
- Fixed missing import for variants with comments
- Instructions on how to build docs
- Keep sanger order + verification when updating/reloading variants
- Fixed and moved broken filter actions (HPO gene panel and reset filter)
- Fixed string conversion to number
- UCSC links for structural variants are now separated per breakpoint (and whole variant where applicable)
- Reintroduced missing coverage report
- Fixed a bug preventing loading samples using the command line
- Better inheritance models customization for genes in gene panels
- STR variant page back to list button now does its one job.
- Allows to setup scout without a omim api key
- Fixed error causing "favicon not found" flash messages
- Removed flask --version from base cli
- Request rerun no longer changes case status. Active or archived cases inactivate on upload.
- Fixed missing tooltip on the cancer variants page
- Fixed weird Rank cell in variants page
- Next and first buttons order swap
- Added pagination (and POST capability) to cancer variants.
- Improves loading speed for variant page
- Problem with updating variant rank when no variants
- Improved Clinvar submission form
- General report crashing when dismissed variant has no valid dismiss code
- Also show collaborative case variants on the All variants view.
- Improved phenotype search using dataTables.js on phenotypes page
- Search and delete users with `email` instead of `_id`
- Fixed css styles so that multiselect options will all fit one column


## [4.7.3]

### Added
- RankScore can be used with VCFs for vcf_cancer files

### Fixed
- Fix issue with STR view next page button not doing its one job.

### Deleted
- Removed pileup as a bam viewing option. This is replaced by IGV


## [4.7.2]

### Added
- Show earlier ACMG classification in the variant list

### Fixed
- Fixed igv search not working due to igv.js dist 2.2.17
- Fixed searches for cases with a gene with variants pinned or marked causative.
- Load variant pages faster after fixing other causatives query
- Fixed mitochondrial report bug for variants without genes

## [4.7.1]

### Added

### Fixed
- Fixed bug on genes page


## [4.7.0]

### Added
- Export genes and gene panels in build GRCh38
- Search for cases with variants pinned or marked causative in a given gene.
- Search for cases phenotypically similar to a case also from WUI.
- Case variant searches can be limited to similar cases, matching HPO-terms,
  phenogroups and cohorts.
- De-archive reruns and flag them as 'inactive' if archived
- Sort cases by analysis_date, track or status
- Display cases in the following order: prioritized, active, inactive, archived, solved
- Assign case to user when user activates it or asks for rerun
- Case becomes inactive when it has no assignees
- Fetch refseq version from entrez and use it in clinvar form
- Load and export of exons for all genes, independent on refseq
- Documentation for loading/updating exons
- Showing SV variant annotations: SV cgh frequencies, gnomad-SV, local SV frequencies
- Showing transcripts mapping score in segmental duplications
- Handle requests to Ensembl Rest API
- Handle requests to Ensembl Rest Biomart
- STR variants view now displays GT and IGV link.
- Description field for gene panels
- Export exons in build 37 and 38 using the command line

### Fixed
- Fixes of and induced by build tests
- Fixed bug affecting variant observations in other cases
- Fixed a bug that showed wrong gene coverage in general panel PDF export
- MT report only shows variants occurring in the specific individual of the excel sheet
- Disable SSL certifcate verification in requests to chanjo
- Updates how intervaltree and pymongo is used to void deprecated functions
- Increased size of IGV sample tracks
- Optimized tests


## [4.6.1]

### Added

### Fixed
- Missing 'father' and 'mother' keys when parsing single individual cases


## [4.6.0]

### Added
- Description of Scout branching model in CONTRIBUTING doc
- Causatives in alphabetical order, display ACMG classification and filter by gene.
- Added 'external' to the list of analysis type options
- Adds functionality to display "Tissue type". Passed via load config.
- Update to IGV 2.

### Fixed
- Fixed alignment visualization and vcf2cytosure availability for demo case samples
- Fixed 3 bugs affecting SV pages visualization
- Reintroduced the --version cli option
- Fixed variants query by panel (hpo panel + gene panel).
- Downloaded MT report contains excel files with individuals' display name
- Refactored code in parsing of config files.


## [4.5.1]

### Added

### Fixed
- update requirement to use PyYaml version >= 5.1
- Safer code when loading config params in cli base


## [4.5.0]

### Added
- Search for similar cases from scout view CLI
- Scout cli is now invoked from the app object and works under the app context

### Fixed
- PyYaml dependency fixed to use version >= 5.1


## [4.4.1]

### Added
- Display SV rank model version when available

### Fixed
- Fixed upload of delivery report via API


## [4.4.0]

### Added
- Displaying more info on the Causatives page and hiding those not causative at the case level
- Add a comment text field to Sanger order request form, allowing a message to be included in the email
- MatchMaker Exchange integration
- List cases with empty synopsis, missing HPO terms and phenotype groups.
- Search for cases with open research list, or a given case status (active, inactive, archived)

### Fixed
- Variant query builder split into several functions
- Fixed delivery report load bug


## [4.3.3]

### Added
- Different individual table for cancer cases

### Fixed
- Dashboard collects validated variants from verification events instead of using 'sanger' field
- Cases shared with collaborators are visible again in cases page
- Force users to select a real institute to share cases with (actionbar select fix)


## [4.3.2]

### Added
- Dashboard data can be filtered using filters available in cases page
- Causatives for each institute are displayed on a dedicated page
- SNVs and and SVs are searchable across cases by gene and rank score
- A more complete report with validated variants is downloadable from dashboard

### Fixed
- Clinsig filter is fixed so clinsig numerical values are returned
- Split multi clinsig string values in different elements of clinsig array
- Regex to search in multi clinsig string values or multi revstat string values
- It works to upload vcf files with no variants now
- Combined Pileup and IGV alignments for SVs having variant start and stop on the same chromosome


## [4.3.1]

### Added
- Show calls from all callers even if call is not available
- Instructions to install cairo and pango libs from WeasyPrint page
- Display cases with number of variants from CLI
- Only display cases with number of variants above certain treshold. (Also CLI)
- Export of verified variants by CLI or from the dashboard
- Extend case level queries with default panels, cohorts and phenotype groups.
- Slice dashboard statistics display using case level queries
- Add a view where all variants for an institute can be searched across cases, filtering on gene and rank score. Allows searching research variants for cases that have research open.

### Fixed
- Fixed code to extract variant conservation (gerp, phyloP, phastCons)
- Visualization of PDF-exported gene panels
- Reintroduced the exon/intron number in variant verification email
- Sex and affected status is correctly displayed on general report
- Force number validation in SV filter by size
- Display ensembl transcripts when no refseq exists


## [4.3.0]

### Added
- Mosaicism tag on variants
- Show and filter on SweGen frequency for SVs
- Show annotations for STR variants
- Show all transcripts in verification email
- Added mitochondrial export
- Adds alternative to search for SVs shorter that the given length
- Look for 'bcftools' in the `set` field of VCFs
- Display digenic inheritance from OMIM
- Displays what refseq transcript that is primary in hgnc

### Fixed

- Archived panels displays the correct date (not retroactive change)
- Fixed problem with waiting times in gene panel exports
- Clinvar fiter not working with human readable clinsig values

## [4.2.2]

### Fixed
- Fixed gene panel create/modify from CSV file utf-8 decoding error
- Updating genes in gene panels now supports edit comments and entry version
- Gene panel export timeout error

## [4.2.1]

### Fixed
- Re-introduced gene name(s) in verification email subject
- Better PDF rendering for excluded variants in report
- Problem to access old case when `is_default` did not exist on a panel


## [4.2.0]

### Added
- New index on variant_id for events
- Display overlapping compounds on variants view

### Fixed
- Fixed broken clinical filter


## [4.1.4]

### Added
- Download of filtered SVs

### Fixed
- Fixed broken download of filtered variants
- Fixed visualization issue in gene panel PDF export
- Fixed bug when updating gene names in variant controller


## [4.1.3]

### Fixed
- Displays all primary transcripts


## [4.1.2]

### Added
- Option add/replace when updating a panel via CSV file
- More flexible versioning of the gene panels
- Printing coverage report on the bottom of the pdf case report
- Variant verification option for SVs
- Logs uri without pwd when connecting
- Disease-causing transcripts in case report
- Thicker lines in case report
- Supports HPO search for cases, both terms or if described in synopsis
- Adds sanger information to dashboard

### Fixed
- Use db name instead of **auth** as default for authentication
- Fixes so that reports can be generated even with many variants
- Fixed sanger validation popup to show individual variants queried by user and institute.
- Fixed problem with setting up scout
- Fixes problem when exac file is not available through broad ftp
- Fetch transcripts for correct build in `adapter.hgnc_gene`

## [4.1.1]
- Fix problem with institute authentication flash message in utils
- Fix problem with comments
- Fix problem with ensembl link


## [4.1.0]

### Added
- OMIM phenotypes to case report
- Command to download all panel app gene panels `scout load panel --panel-app`
- Links to genenames.org and omim on gene page
- Popup on gene at variants page with gene information
- reset sanger status to "Not validated" for pinned variants
- highlight cases with variants to be evaluated by Sanger on the cases page
- option to point to local reference files to the genome viewer pileup.js. Documented in `docs.admin-guide.server`
- option to export single variants in `scout export variants`
- option to load a multiqc report together with a case(add line in load config)
- added a view for searching HPO terms. It is accessed from the top left corner menu
- Updates the variants view for cancer variants. Adds a small cancer specific filter for known variants
- Adds hgvs information on cancer variants page
- Adds option to update phenotype groups from CLI

### Fixed
- Improved Clinvar to submit variants from different cases. Fixed HPO terms in casedata according to feedback
- Fixed broken link to case page from Sanger modal in cases view
- Now only cases with non empty lists of causative variants are returned in `adapter.case(has_causatives=True)`
- Can handle Tumor only samples
- Long lists of HGNC symbols are now possible. This was previously difficult with manual, uploaded or by HPO search when changing filter settings due to GET request limitations. Relevant pages now use POST requests. Adds the dynamic HPO panel as a selection on the gene panel dropdown.
- Variant filter defaults to default panels also on SV and Cancer variants pages.

## [4.0.0]

### WARNING ###

This is a major version update and will require that the backend of pre releases is updated.
Run commands:

```
$scout update genes
$scout update hpo
```

- Created a Clinvar submission tool, to speed up Clinvar submission of SNVs and SVs
- Added an analysis report page (html and PDF format) containing phenotype, gene panels and variants that are relevant to solve a case.

### Fixed
- Optimized evaluated variants to speed up creation of case report
- Moved igv and pileup viewer under a common folder
- Fixed MT alignment view pileup.js
- Fixed coordinates for SVs with start chromosome different from end chromosome
- Global comments shown across cases and institutes. Case-specific variant comments are shown only for that specific case.
- Links to clinvar submitted variants at the cases level
- Adapts clinvar parsing to new format
- Fixed problem in `scout update user` when the user object had no roles
- Makes pileup.js use online genome resources when viewing alignments. Now any instance of Scout can make use of this functionality.
- Fix ensembl link for structural variants
- Works even when cases does not have `'madeline_info'`
- Parses Polyphen in correct way again
- Fix problem with parsing gnomad from VEP

### Added
- Added a PDF export function for gene panels
- Added a "Filter and export" button to export custom-filtered SNVs to CSV file
- Dismiss SVs
- Added IGV alignments viewer
- Read delivery report path from case config or CLI command
- Filter for spidex scores
- All HPO terms are now added and fetched from the correct source (https://github.com/obophenotype/human-phenotype-ontology/blob/master/hp.obo)
- New command `scout update hpo`
- New command `scout update genes` will fetch all the latest information about genes and update them
- Load **all** variants found on chromosome **MT**
- Adds choice in cases overview do show as many cases as user like

### Removed
- pileup.min.js and pileup css are imported from a remote web location now
- All source files for HPO information, this is instead fetched directly from source
- All source files for gene information, this is instead fetched directly from source

## [3.0.0]
### Fixed
- hide pedigree panel unless it exists

## [1.5.1] - 2016-07-27
### Fixed
- look for both ".bam.bai" and ".bai" extensions

## [1.4.0] - 2016-03-22
### Added
- support for local frequency through loqusdb
- bunch of other stuff

## [1.3.0] - 2016-02-19
### Fixed
- Update query-phenomizer and add username/password

### Changed
- Update the way a case is checked for rerun-status

### Added
- Add new button to mark a case as "checked"
- Link to clinical variants _without_ 1000G annotation

## [1.2.2] - 2016-02-18
### Fixed
- avoid filtering out variants lacking ExAC and 1000G annotations

## [1.1.3] - 2015-10-01
### Fixed
- persist (clinical) filter when clicking load more
- fix #154 by robustly setting clinical filter func. terms

## [1.1.2] - 2015-09-07
### Fixed
- avoid replacing coverage report with none
- update SO terms, refactored

## [1.1.1] - 2015-08-20
### Fixed
- fetch case based on collaborator status (not owner)

## [1.1.0] - 2015-05-29
### Added
- link(s) to SNPedia based on RS-numbers
- new Jinja filter to "humanize" decimal numbers
- show gene panels in variant view
- new Jinja filter for decoding URL encoding
- add indicator to variants in list that have comments
- add variant number threshold and rank score threshold to load function
- add event methods to mongo adapter
- add tests for models
- show badge "old" if comment was written for a previous analysis

### Changed
- show cDNA change in transcript summary unless variant is exonic
- moved compounds table further up the page
- show dates for case uploads in ISO format
- moved variant comments higher up on page
- updated documentation for pages
- read in coverage report as blob in database and serve directly
- change ``OmimPhenotype`` to ``PhenotypeTerm``
- reorganize models sub-package
- move events (and comments) to separate collection
- only display prev/next links for the research list
- include variant type in breadcrumbs e.g. "Clinical variants"

### Removed
- drop dependency on moment.js

### Fixed
- show the same level of detail for all frequencies on all pages
- properly decode URL encoded symbols in amino acid/cDNA change strings
- fixed issue with wipe permissions in MongoDB
- include default gene lists in "variants" link in breadcrumbs

## [1.0.2] - 2015-05-20
### Changed
- update case fetching function

### Fixed
- handle multiple cases with same id

## [1.0.1] - 2015-04-28
### Fixed
- Fix building URL parameters in cases list Vue component

## [1.0.0] - 2015-04-12
Codename: Sara Lund

![Release 1.0](artwork/releases/release-1-0.jpg)

### Added
- Add email logging for unexpected errors
- New command line tool for deleting case

### Changed
- Much improved logging overall
- Updated documentation/usage guide
- Removed non-working IGV link

### Fixed
- Show sample display name in GT call
- Various small bug fixes
- Make it easier to hover over popups

## [0.0.2-rc1] - 2015-03-04
### Added
- add protein table for each variant
- add many more external links
- add coverage reports as PDFs

### Changed
- incorporate user feedback updates
- big refactor of load scripts

## [0.0.2-rc2] - 2015-03-04
### Changes
- add gene table with gene description
- reorganize inheritance models box

### Fixed
- avoid overwriting gene list on "research" load
- fix various bugs in external links

## [0.0.2-rc3] - 2015-03-05
### Added
- Activity log feed to variant view
- Adds protein change strings to ODM and Sanger email

### Changed
- Extract activity log component to macro

### Fixes
- Make Ensembl transcript links use archive website<|MERGE_RESOLUTION|>--- conflicted
+++ resolved
@@ -12,11 +12,8 @@
 - Update genes command will not trigger an update of database indices any more
 - Missing resources in temporary downloading directory when updating genes using the command line
 - Restore previous variant ACMG classification in a scrollable div
-<<<<<<< HEAD
+- Loading spinner not stopping after downloading PDF case reports and variant list export
 - Add extra Alamut links higher up on variant pages
-=======
-- Loading spinner not stopping after downloading PDF case reports and variant list export
->>>>>>> b22f70ea
 ### Changed
 
 
