# Change Log
All notable changes to this project will be documented in this file.
This project adheres to [Semantic Versioning](http://semver.org/).

About changelog [here](https://keepachangelog.com/en/1.0.0/)

## []
### Added
- Choose custom pinned variants to submit to MatchMaker Exchange
- Submit structural variant as genes to the MatchMaker Exchange
<<<<<<< HEAD
- Show AD on variants view for cancer SV (tumor and normal)
- Cancer SV variants filter AD, AF (tumor and normal)
- Hiding the variants score column also from cancer SVs, as for the SNVs
=======
- Added function for maintainers and admins to remove gene panels
- Admins can restore deleted gene panels
>>>>>>> 096bf3a9
### Changed
- Enforce same case _id and display_name when updating a case
- Enforce same individual ids, display names and affected status when updating a case
- Improved documentation for connecting to loqusdb instances (including loqusdbapi)
- Display and download HPO gene panels' gene symbols in italics
### Fixed
- Use of deprecated TextField after the upgrade of WTF to v3.0
- Freeze to WTForms to version < 3
- Remove the extra files (bed files and madeline.svg) introduced by mistake
- Cli command loading demo data in docker-compose when case custom images exist and is None
- Increased MongoDB connection serverSelectionTimeoutMS parameter to 30K (default value according to MongoDB documentation)
- Better differentiate old obs counts 0 vs N/A
- Broken cancer variants page when default gene panel was deleted
- Typo in tx_overview function in variant controllers file
- Fixed loqusdbapi SV search URL

## [4.41.1]
### Fixed
- General reports crash for variant annotations with same variant on other cases

## [4.41]
### Added
- Extended the instructions for running the Scout Docker image (web app and cli).
- Enabled inclusion of custom images to STR variant view
### Fixed
- General case report sorting comments for variants with None genetic models
- Do not crash but redirect to variants page with error when a variant is not found for a case
- UCSC links coordinates for SV variants with start chromosome different than end chromosome
- Human readable variants name in case page for variants having start chromosome different from end chromosome
- Avoid always loading all transcripts when checking gene symbol: introduce gene captions
- Slow queries for evaluated variants on e.g. case page - use events instead
### Changed
- Rearrange variant page again, moving severity predictions down.
- More reactive layout width steps on variant page

## [4.40.1]
### Added
### Fixed
- Variants dismissed with inconsistent inheritance pattern can again be shown in general case report
- General report page for variants with genes=None
- General report crashing when variants have no panels
- Added other missing keys to case and variant dictionaries passed to general report
### Changed

## [4.40]
### Added
- A .cff citation file
- Phenotype search API endpoint
- Added pagination to phenotype API
- Extend case search to include internal MongoDB id
- Support for connecting to a MongoDB replica set (.py config files)
- Support for connecting to a MongoDB replica set (.yaml config files)
### Fixed
- Command to load the OMIM gene panel (`scout load panel --omim`)
- Unify style of pinned and causative variants' badges on case page
- Removed automatic spaces after punctuation in comments
- Remove the hardcoded number of total individuals from the variant's old observations panel
- Send delete requests to a connected Beacon using the DELETE method
- Layout of the SNV and SV variant page - move frequency up
### Changed
- Stop updating database indexes after loading exons via command line
- Display validation status badge also for not Sanger-sequenced variants
- Moved Frequencies, Severity and Local observations panels up in RD variants page
- Enabled Flask CORS to communicate CORS status to js apps
- Moved the code preparing the transcripts overview to the backend
- Refactored and filtered json data used in general case report
- Changed the database used in docker-compose file to use the official MongoDB v4.4 image
- Modified the Python (3.6, 3.8) and MongoDB (3.2, 4.4, 5.0) versions used in testing matrices (GitHub actions)
- Capitalize case search terms on institute and dashboard pages


## [4.39]
### Added
- COSMIC IDs collected from CSQ field named `COSMIC`
### Fixed
- Link to other causative variants on variant page
- Allow multiple COSMIC links for a cancer variant
- Fix floating text in severity box #2808
- Fixed MitoMap and HmtVar links for hg38 cases
- Do not open new browser tabs when downloading files
- Selectable IGV tracks on variant page
- Missing splice junctions button on variant page
- Refactor variantS representative gene selection, and use it also for cancer variant summary
### Changed
- Improve Javascript performance for displaying Chromograph images
- Make ClinVar classification more evident in cancer variant page

## [4.38]
### Added
- Option to hide Alamut button in the app config file
### Fixed
- Library deprecation warning fixed (insert is deprecated. Use insert_one or insert_many instead)
- Update genes command will not trigger an update of database indices any more
- Missing resources in temporary downloading directory when updating genes using the command line
- Restore previous variant ACMG classification in a scrollable div
- Loading spinner not stopping after downloading PDF case reports and variant list export
- Add extra Alamut links higher up on variant pages
- Improve UX for phenotypes in case page
- Filter and export of STR variants
- Update look of variants page navigation buttons
### Changed

## [4.37]
### Added
- Highlight and show version number for RefSeq MANE transcripts.
- Added integration to a rerunner service for toggling reanalysis with updated pedigree information
- SpliceAI display and parsing from VEP CSQ
- Display matching tiered variants for cancer variants
- Display a loading icon (spinner) until the page loads completely
- Display filter badges in cancer variants list
- Update genes from pre-downloaded file resources
- On login, OS, browser version and screen size are saved anonymously to understand how users are using Scout
- API returning institutes data for a given user: `/api/v1/institutes`
- API returning case data for a given institute: `/api/v1/institutes/<institute_id>/cases`
- Added GMS and Lund university hospital logos to login page
- Made display of Swedac logo configurable
- Support for displaying custom images in case view
- Individual-specific HPO terms
- Optional alamut_key in institute settings for Alamut Plus software
- Case report API endpoint
- Tooltip in case explaining that genes with genome build different than case genome build will not be added to dynamic HPO panel.
- Add DeepVariant as a caller
### Fixed
- Updated IGV to v2.8.5 to solve missing gene labels on some zoom levels
- Demo cancer case config file to load somatic SNVs and SVs only.
- Expand list of refseq trancripts in ClinVar submission form
- Renamed `All SNVs and INDELs` institute sidebar element to `Search SNVs and INDELs` and fixed its style.
- Add missing parameters to case load-config documentation
- Allow creating/editing gene panels and dynamic gene panels with genes present in genome build 38
- Bugfix broken Pytests
- Bulk dismissing variants error due to key conversion from string to integer
- Fix typo in index documentation
- Fixed crash in institute settings page if "collaborators" key is not set in database
- Don't stop Scout execution if LoqusDB call fails and print stacktrace to log
- Bug when case contains custom images with value `None`
- Bug introduced when fixing another bug in Scout-LoqusDB interaction
- Loading of OMIM diagnoses in Scout demo instance
- Remove the docker-compose with chanjo integration because it doesn't work yet.
- Fixed standard docker-compose with scout demo data and database
- Clinical variant assessments not present for pinned and causative variants on case page.
- MatchMaker matching one node at the time only
- Remove link from previously tiered variants badge in cancer variants page
- Typo in gene cell on cancer variants page
- Managed variants filter form
### Changed
- Better naming for variants buttons on cancer track (somatic, germline). Also show cancer research button if available.
- Load case with missing panels in config files, but show warning.
- Changing the (Female, Male) symbols to (F/M) letters in individuals_table and case-sma.
- Print stacktrace if case load command fails
- Added sort icon and a pointer to the cursor to all tables with sortable fields
- Moved variant, gene and panel info from the basic pane to summary panel for all variants.
- Renamed `Basics` panel to `Classify` on variant page.
- Revamped `Basics` panel to a panel dedicated to classify variants
- Revamped the summary panel to be more compact.
- Added dedicated template for cancer variants
- Removed Gene models, Gene annotations and Conservation panels for cancer variants
- Reorganized the orders of panels for variant and cancer variant views
- Added dedicated variant quality panel and removed relevant panes
- A more compact case page
- Removed OMIM genes panel
- Make genes panel, pinned variants panel, causative variants panel and ClinVar panel scrollable on case page
- Update to Scilifelab's 2020 logo
- Update Gens URL to support Gens v2.0 format
- Refactor tests for parsing case configurations
- Updated links to HPO downloadable resources
- Managed variants filtering defaults to all variant categories
- Changing the (Kind) drop-down according to (Category) drop-down in Managed variant add variant
- Moved Gens button to individuals table
- Check resource files availability before starting updating OMIM diagnoses
- Fix typo in `SHOW_OBSERVED_VARIANT_ARCHIVE` config param

## [4.36]
### Added
- Parse and save splice junction tracks from case config file
- Tooltip in observations panel, explaining that case variants with no link might be old variants, not uploaded after a case rerun
### Fixed
- Warning on overwriting variants with same position was no longer shown
- Increase the height of the dropdowns to 425px
- More indices for the case table as it grows, specifically for causatives queries
- Splice junction tracks not centered over variant genes
- Total number of research variants count
- Update variants stats in case documents every time new variants are loaded
- Bug in flashing warning messages when filtering variants
### Changed
- Clearer warning messages for genes and gene/gene-panels searches in variants filters

## [4.35]
### Added
- A new index for hgnc_symbol in the hgnc_gene collection
- A Pedigree panel in STR page
- Display Tier I and II variants in case view causatives card for cancer cases
### Fixed
- Send partial file data to igv.js when visualizing sashimi plots with splice junction tracks
- Research variants filtering by gene
- Do not attempt to populate annotations for not loaded pinned/causatives
- Add max-height to all dropdowns in filters
### Changed
- Switch off non-clinical gene warnings when filtering research variants
- Don't display OMIM disease card in case view for cancer cases
- Refactored Individuals and Causative card in case view for cancer cases
- Update and style STR case report

## [4.34]
### Added
- Saved filter lock and unlock
- Filters can optionally be marked audited, logging the filter name, user and date on the case events and general report.
- Added `ClinVar hits` and `Cosmic hits` in cancer SNVs filters
- Added `ClinVar hits` to variants filter (rare disease track)
- Load cancer demo case in docker-compose files (default and demo file)
- Inclusive-language check using [woke](https://github.com/get-woke/woke) github action
- Add link to HmtVar for mitochondrial variants (if VCF is annotated with HmtNote)
- Grey background for dismissed compounds in variants list and variant page
- Pin badge for pinned compounds in variants list and variant page
- Support LoqusDB REST API queries
- Add a docker-compose-matchmaker under scout/containers/development to test matchmaker locally
- Script to investigate consequences of symbol search bug
- Added GATK to list of SV and cancer SV callers
### Fixed
- Make MitoMap link work for hg38 again
- Export Variants feature crashing when one of the variants has no primary transcripts
- Redirect to last visited variantS page when dismissing variants from variants list
- Improved matching of SVs Loqus occurrences in other cases
- Remove padding from the list inside (Matching causatives from other cases) panel
- Pass None to get_app function in CLI base since passing script_info to app factory functions was deprecated in Flask 2.0
- Fixed failing tests due to Flask update to version 2.0
- Speed up user events view
- Causative view sort out of memory error
- Use hgnc_id for gene filter query
- Typo in case controllers displaying an error every time a patient is matched against external MatchMaker nodes
- Do not crash while attempting an update for variant documents that are too big (> 16 MB)
- Old STR causatives (and other variants) may not have HGNC symbols - fix sort lambda
- Check if gene_obj has primary_transcript before trying to access it
- Warn if a gene manually searched is in a clinical panel with an outdated name when filtering variants
- ChrPos split js not needed on STR page yet
### Changed
- Remove parsing of case `genome_version`, since it's not used anywhere downstream
- Introduce deprecation warning for Loqus configs that are not dictionaries
- SV clinical filter no longer filters out sub 100 nt variants
- Count cases in LoqusDB by variant type
- Commit pulse repo badge temporarily set to weekly
- Sort ClinVar submissions objects by ascending "Last evaluated" date
- Refactored the MatchMaker integration as an extension
- Replaced some sensitive words as suggested by woke linter
- Documentation for load-configuration rewritten.
- Add styles to MatchMaker matches table
- More detailed info on the data shared in MatchMaker submission form

## [4.33.1]
### Fixed
- Include markdown for release autodeploy docs
- Use standard inheritance model in ClinVar (https://ftp.ncbi.nlm.nih.gov/pub/GTR/standard_terms/Mode_of_inheritance.txt)
- Fix issue crash with variants that have been unflagged causative not being available in other causatives
### Added
### Changed

## [4.33]
### Fixed
- Command line crashing when updating an individual not found in database
- Dashboard page crashing when filters return no data
- Cancer variants filter by chromosome
- /api/v1/genes now searches for genes in all genome builds by default
- Upgraded igv.js to version 2.8.1 (Fixed Unparsable bed record error)
### Added
- Autodeploy docs on release
- Documentation for updating case individuals tracks
- Filter cases and dashboard stats by analysis track
### Changed
- Changed from deprecated db update method
- Pre-selected fields to run queries with in dashboard page
- Do not filter by any institute when first accessing the dashboard
- Removed OMIM panel in case view for cancer cases
- Display Tier I and II variants in case view causatives panel for cancer cases
- Refactored Individuals and Causative panels in case view for cancer cases

## [4.32.1]
### Fixed
- iSort lint check only
### Changed
- Institute cases page crashing when a case has track:Null
### Added

## [4.32]
### Added
- Load and show MITOMAP associated diseases from VCF (INFO field: MitomapAssociatedDiseases, via HmtNote)
- Show variant allele frequencies for mitochondrial variants (GRCh38 cases)
- Extend "public" json API with diseases (OMIM) and phenotypes (HPO)
- HPO gene list download now has option for clinical and non-clinical genes
- Display gene splice junctions data in sashimi plots
- Update case individuals with splice junctions tracks
- Simple Docker compose for development with local build
- Make Phenomodels subpanels collapsible
- User side documentation of cytogenomics features (Gens, Chromograph, vcf2cytosure, rhocall)
- iSort GitHub Action
- Support LoqusDB REST API queries
### Fixed
- Show other causative once, even if several events point to it
- Filtering variants by mitochondrial chromosome for cases with genome build=38
- HPO gene search button triggers any warnings for clinical / non-existing genes also on first search
- Fixed a bug in variants pages caused by MT variants without alt_frequency
- Tests for CADD score parsing function
- Fixed the look of IGV settings on SNV variant page
- Cases analyzed once shown as `rerun`
- Missing case track on case re-upload
- Fixed severity rank for SO term "regulatory region ablation"
### Changed
- Refactor according to CodeFactor - mostly reuse of duplicated code
- Phenomodels language adjustment
- Open variants in a new window (from variants page)
- Open overlapping and compound variants in a new window (from variant page)
- gnomAD link points to gnomAD v.3 (build GRCh38) for mitochondrial variants.
- Display only number of affected genes for dismissed SVs in general report
- Chromosome build check when populating the variants filter chromosome selection
- Display mitochondrial and rare diseases coverage report in cases with missing 'rare' track

## [4.31.1]
### Added
### Changed
- Remove mitochondrial and coverage report from cancer cases sidebar
### Fixed
- ClinVar page when dbSNP id is None

## [4.31]
### Added
- gnomAD annotation field in admin guide
- Export also dynamic panel genes not associated to an HPO term when downloading the HPO panel
- Primary HGNC transcript info in variant export files
- Show variant quality (QUAL field from vcf) in the variant summary
- Load/update PDF gene fusion reports (clinical and research) generated with Arriba
- Support new MANE annotations from VEP (both MANE Select and MANE Plus Clinical)
- Display on case activity the event of a user resetting all dismissed variants
- Support gnomAD population frequencies for mitochondrial variants
- Anchor links in Casedata ClinVar panels to redirect after renaming individuals
### Fixed
- Replace old docs link www.clinicalgenomics.se/scout with new https://clinical-genomics.github.io/scout
- Page formatting issues whenever case and variant comments contain extremely long strings with no spaces
- Chromograph images can be one column and have scrollbar. Removed legacy code.
- Column labels for ClinVar case submission
- Page crashing looking for LoqusDB observation when variant doesn't exist
- Missing inheritance models and custom inheritance models on newly created gene panels
- Accept only numbers in managed variants filter as position and end coordinates
- SNP id format and links in Variant page, ClinVar submission form and general report
- Case groups tooltip triggered only when mouse is on the panel header
### Changed
- A more compact case groups panel
- Added landscape orientation CSS style to cancer coverage and QC demo report
- Improve user documentation to create and save new gene panels
- Removed option to use space as separator when uploading gene panels
- Separating the columns of standard and custom inheritance models in gene panels
- Improved ClinVar instructions for users using non-English Excel

## [4.30.2]
### Added
### Fixed
- Use VEP RefSeq ID if RefSeq list is empty in RefSeq transcripts overview
- Bug creating variant links for variants with no end_chrom
### Changed

## [4.30.1]
### Added
### Fixed
- Cryptography dependency fixed to use version < 3.4
### Changed

## [4.30]
### Added
- Introduced a `reset dismiss variant` verb
- Button to reset all dismissed variants for a case
- Add black border to Chromograph ideograms
- Show ClinVar annotations on variantS page
- Added integration with GENS, copy number visualization tool
- Added a VUS label to the manual classification variant tags
- Add additional information to SNV verification emails
- Tooltips documenting manual annotations from default panels
- Case groups now show bam files from all cases on align view
### Fixed
- Center initial igv view on variant start with SNV/indels
- Don't set initial igv view to negative coordinates
- Display of GQ for SV and STR
- Parsing of AD and related info for STRs
- LoqusDB field in institute settings accepts only existing Loqus instances
- Fix DECIPHER link to work after DECIPHER migrated to GRCh38
- Removed visibility window param from igv.js genes track
- Updated HPO download URL
- Patch HPO download test correctly
- Reference size on STR hover not needed (also wrong)
- Introduced genome build check (allowed values: 37, 38, "37", "38") on case load
- Improve case searching by assignee full name
- Populating the LoqusDB select in institute settings
### Changed
- Cancer variants table header (pop freq etc)
- Only admin users can modify LoqusDB instance in Institute settings
- Style of case synopsis, variants and case comments
- Switched to igv.js 2.7.5
- Do not choke if case is missing research variants when research requested
- Count cases in LoqusDB by variant type
- Introduce deprecation warning for Loqus configs that are not dictionaries
- Improve create new gene panel form validation
- Make XM- transcripts less visible if they don't overlap with transcript refseq_id in variant page
- Color of gene panels and comments panels on cases and variant pages
- Do not choke if case is missing research variants when reserch requested

## [4.29.1]
### Added
### Fixed
- Always load STR variants regardless of RankScore threshold (hotfix)
### Changed

## [4.29]
### Added
- Added a page about migrating potentially breaking changes to the documentation
- markdown_include in development requirements file
- STR variants filter
- Display source, Z-score, inheritance pattern for STR annotations from Stranger (>0.6.1) if available
- Coverage and quality report to cancer view
### Fixed
- ACMG classification page crashing when trying to visualize a classification that was removed
- Pretty print HGVS on gene variants (URL-decode VEP)
- Broken or missing link in the documentation
- Multiple gene names in ClinVar submission form
- Inheritance model select field in ClinVar submission
- IGV.js >2.7.0 has an issue with the gene track zoom levels - temp freeze at 2.7.0
- Revert CORS-anywhere and introduce a local http proxy for cloud tracks
### Changed

## [4.28]
### Added
- Chromograph integration for displaying PNGs in case-page
- Add VAF to cancer case general report, and remove some of its unused fields
- Variants filter compatible with genome browser location strings
- Support for custom public igv tracks stored on the cloud
- Add tests to increase testing coverage
- Update case variants count after deleting variants
- Update IGV.js to latest (v2.7.4)
- Bypass igv.js CORS check using `https://github.com/Rob--W/cors-anywhere`
- Documentation on default and custom IGV.js tracks (admin docs)
- Lock phenomodels so they're editable by admins only
- Small case group assessment sharing
- Tutorial and files for deploying app on containers (Kubernetes pods)
- Canonical transcript and protein change of canonical transcript in exported variants excel sheet
- Support for Font Awesome version 6
- Submit to Beacon from case page sidebar
- Hide dismissed variants in variants pages and variants export function
- Systemd service files and instruction to deploy Scout using podman
### Fixed
- Bugfix: unused `chromgraph_prefix |tojson` removed
- Freeze coloredlogs temporarily
- Marrvel link
- Don't show TP53 link for silent or synonymous changes
- OMIM gene field accepts any custom number as OMIM gene
- Fix Pytest single quote vs double quote string
- Bug in gene variants search by similar cases and no similar case is found
- Delete unused file `userpanel.py`
- Primary transcripts in variant overview and general report
- Google OAuth2 login setup in README file
- Redirect to 'missing file'-icon if configured Chromograph file is missing
- Javascript error in case page
- Fix compound matching during variant loading for hg38
- Cancer variants view containing variants dismissed with cancer-specific reasons
- Zoom to SV variant length was missing IGV contig select
- Tooltips on case page when case has no default gene panels
### Changed
- Save case variants count in case document and not in sessions
- Style of gene panels multiselect on case page
- Collapse/expand main HPO checkboxes in phenomodel preview
- Replaced GQ (Genotype quality) with VAF (Variant allele frequency) in cancer variants GT table
- Allow loading of cancer cases with no tumor_purity field
- Truncate cDNA and protein changes in case report if longer than 20 characters


## [4.27]
### Added
- Exclude one or more variant categories when running variants delete command
### Fixed
### Changed

## [4.26.1]
### Added
### Fixed
- Links with 1-letter aa codes crash on frameshift etc
### Changed

## [4.26]
### Added
- Extend the delete variants command to print analysis date, track, institute, status and research status
- Delete variants by type of analysis (wgs|wes|panel)
- Links to cBioPortal, MutanTP53, IARC TP53, OncoKB, MyCancerGenome, CIViC
### Fixed
- Deleted variants count
### Changed
- Print output of variants delete command as a tab separated table

## [4.25]
### Added
- Command line function to remove variants from one or all cases
### Fixed
- Parse SMN None calls to None rather than False

## [4.24.1]
### Fixed
- Install requirements.txt via setup file

## [4.24]
### Added
- Institute-level phenotype models with sub-panels containing HPO and OMIM terms
- Runnable Docker demo
- Docker image build and push github action
- Makefile with shortcuts to docker commands
- Parse and save synopsis, phenotype and cohort terms from config files upon case upload
### Fixed
- Update dismissed variant status when variant dismissed key is missing
- Breakpoint two IGV button now shows correct chromosome when different from bp1
- Missing font lib in Docker image causing the PDF report download page to crash
- Sentieon Manta calls lack Somaticscore - load anyway
- ClinVar submissions crashing due to pinned variants that are not loaded
- Point ExAC pLI score to new gnomad server address
- Bug uploading cases missing phenotype terms in config file
- STRs loaded but not shown on browser page
- Bug when using adapter.variant.get_causatives with case_id without causatives
- Problem with fetching "solved" from scout export cases cli
- Better serialising of datetime and bson.ObjectId
- Added `volumes` folder to .gitignore
### Changed
- Make matching causative and managed variants foldable on case page
- Remove calls to PyMongo functions marked as deprecated in backend and frontend(as of version 3.7).
- Improved `scout update individual` command
- Export dynamic phenotypes with ordered gene lists as PDF


## [4.23]
### Added
- Save custom IGV track settings
- Show a flash message with clear info about non-valid genes when gene panel creation fails
- CNV report link in cancer case side navigation
- Return to comment section after editing, deleting or submitting a comment
- Managed variants
- MT vs 14 chromosome mean coverage stats if Scout is connected to Chanjo
### Fixed
- missing `vcf_cancer_sv` and `vcf_cancer_sv_research` to manual.
- Split ClinVar multiple clnsig values (slash-separated) and strip them of underscore for annotations without accession number
- Timeout of `All SNVs and INDELs` page when no valid gene is provided in the search
- Round CADD (MIPv9)
- Missing default panel value
- Invisible other causatives lines when other causatives lack gene symbols
### Changed
- Do not freeze mkdocs-material to version 4.6.1
- Remove pre-commit dependency

## [4.22]
### Added
- Editable cases comments
- Editable variants comments
### Fixed
- Empty variant activity panel
- STRs variants popover
- Split new ClinVar multiple significance terms for a variant
- Edit the selected comment, not the latest
### Changed
- Updated RELEASE docs.
- Pinned variants card style on the case page
- Merged `scout export exons` and `scout view exons` commands


## [4.21.2]
### Added
### Fixed
- Do not pre-filter research variants by (case-default) gene panels
- Show OMIM disease tooltip reliably
### Changed

## [4.21.1]
### Added
### Fixed
- Small change to Pop Freq column in variants ang gene panels to avoid strange text shrinking on small screens
- Direct use of HPO list for Clinical HPO SNV (and cancer SNV) filtering
- PDF coverage report redirecting to login page
### Changed
- Remove the option to dismiss single variants from all variants pages
- Bulk dismiss SNVs, SVs and cancer SNVs from variants pages

## [4.21]
### Added
- Support to configure LoqusDB per institute
- Highlight causative variants in the variants list
- Add tests. Mostly regarding building internal datatypes.
- Remove leading and trailing whitespaces from panel_name and display_name when panel is created
- Mark MANE transcript in list of transcripts in "Transcript overview" on variant page
- Show default panel name in case sidebar
- Previous buttons for variants pagination
- Adds a gh action that checks that the changelog is updated
- Adds a gh action that deploys new releases automatically to pypi
- Warn users if case default panels are outdated
- Define institute-specific gene panels for filtering in institute settings
- Use institute-specific gene panels in variants filtering
- Show somatic VAF for pinned and causative variants on case page

### Fixed
- Report pages redirect to login instead of crashing when session expires
- Variants filter loading in cancer variants page
- User, Causative and Cases tables not scaling to full page
- Improved docs for an initial production setup
- Compatibility with latest version of Black
- Fixed tests for Click>7
- Clinical filter required an extra click to Filter to return variants
- Restore pagination and shrink badges in the variants page tables
- Removing a user from the command line now inactivates the case only if user is last assignee and case is active
- Bugfix, LoqusDB per institute feature crashed when institute id was empty string
- Bugfix, LoqusDB calls where missing case count
- filter removal and upload for filters deleted from another page/other user
- Visualize outdated gene panels info in a popover instead of a tooltip in case page side panel

### Changed
- Highlight color on normal STRs in the variants table from green to blue
- Display breakpoints coordinates in verification emails only for structural variants


## [4.20]
### Added
- Display number of filtered variants vs number of total variants in variants page
- Search case by HPO terms
- Dismiss variant column in the variants tables
- Black and pre-commit packages to dev requirements

### Fixed
- Bug occurring when rerun is requested twice
- Peddy info fields in the demo config file
- Added load config safety check for multiple alignment files for one individual
- Formatting of cancer variants table
- Missing Score in SV variants table

### Changed
- Updated the documentation on how to create a new software release
- Genome build-aware cytobands coordinates
- Styling update of the Matchmaker card
- Select search type in case search form


## [4.19]

### Added
- Show internal ID for case
- Add internal ID for downloaded CGH files
- Export dynamic HPO gene list from case page
- Remove users as case assignees when their account is deleted
- Keep variants filters panel expanded when filters have been used

### Fixed
- Handle the ProxyFix ModuleNotFoundError when Werkzeug installed version is >1.0
- General report formatting issues whenever case and variant comments contain extremely long strings with no spaces

### Changed
- Created an institute wrapper page that contains list of cases, causatives, SNVs & Indels, user list, shared data and institute settings
- Display case name instead of case ID on clinVar submissions
- Changed icon of sample update in clinVar submissions


## [4.18]

### Added
- Filter cancer variants on cytoband coordinates
- Show dismiss reasons in a badge with hover for clinical variants
- Show an ellipsis if 10 cases or more to display with loqusdb matches
- A new blog post for version 4.17
- Tooltip to better describe Tumor and Normal columns in cancer variants
- Filter cancer SNVs and SVs by chromosome coordinates
- Default export of `Assertion method citation` to clinVar variants submission file
- Button to export up to 500 cancer variants, filtered or not
- Rename samples of a clinVar submission file

### Fixed
- Apply default gene panel on return to cancer variantS from variant view
- Revert to certificate checking when asking for Chanjo reports
- `scout download everything` command failing while downloading HPO terms

### Changed
- Turn tumor and normal allelic fraction to decimal numbers in tumor variants page
- Moved clinVar submissions code to the institutes blueprints
- Changed name of clinVar export files to FILENAME.Variant.csv and FILENAME.CaseData.csv
- Switched Google login libraries from Flask-OAuthlib to Authlib


## [4.17.1]

### Fixed
- Load cytobands for cases with chromosome build not "37" or "38"


## [4.17]

### Added
- COSMIC badge shown in cancer variants
- Default gene-panel in non-cancer structural view in url
- Filter SNVs and SVs by cytoband coordinates
- Filter cancer SNV variants by alt allele frequency in tumor
- Correct genome build in UCSC link from structural variant page



### Fixed
- Bug in clinVar form when variant has no gene
- Bug when sharing cases with the same institute twice
- Page crashing when removing causative variant tag
- Do not default to GATK caller when no caller info is provided for cancer SNVs


## [4.16.1]

### Fixed
- Fix the fix for handling of delivery reports for rerun cases

## [4.16]

### Added
- Adds possibility to add "lims_id" to cases. Currently only stored in database, not shown anywhere
- Adds verification comment box to SVs (previously only available for small variants)
- Scrollable pedigree panel

### Fixed
- Error caused by changes in WTForm (new release 2.3.x)
- Bug in OMIM case page form, causing the page to crash when a string was provided instead of a numerical OMIM id
- Fix Alamut link to work properly on hg38
- Better handling of delivery reports for rerun cases
- Small CodeFactor style issues: matchmaker results counting, a couple of incomplete tests and safer external xml
- Fix an issue with Phenomizer introduced by CodeFactor style changes

### Changed
- Updated the version of igv.js to 2.5.4

## [4.15.1]

### Added
- Display gene names in ClinVar submissions page
- Links to Varsome in variant transcripts table

### Fixed
- Small fixes to ClinVar submission form
- Gene panel page crash when old panel has no maintainers

## [4.15]

### Added
- Clinvar CNVs IGV track
- Gene panels can have maintainers
- Keep variant actions (dismissed, manual rank, mosaic, acmg, comments) upon variant re-upload
- Keep variant actions also on full case re-upload

### Fixed
- Fix the link to Ensembl for SV variants when genome build 38.
- Arrange information in columns on variant page
- Fix so that new cosmic identifier (COSV) is also acceptable #1304
- Fixed COSMIC tag in INFO (outside of CSQ) to be parses as well with `&` splitter.
- COSMIC stub URL changed to https://cancer.sanger.ac.uk/cosmic/search?q= instead.
- Updated to a version of IGV where bigBed tracks are visualized correctly
- Clinvar submission files are named according to the content (variant_data and case_data)
- Always show causatives from other cases in case overview
- Correct disease associations for gene symbol aliases that exist as separate genes
- Re-add "custom annotations" for SV variants
- The override ClinVar P/LP add-in in the Clinical Filter failed for new CSQ strings

### Changed
- Runs all CI checks in github actions

## [4.14.1]

### Fixed
- Error when variant found in loqusdb is not loaded for other case

## [4.14]

### Added
- Use github actions to run tests
- Adds CLI command to update individual alignments path
- Update HPO terms using downloaded definitions files
- Option to use alternative flask config when running `scout serve`
- Requirement to use loqusdb >= 2.5 if integrated

### Fixed
- Do not display Pedigree panel in cancer view
- Do not rely on internet connection and services available when running CI tests
- Variant loading assumes GATK if no caller set given and GATK filter status is seen in FILTER
- Pass genome build param all the way in order to get the right gene mappings for cases with build 38
- Parse correctly variants with zero frequency values
- Continue even if there are problems to create a region vcf
- STR and cancer variant navigation back to variants pages could fail

### Changed
- Improved code that sends requests to the external APIs
- Updates ranges for user ranks to fit todays usage
- Run coveralls on github actions instead of travis
- Run pip checks on github actions instead of coveralls
- For hg38 cases, change gnomAD link to point to version 3.0 (which is hg38 based)
- Show pinned or causative STR variants a bit more human readable

## [4.13.1]

### Added
### Fixed
- Typo that caused not all clinvar conflicting interpretations to be loaded no matter what
- Parse and retrieve clinvar annotations from VEP-annotated (VEP 97+) CSQ VCF field
- Variant clinvar significance shown as `not provided` whenever is `Uncertain significance`
- Phenomizer query crashing when case has no HPO terms assigned
- Fixed a bug affecting `All SNVs and INDELs` page when variants don't have canonical transcript
- Add gene name or id in cancer variant view

### Changed
- Cancer Variant view changed "Variant:Transcript:Exon:HGVS" to "Gene:Transcript:Exon:HGVS"

## [4.13]

### Added
- ClinVar SNVs track in IGV
- Add SMA view with SMN Copy Number data
- Easier to assign OMIM diagnoses from case page
- OMIM terms and specific OMIM term page

### Fixed
- Bug when adding a new gene to a panel
- Restored missing recent delivery reports
- Fixed style and links to other reports in case side panel
- Deleting cases using display_name and institute not deleting its variants
- Fixed bug that caused coordinates filter to override other filters
- Fixed a problem with finding some INS in loqusdb
- Layout on SV page when local observations without cases are present
- Make scout compatible with the new HPO definition files from `http://compbio.charite.de/jenkins/`
- General report visualization error when SNVs display names are very long


### Changed


## [4.12.4]

### Fixed
- Layout on SV page when local observations without cases are present

## [4.12.3]

### Fixed
- Case report when causative or pinned SVs have non null allele frequencies

## [4.12.2]

### Fixed
- SV variant links now take you to the SV variant page again
- Cancer variant view has cleaner table data entries for "N/A" data
- Pinned variant case level display hotfix for cancer and str - more on this later
- Cancer variants show correct alt/ref reads mirroring alt frequency now
- Always load all clinical STR variants even if a region load is attempted - index may be missing
- Same case repetition in variant local observations

## [4.12.1]

### Fixed
- Bug in variant.gene when gene has no HGVS description


## [4.12]

### Added
- Accepts `alignment_path` in load config to pass bam/cram files
- Display all phenotypes on variant page
- Display hgvs coordinates on pinned and causatives
- Clear panel pending changes
- Adds option to setup the database with static files
- Adds cli command to download the resources from CLI that scout needs
- Adds test files for merged somatic SV and CNV; as well as merged SNV, and INDEL part of #1279
- Allows for upload of OMIM-AUTO gene panel from static files without api-key

### Fixed
- Cancer case HPO panel variants link
- Fix so that some drop downs have correct size
- First IGV button in str variants page
- Cancer case activates on SNV variants
- Cases activate when STR variants are viewed
- Always calculate code coverage
- Pinned/Classification/comments in all types of variants pages
- Null values for panel's custom_inheritance_models
- Discrepancy between the manual disease transcripts and those in database in gene-edit page
- ACMG classification not showing for some causatives
- Fix bug which caused IGV.js to use hg19 reference files for hg38 data
- Bug when multiple bam files sources with non-null values are available


### Changed
- Renamed `requests` file to `scout_requests`
- Cancer variant view shows two, instead of four, decimals for allele and normal


## [4.11.1]

### Fixed
- Institute settings page
- Link institute settings to sharing institutes choices

## [4.11.0]

### Added
- Display locus name on STR variant page
- Alternative key `GNOMADAF_popmax` for Gnomad popmax allele frequency
- Automatic suggestions on how to improve the code on Pull Requests
- Parse GERP, phastCons and phyloP annotations from vep annotated CSQ fields
- Avoid flickering comment popovers in variant list
- Parse REVEL score from vep annotated CSQ fields
- Allow users to modify general institute settings
- Optionally format code automatically on commit
- Adds command to backup vital parts `scout export database`
- Parsing and displaying cancer SV variants from Manta annotated VCF files
- Dismiss cancer snv variants with cancer-specific options
- Add IGV.js UPD, RHO and TIDDIT coverage wig tracks.


### Fixed
- Slightly darker page background
- Fixed an issued with parsed conservation values from CSQ
- Clinvar submissions accessible to all users of an institute
- Header toolbar when on Clinvar page now shows institute name correctly
- Case should not always inactivate upon update
- Show dismissed snv cancer variants as grey on the cancer variants page
- Improved style of mappability link and local observations on variant page
- Convert all the GET requests to the igv view to POST request
- Error when updating gene panels using a file containing BOM chars
- Add/replace gene radio button not working in gene panels


## [4.10.1]

### Fixed
- Fixed issue with opening research variants
- Problem with coveralls not called by Travis CI
- Handle Biomart service down in tests


## [4.10.0]

### Added
- Rank score model in causatives page
- Exportable HPO terms from phenotypes page
- AMP guideline tiers for cancer variants
- Adds scroll for the transcript tab
- Added CLI option to query cases on time since case event was added
- Shadow clinical assessments also on research variants display
- Support for CRAM alignment files
- Improved str variants view : sorting by locus, grouped by allele.
- Delivery report PDF export
- New mosaicism tag option
- Add or modify individuals' age or tissue type from case page
- Display GC and allele depth in causatives table.
- Included primary reference transcript in general report
- Included partial causative variants in general report
- Remove dependency of loqusdb by utilising the CLI

### Fixed
- Fixed update OMIM command bug due to change in the header of the genemap2 file
- Removed Mosaic Tag from Cancer variants
- Fixes issue with unaligned table headers that comes with hidden Datatables
- Layout in general report PDF export
- Fixed issue on the case statistics view. The validation bars didn't show up when all institutes were selected. Now they do.
- Fixed missing path import by importing pathlib.Path
- Handle index inconsistencies in the update index functions
- Fixed layout problems


## [4.9.0]

### Added
- Improved MatchMaker pages, including visible patient contacts email address
- New badges for the github repo
- Links to [GENEMANIA](genemania.org)
- Sort gene panel list on case view.
- More automatic tests
- Allow loading of custom annotations in VCF using the SCOUT_CUSTOM info tag.

### Fixed
- Fix error when a gene is added to an empty dynamic gene panel
- Fix crash when attempting to add genes on incorrect format to dynamic gene panel
- Manual rank variant tags could be saved in a "Select a tag"-state, a problem in the variants view.
- Same case evaluations are no longer shown as gray previous evaluations on the variants page
- Stay on research pages, even if reset, next first buttons are pressed..
- Overlapping variants will now be visible on variant page again
- Fix missing classification comments and links in evaluations page
- All prioritized cases are shown on cases page


## [4.8.3]

### Added

### Fixed
- Bug when ordering sanger
- Improved scrolling over long list of genes/transcripts


## [4.8.2]

### Added

### Fixed
- Avoid opening extra tab for coverage report
- Fixed a problem when rank model version was saved as floats and not strings
- Fixed a problem with displaying dismiss variant reasons on the general report
- Disable load and delete filter buttons if there are no saved filters
- Fix problem with missing verifications
- Remove duplicate users and merge their data and activity


## [4.8.1]

### Added

### Fixed
- Prevent login fail for users with id defined by ObjectId and not email
- Prevent the app from crashing with `AttributeError: 'NoneType' object has no attribute 'message'`


## [4.8.0]

### Added
- Updated Scout to use Bootstrap 4.3
- New looks for Scout
- Improved dashboard using Chart.js
- Ask before inactivating a case where last assigned user leaves it
- Genes can be manually added to the dynamic gene list directly on the case page
- Dynamic gene panels can optionally be used with clinical filter, instead of default gene panel
- Dynamic gene panels get link out to chanjo-report for coverage report
- Load all clinvar variants with clinvar Pathogenic, Likely Pathogenic and Conflicting pathogenic
- Show transcripts with exon numbers for structural variants
- Case sort order can now be toggled between ascending and descending.
- Variants can be marked as partial causative if phenotype is available for case.
- Show a frequency tooltip hover for SV-variants.
- Added support for LDAP login system
- Search snv and structural variants by chromosomal coordinates
- Structural variants can be marked as partial causative if phenotype is available for case.
- Show normal and pathologic limits for STRs in the STR variants view.
- Institute level persistent variant filter settings that can be retrieved and used.
- export causative variants to Excel
- Add support for ROH, WIG and chromosome PNGs in case-view

### Fixed
- Fixed missing import for variants with comments
- Instructions on how to build docs
- Keep sanger order + verification when updating/reloading variants
- Fixed and moved broken filter actions (HPO gene panel and reset filter)
- Fixed string conversion to number
- UCSC links for structural variants are now separated per breakpoint (and whole variant where applicable)
- Reintroduced missing coverage report
- Fixed a bug preventing loading samples using the command line
- Better inheritance models customization for genes in gene panels
- STR variant page back to list button now does its one job.
- Allows to setup scout without a omim api key
- Fixed error causing "favicon not found" flash messages
- Removed flask --version from base cli
- Request rerun no longer changes case status. Active or archived cases inactivate on upload.
- Fixed missing tooltip on the cancer variants page
- Fixed weird Rank cell in variants page
- Next and first buttons order swap
- Added pagination (and POST capability) to cancer variants.
- Improves loading speed for variant page
- Problem with updating variant rank when no variants
- Improved Clinvar submission form
- General report crashing when dismissed variant has no valid dismiss code
- Also show collaborative case variants on the All variants view.
- Improved phenotype search using dataTables.js on phenotypes page
- Search and delete users with `email` instead of `_id`
- Fixed css styles so that multiselect options will all fit one column


## [4.7.3]

### Added
- RankScore can be used with VCFs for vcf_cancer files

### Fixed
- Fix issue with STR view next page button not doing its one job.

### Deleted
- Removed pileup as a bam viewing option. This is replaced by IGV


## [4.7.2]

### Added
- Show earlier ACMG classification in the variant list

### Fixed
- Fixed igv search not working due to igv.js dist 2.2.17
- Fixed searches for cases with a gene with variants pinned or marked causative.
- Load variant pages faster after fixing other causatives query
- Fixed mitochondrial report bug for variants without genes

## [4.7.1]

### Added

### Fixed
- Fixed bug on genes page


## [4.7.0]

### Added
- Export genes and gene panels in build GRCh38
- Search for cases with variants pinned or marked causative in a given gene.
- Search for cases phenotypically similar to a case also from WUI.
- Case variant searches can be limited to similar cases, matching HPO-terms,
  phenogroups and cohorts.
- De-archive reruns and flag them as 'inactive' if archived
- Sort cases by analysis_date, track or status
- Display cases in the following order: prioritized, active, inactive, archived, solved
- Assign case to user when user activates it or asks for rerun
- Case becomes inactive when it has no assignees
- Fetch refseq version from entrez and use it in clinvar form
- Load and export of exons for all genes, independent on refseq
- Documentation for loading/updating exons
- Showing SV variant annotations: SV cgh frequencies, gnomad-SV, local SV frequencies
- Showing transcripts mapping score in segmental duplications
- Handle requests to Ensembl Rest API
- Handle requests to Ensembl Rest Biomart
- STR variants view now displays GT and IGV link.
- Description field for gene panels
- Export exons in build 37 and 38 using the command line

### Fixed
- Fixes of and induced by build tests
- Fixed bug affecting variant observations in other cases
- Fixed a bug that showed wrong gene coverage in general panel PDF export
- MT report only shows variants occurring in the specific individual of the excel sheet
- Disable SSL certifcate verification in requests to chanjo
- Updates how intervaltree and pymongo is used to void deprecated functions
- Increased size of IGV sample tracks
- Optimized tests


## [4.6.1]

### Added

### Fixed
- Missing 'father' and 'mother' keys when parsing single individual cases


## [4.6.0]

### Added
- Description of Scout branching model in CONTRIBUTING doc
- Causatives in alphabetical order, display ACMG classification and filter by gene.
- Added 'external' to the list of analysis type options
- Adds functionality to display "Tissue type". Passed via load config.
- Update to IGV 2.

### Fixed
- Fixed alignment visualization and vcf2cytosure availability for demo case samples
- Fixed 3 bugs affecting SV pages visualization
- Reintroduced the --version cli option
- Fixed variants query by panel (hpo panel + gene panel).
- Downloaded MT report contains excel files with individuals' display name
- Refactored code in parsing of config files.


## [4.5.1]

### Added

### Fixed
- update requirement to use PyYaml version >= 5.1
- Safer code when loading config params in cli base


## [4.5.0]

### Added
- Search for similar cases from scout view CLI
- Scout cli is now invoked from the app object and works under the app context

### Fixed
- PyYaml dependency fixed to use version >= 5.1


## [4.4.1]

### Added
- Display SV rank model version when available

### Fixed
- Fixed upload of delivery report via API


## [4.4.0]

### Added
- Displaying more info on the Causatives page and hiding those not causative at the case level
- Add a comment text field to Sanger order request form, allowing a message to be included in the email
- MatchMaker Exchange integration
- List cases with empty synopsis, missing HPO terms and phenotype groups.
- Search for cases with open research list, or a given case status (active, inactive, archived)

### Fixed
- Variant query builder split into several functions
- Fixed delivery report load bug


## [4.3.3]

### Added
- Different individual table for cancer cases

### Fixed
- Dashboard collects validated variants from verification events instead of using 'sanger' field
- Cases shared with collaborators are visible again in cases page
- Force users to select a real institute to share cases with (actionbar select fix)


## [4.3.2]

### Added
- Dashboard data can be filtered using filters available in cases page
- Causatives for each institute are displayed on a dedicated page
- SNVs and and SVs are searchable across cases by gene and rank score
- A more complete report with validated variants is downloadable from dashboard

### Fixed
- Clinsig filter is fixed so clinsig numerical values are returned
- Split multi clinsig string values in different elements of clinsig array
- Regex to search in multi clinsig string values or multi revstat string values
- It works to upload vcf files with no variants now
- Combined Pileup and IGV alignments for SVs having variant start and stop on the same chromosome


## [4.3.1]

### Added
- Show calls from all callers even if call is not available
- Instructions to install cairo and pango libs from WeasyPrint page
- Display cases with number of variants from CLI
- Only display cases with number of variants above certain treshold. (Also CLI)
- Export of verified variants by CLI or from the dashboard
- Extend case level queries with default panels, cohorts and phenotype groups.
- Slice dashboard statistics display using case level queries
- Add a view where all variants for an institute can be searched across cases, filtering on gene and rank score. Allows searching research variants for cases that have research open.

### Fixed
- Fixed code to extract variant conservation (gerp, phyloP, phastCons)
- Visualization of PDF-exported gene panels
- Reintroduced the exon/intron number in variant verification email
- Sex and affected status is correctly displayed on general report
- Force number validation in SV filter by size
- Display ensembl transcripts when no refseq exists


## [4.3.0]

### Added
- Mosaicism tag on variants
- Show and filter on SweGen frequency for SVs
- Show annotations for STR variants
- Show all transcripts in verification email
- Added mitochondrial export
- Adds alternative to search for SVs shorter that the given length
- Look for 'bcftools' in the `set` field of VCFs
- Display digenic inheritance from OMIM
- Displays what refseq transcript that is primary in hgnc

### Fixed

- Archived panels displays the correct date (not retroactive change)
- Fixed problem with waiting times in gene panel exports
- Clinvar fiter not working with human readable clinsig values

## [4.2.2]

### Fixed
- Fixed gene panel create/modify from CSV file utf-8 decoding error
- Updating genes in gene panels now supports edit comments and entry version
- Gene panel export timeout error

## [4.2.1]

### Fixed
- Re-introduced gene name(s) in verification email subject
- Better PDF rendering for excluded variants in report
- Problem to access old case when `is_default` did not exist on a panel


## [4.2.0]

### Added
- New index on variant_id for events
- Display overlapping compounds on variants view

### Fixed
- Fixed broken clinical filter


## [4.1.4]

### Added
- Download of filtered SVs

### Fixed
- Fixed broken download of filtered variants
- Fixed visualization issue in gene panel PDF export
- Fixed bug when updating gene names in variant controller


## [4.1.3]

### Fixed
- Displays all primary transcripts


## [4.1.2]

### Added
- Option add/replace when updating a panel via CSV file
- More flexible versioning of the gene panels
- Printing coverage report on the bottom of the pdf case report
- Variant verification option for SVs
- Logs uri without pwd when connecting
- Disease-causing transcripts in case report
- Thicker lines in case report
- Supports HPO search for cases, both terms or if described in synopsis
- Adds sanger information to dashboard

### Fixed
- Use db name instead of **auth** as default for authentication
- Fixes so that reports can be generated even with many variants
- Fixed sanger validation popup to show individual variants queried by user and institute.
- Fixed problem with setting up scout
- Fixes problem when exac file is not available through broad ftp
- Fetch transcripts for correct build in `adapter.hgnc_gene`

## [4.1.1]
- Fix problem with institute authentication flash message in utils
- Fix problem with comments
- Fix problem with ensembl link


## [4.1.0]

### Added
- OMIM phenotypes to case report
- Command to download all panel app gene panels `scout load panel --panel-app`
- Links to genenames.org and omim on gene page
- Popup on gene at variants page with gene information
- reset sanger status to "Not validated" for pinned variants
- highlight cases with variants to be evaluated by Sanger on the cases page
- option to point to local reference files to the genome viewer pileup.js. Documented in `docs.admin-guide.server`
- option to export single variants in `scout export variants`
- option to load a multiqc report together with a case(add line in load config)
- added a view for searching HPO terms. It is accessed from the top left corner menu
- Updates the variants view for cancer variants. Adds a small cancer specific filter for known variants
- Adds hgvs information on cancer variants page
- Adds option to update phenotype groups from CLI

### Fixed
- Improved Clinvar to submit variants from different cases. Fixed HPO terms in casedata according to feedback
- Fixed broken link to case page from Sanger modal in cases view
- Now only cases with non empty lists of causative variants are returned in `adapter.case(has_causatives=True)`
- Can handle Tumor only samples
- Long lists of HGNC symbols are now possible. This was previously difficult with manual, uploaded or by HPO search when changing filter settings due to GET request limitations. Relevant pages now use POST requests. Adds the dynamic HPO panel as a selection on the gene panel dropdown.
- Variant filter defaults to default panels also on SV and Cancer variants pages.

## [4.0.0]

### WARNING ###

This is a major version update and will require that the backend of pre releases is updated.
Run commands:

```
$scout update genes
$scout update hpo
```

- Created a Clinvar submission tool, to speed up Clinvar submission of SNVs and SVs
- Added an analysis report page (html and PDF format) containing phenotype, gene panels and variants that are relevant to solve a case.

### Fixed
- Optimized evaluated variants to speed up creation of case report
- Moved igv and pileup viewer under a common folder
- Fixed MT alignment view pileup.js
- Fixed coordinates for SVs with start chromosome different from end chromosome
- Global comments shown across cases and institutes. Case-specific variant comments are shown only for that specific case.
- Links to clinvar submitted variants at the cases level
- Adapts clinvar parsing to new format
- Fixed problem in `scout update user` when the user object had no roles
- Makes pileup.js use online genome resources when viewing alignments. Now any instance of Scout can make use of this functionality.
- Fix ensembl link for structural variants
- Works even when cases does not have `'madeline_info'`
- Parses Polyphen in correct way again
- Fix problem with parsing gnomad from VEP

### Added
- Added a PDF export function for gene panels
- Added a "Filter and export" button to export custom-filtered SNVs to CSV file
- Dismiss SVs
- Added IGV alignments viewer
- Read delivery report path from case config or CLI command
- Filter for spidex scores
- All HPO terms are now added and fetched from the correct source (https://github.com/obophenotype/human-phenotype-ontology/blob/master/hp.obo)
- New command `scout update hpo`
- New command `scout update genes` will fetch all the latest information about genes and update them
- Load **all** variants found on chromosome **MT**
- Adds choice in cases overview do show as many cases as user like

### Removed
- pileup.min.js and pileup css are imported from a remote web location now
- All source files for HPO information, this is instead fetched directly from source
- All source files for gene information, this is instead fetched directly from source

## [3.0.0]
### Fixed
- hide pedigree panel unless it exists

## [1.5.1] - 2016-07-27
### Fixed
- look for both ".bam.bai" and ".bai" extensions

## [1.4.0] - 2016-03-22
### Added
- support for local frequency through loqusdb
- bunch of other stuff

## [1.3.0] - 2016-02-19
### Fixed
- Update query-phenomizer and add username/password

### Changed
- Update the way a case is checked for rerun-status

### Added
- Add new button to mark a case as "checked"
- Link to clinical variants _without_ 1000G annotation

## [1.2.2] - 2016-02-18
### Fixed
- avoid filtering out variants lacking ExAC and 1000G annotations

## [1.1.3] - 2015-10-01
### Fixed
- persist (clinical) filter when clicking load more
- fix #154 by robustly setting clinical filter func. terms

## [1.1.2] - 2015-09-07
### Fixed
- avoid replacing coverage report with none
- update SO terms, refactored

## [1.1.1] - 2015-08-20
### Fixed
- fetch case based on collaborator status (not owner)

## [1.1.0] - 2015-05-29
### Added
- link(s) to SNPedia based on RS-numbers
- new Jinja filter to "humanize" decimal numbers
- show gene panels in variant view
- new Jinja filter for decoding URL encoding
- add indicator to variants in list that have comments
- add variant number threshold and rank score threshold to load function
- add event methods to mongo adapter
- add tests for models
- show badge "old" if comment was written for a previous analysis

### Changed
- show cDNA change in transcript summary unless variant is exonic
- moved compounds table further up the page
- show dates for case uploads in ISO format
- moved variant comments higher up on page
- updated documentation for pages
- read in coverage report as blob in database and serve directly
- change ``OmimPhenotype`` to ``PhenotypeTerm``
- reorganize models sub-package
- move events (and comments) to separate collection
- only display prev/next links for the research list
- include variant type in breadcrumbs e.g. "Clinical variants"

### Removed
- drop dependency on moment.js

### Fixed
- show the same level of detail for all frequencies on all pages
- properly decode URL encoded symbols in amino acid/cDNA change strings
- fixed issue with wipe permissions in MongoDB
- include default gene lists in "variants" link in breadcrumbs

## [1.0.2] - 2015-05-20
### Changed
- update case fetching function

### Fixed
- handle multiple cases with same id

## [1.0.1] - 2015-04-28
### Fixed
- Fix building URL parameters in cases list Vue component

## [1.0.0] - 2015-04-12
Codename: Sara Lund

![Release 1.0](artwork/releases/release-1-0.jpg)

### Added
- Add email logging for unexpected errors
- New command line tool for deleting case

### Changed
- Much improved logging overall
- Updated documentation/usage guide
- Removed non-working IGV link

### Fixed
- Show sample display name in GT call
- Various small bug fixes
- Make it easier to hover over popups

## [0.0.2-rc1] - 2015-03-04
### Added
- add protein table for each variant
- add many more external links
- add coverage reports as PDFs

### Changed
- incorporate user feedback updates
- big refactor of load scripts

## [0.0.2-rc2] - 2015-03-04
### Changes
- add gene table with gene description
- reorganize inheritance models box

### Fixed
- avoid overwriting gene list on "research" load
- fix various bugs in external links

## [0.0.2-rc3] - 2015-03-05
### Added
- Activity log feed to variant view
- Adds protein change strings to ODM and Sanger email

### Changed
- Extract activity log component to macro

### Fixes
- Make Ensembl transcript links use archive website<|MERGE_RESOLUTION|>--- conflicted
+++ resolved
@@ -8,14 +8,11 @@
 ### Added
 - Choose custom pinned variants to submit to MatchMaker Exchange
 - Submit structural variant as genes to the MatchMaker Exchange
-<<<<<<< HEAD
+- Added function for maintainers and admins to remove gene panels
+- Admins can restore deleted gene panels
 - Show AD on variants view for cancer SV (tumor and normal)
 - Cancer SV variants filter AD, AF (tumor and normal)
 - Hiding the variants score column also from cancer SVs, as for the SNVs
-=======
-- Added function for maintainers and admins to remove gene panels
-- Admins can restore deleted gene panels
->>>>>>> 096bf3a9
 ### Changed
 - Enforce same case _id and display_name when updating a case
 - Enforce same individual ids, display names and affected status when updating a case
