# Change Log
All notable changes to this project will be documented in this file.
This project adheres to [Semantic Versioning](http://semver.org/).

About changelog [here](https://keepachangelog.com/en/1.0.0/)


## []
### Added
### Changed
<<<<<<< HEAD
- Parse dbSNP id from ID only if it says "rs", else use VEP CSQ fields
=======
- Point Alamut API key docs link to new API version
>>>>>>> bda08448
### Fixed
- Vulnerabilities flagged by SonarCloud

## [4.52]
### Added
- Demo cancer case gets loaded together with demo RD case in demo instance
- Parse REVEL_score alongside REVEL_rankscore from csq field and display it on SNV variant page
- Rank score results now show the ranking range
- cDNA and protein changes displayed on institute causatives pages
- Optional SESSION_TIMEOUT_MINUTES configuration in app config files
- Script to convert old OMIM case format (list of integers) to new format (list of dictionaries)
- Additional check for user logged in status before serving alignment files
- Download .cgh files from cancer samples table on cancer case page
- Number of documents and date of last update on genes page
### Changed
- Verify user before redirecting to IGV alignments and sashimi plots
- Build case IGV tracks starting from case and variant objects instead of passing all params in a form
- Unfreeze Werkzeug lib since Flask_login v.0.6 with bugfix has been released
- Sort gene panels by name (panelS and variant page)
- Removed unused `server.blueprints.alignviewers.unindexed_remote_static` endpoint
- User sessions to check files served by `server.blueprints.alignviewers.remote_static` endpoint
- Moved Beacon-related functions to a dedicated app extension
- Audit Filter now also loads filter displaying the variants for it
### Fixed
- Handle `attachment_filename` parameter renamed to `download_name` when Flask 2.2 will be released
- Removed cursor timeout param in cases find adapter function to avoid many code warnings
- Removed stream argument deprecation warning in tests
- Handle `no intervals found` warning in load_region test
- Beacon remove variants
- Protect remote_cors function in alignviewers view from Server-Side Request Forgery (SSRF)
- Check creation date of last document in gene collection to display when genes collection was updated last

## [4.51]
### Added
- Config file containing codecov settings for pull requests
- Add an IGV.js direct link button from case page
- Security policy file
- Hide/shade compound variants based on rank score on variantS from filter
- Chromograph legend documentation direct link
### Changed
- Updated deprecated Codecov GitHub action to v.2
- Simplified code of scout/adapter/mongo/variant
- Update IGV.js to v2.11.2
- Show summary number of variant gene panels on general report if more than 3
### Fixed
- Marrvel link for variants in genome build 38 (using liftover to build 37)
- Remove flags from codecov config file
- Fixed filter bug with high negative SPIDEX scores
- Renamed IARC TP53 button to to `TP53 Database`, modified also link since IARC has been moved to the US NCI: `https://tp53.isb-cgc.org/`
- Parsing new format of OMIM case info when exporting patients to Matchmaker
- Remove flask-debugtoolbar lib dependency that is using deprecated code and causes app to crash after new release of Jinja2 (3.1)
- Variant page crashing for cases with old OMIM terms structure (a list of integers instead of dictionary)
- Variant page crashing when creating MARRVEL link for cases with no genome build
- SpliceAI documentation link
- Fix deprecated `safe_str_cmp` import from `werkzeug.security` by freezing Werkzeug lib to v2.0 until Flask_login v.0.6 with bugfix is released
- List gene names densely in general report for SVs that contain more than 3 genes
- Show transcript ids on refseq genes on hg19 in IGV.js, using refgene source
- Display correct number of genes in general report for SVs that contain more than 32 genes
- Broken Google login after new major release of `lepture/authlib`
- Fix frequency and callers display on case general report

## [4.50.1]
### Fixed
- Show matching causative STR_repid for legacy str variants (pre Stranger hgnc_id)

## [4.50]
### Added
- Individual-specific OMIM terms
- OMIM disease descriptions in ClinVar submission form
- Add a toggle for melter rerun monitoring of cases
- Add a config option to show the rerun monitoring toggle
- Add a cli option to export cases with rerun monitoring enabled
- Add a link to STRipy for STR variants; shallow for ARX and HOXA13
- Hide by default variants only present in unaffected individuals in variants filters
- OMIM terms in general case report
- Individual-level info on OMIM and HPO terms in general case report
- PanelApp gene link among the external links on variant page
- Dashboard case filters fields help
- Filter cases by OMIM terms in cases and dashboard pages
### Fixed
- A malformed panel id request would crash with exception: now gives user warning flash with redirect
- Link to HPO resource file hosted on `http://purl.obolibrary.org`
- Gene search form when gene exists only in build 38
- Fixed odd redirect error and poor error message on missing column for gene panel csv upload
- Typo in parse variant transcripts function
- Modified keys name used to parse local observations (archived) frequencies to reflect change in MIP keys naming
- Better error handling for partly broken/timed out chanjo reports
- Broken javascript code when case Chromograph data is malformed
- Broader space for case synopsis in general report
- Show partial causatives on causatives and matching causatives panels
- Partial causative assignment in cases with no OMIM or HPO terms
- Partial causative OMIM select options in variant page
### Changed
- Slightly smaller and improved layout of content in case PDF report
- Relabel more cancer variant pages somatic for navigation
- Unify caseS nav links
- Removed unused `add_compounds` param from variant controllers function
- Changed default hg19 genome for IGV.js to legacy hg19_1kg_decoy to fix a few problematic loci
- Reduce code complexity (parse/ensembl.py)
- Silence certain fields in ClinVar export if prioritised ones exist (chrom-start-end if hgvs exist)
- Made phenotype non-mandatory when marking a variant as partial causative
- Only one phenotype condition type (OMIM or HPO) per variant is used in ClinVar submissions
- ClinVar submission variant condition prefers OMIM over HPO if available
- Use lighter version of gene objects in Omim MongoDB adapter, panels controllers, panels views and institute controllers
- Gene-variants table size is now adaptive
- Remove unused file upload on gene-variants page

## [4.49]
### Fixed
- Pydantic model types for genome_build, madeline_info, peddy_ped_check and peddy_sex_check, rank_model_version and sv_rank_model_version
- Replace `MatchMaker` with `Matchmaker` in all places visible by a user
- Save diagnosis labels along with OMIM terms in Matchmaker Exchange submission objects
- `libegl-mesa0_21.0.3-0ubuntu0.3~20.04.5_amd64.deb` lib not found by GitHub actions Docker build
- Remove unused `chromograph_image_files` and `chromograph_prefixes` keys saved when creating or updating an RD case
- Search managed variants by description and with ignore case
### Changed
- Introduced page margins on exported PDF reports
- Smaller gene fonts in downloaded HPO genes PDF reports
- Reintroduced gene coverage data in the PDF-exported general report of rare-disease cases
- Check for existence of case report files before creating sidebar links
- Better description of HPO and OMIM terms for patients submitted to Matchmaker Exchange
- Remove null non-mandatory key/values when updating a case
- Freeze WTForms<3 due to several form input rendering changes

## [4.48.1]
### Fixed
- General case PDF report for recent cases with no pedigree

## [4.48]
### Added
- Option to cancel a request for research variants in case page
### Changed
- Update igv.js to v2.10.5
- Updated example of a case delivery report
- Unfreeze cyvcf2
- Builder images used in Scout Dockerfiles
- Crash report email subject gives host name
- Export general case report to PDF using PDFKit instead of WeasyPrint
- Do not include coverage report in PDF case report since they might have different orientation
- Export cancer cases's "Coverage and QC report" to PDF using PDFKit instead of Weasyprint
- Updated cancer "Coverage and QC report" example
- Keep portrait orientation in PDF delivery report
- Export delivery report to PDF using PDFKit instead of Weasyprint
- PDF export of clinical and research HPO panels using PDFKit instead of Weasyprint
- Export gene panel report to PDF using PDFKit
- Removed WeasyPrint lib dependency

### Fixed
- Reintroduced missing links to Swegen and Beacon and dbSNP in RD variant page, summary section
- Demo delivery report orientation to fit new columns
- Missing delivery report in demo case
- Cast MNVs to SNV for test
- Export verified variants from all institutes when user is admin
- Cancer coverage and QC report not found for demo cancer case
- Pull request template instructions on how to deploy to test server
- PDF Delivery report not showing Swedac logo
- Fix code typos
- Disable codefactor raised by ESLint for javascript functions located on another file
- Loading spinner stuck after downloading a PDF gene panel report
- IGV browser crashing when file system with alignment files is not mounted

## [4.47]
### Added
- Added CADD, GnomAD and genotype calls to variantS export
### Changed
- Pull request template, to illustrate how to deploy pull request branches on cg-vm1 stage server
### Fixed
- Compiled Docker image contains a patched version (v4.9) of chanjo-report

## [4.46.1]
### Fixed
- Downloading of files generated within the app container (MT-report, verified variants, pedigrees, ..)

## [4.46]
### Added
- Created a Dockefile to be used to serve the dockerized app in production
- Modified the code to collect database params specified as env vars
- Created a GitHub action that pushes the Dockerfile-server image to Docker Hub (scout-server-stage) every time a PR is opened
- Created a GitHub action that pushes the Dockerfile-server image to Docker Hub (scout-server) every time a new release is created
- Reassign MatchMaker Exchange submission to another user when a Scout user is deleted
- Expose public API JSON gene panels endpoint, primarily to enable automated rerun checking for updates
- Add utils for dictionary type
- Filter institute cases using multiple HPO terms
- Vulture GitHub action to identify and remove unused variables and imports
### Changed
- Updated the python config file documentation in admin guide
- Case configuration parsing now uses Pydantic for improved typechecking and config handling
- Removed test matrices to speed up automatic testing of PRs
- Switch from Coveralls to Codecov to handle CI test coverage
- Speed-up CI tests by caching installation of libs and splitting tests into randomized groups using pytest-test-groups
- Improved LDAP login documentation
- Use lib flask-ldapconn instead of flask_ldap3_login> to handle ldap authentication
- Updated Managed variant documentation in user guide
- Fix and simplify creating and editing of gene panels
- Simplified gene variants search code
- Increased the height of the genes track in the IGV viewer
### Fixed
- Validate uploaded managed variant file lines, warning the user.
- Exporting validated variants with missing "genes" database key
- No results returned when searching for gene variants using a phenotype term
- Variants filtering by gene symbols file
- Make gene HGNC symbols field mandatory in gene variants page and run search only on form submit
- Make sure collaborator gene variants are still visible, even if HPO filter is used

## [4.45]
### Added
### Changed
- Start Scout also when loqusdbapi is not reachable
- Clearer definition of manual standard and custom inheritance models in gene panels
- Allow searching multiple chromosomes in filters
### Fixed
- Gene panel crashing on edit action

## [4.44]
### Added
### Changed
- Display Gene track beneath each sample track when displaying splice junctions in igv browser
- Check outdated gene symbols and update with aliases for both RD and cancer variantS
### Fixed
- Added query input check and fixed the Genes API endpoint to return a json formatted error when request is malformed
- Typo in ACMG BP6 tooltip

## [4.43.1]
### Added
- Added database index for OMIM disease term genes
### Changed
### Fixed
- Do not drop HPO terms collection when updating HPO terms via the command line
- Do not drop disease (OMIM) terms collection when updating diseases via the command line

## [4.43]
### Added
- Specify which collection(s) update/build indexes for
### Fixed
- Do not drop genes and transcripts collections when updating genes via the command line

## [4.42.1]
### Added
### Changed
### Fixed
- Freeze PyMongo lib to version<4.0 to keep supporting previous MongoDB versions
- Speed up gene panels creation and update by collecting only light gene info from database
- Avoid case page crash on Phenomizer queries timeout

## [4.42]
### Added
- Choose custom pinned variants to submit to MatchMaker Exchange
- Submit structural variant as genes to the MatchMaker Exchange
- Added function for maintainers and admins to remove gene panels
- Admins can restore deleted gene panels
- A development docker-compose file illustrating the scout/chanjo-report integration
- Show AD on variants view for cancer SV (tumor and normal)
- Cancer SV variants filter AD, AF (tumor and normal)
- Hiding the variants score column also from cancer SVs, as for the SNVs
### Changed
- Enforce same case _id and display_name when updating a case
- Enforce same individual ids, display names and affected status when updating a case
- Improved documentation for connecting to loqusdb instances (including loqusdbapi)
- Display and download HPO gene panels' gene symbols in italics
- A faster-built and lighter Docker image
- Reduce complexity of `panels` endpoint moving some code to the panels controllers
- Update requirements to use flask-ldap3-login>=0.9.17 instead of freezing WTForm
### Fixed
- Use of deprecated TextField after the upgrade of WTF to v3.0
- Freeze to WTForms to version < 3
- Remove the extra files (bed files and madeline.svg) introduced by mistake
- Cli command loading demo data in docker-compose when case custom images exist and is None
- Increased MongoDB connection serverSelectionTimeoutMS parameter to 30K (default value according to MongoDB documentation)
- Better differentiate old obs counts 0 vs N/A
- Broken cancer variants page when default gene panel was deleted
- Typo in tx_overview function in variant controllers file
- Fixed loqusdbapi SV search URL
- SV variants filtering using Decipher criterion
- Removing old gene panels that don't contain the `maintainer` key.

## [4.41.1]
### Fixed
- General reports crash for variant annotations with same variant on other cases

## [4.41]
### Added
- Extended the instructions for running the Scout Docker image (web app and cli).
- Enabled inclusion of custom images to STR variant view
### Fixed
- General case report sorting comments for variants with None genetic models
- Do not crash but redirect to variants page with error when a variant is not found for a case
- UCSC links coordinates for SV variants with start chromosome different than end chromosome
- Human readable variants name in case page for variants having start chromosome different from end chromosome
- Avoid always loading all transcripts when checking gene symbol: introduce gene captions
- Slow queries for evaluated variants on e.g. case page - use events instead
### Changed
- Rearrange variant page again, moving severity predictions down.
- More reactive layout width steps on variant page

## [4.40.1]
### Added
### Fixed
- Variants dismissed with inconsistent inheritance pattern can again be shown in general case report
- General report page for variants with genes=None
- General report crashing when variants have no panels
- Added other missing keys to case and variant dictionaries passed to general report
### Changed

## [4.40]
### Added
- A .cff citation file
- Phenotype search API endpoint
- Added pagination to phenotype API
- Extend case search to include internal MongoDB id
- Support for connecting to a MongoDB replica set (.py config files)
- Support for connecting to a MongoDB replica set (.yaml config files)
### Fixed
- Command to load the OMIM gene panel (`scout load panel --omim`)
- Unify style of pinned and causative variants' badges on case page
- Removed automatic spaces after punctuation in comments
- Remove the hardcoded number of total individuals from the variant's old observations panel
- Send delete requests to a connected Beacon using the DELETE method
- Layout of the SNV and SV variant page - move frequency up
### Changed
- Stop updating database indexes after loading exons via command line
- Display validation status badge also for not Sanger-sequenced variants
- Moved Frequencies, Severity and Local observations panels up in RD variants page
- Enabled Flask CORS to communicate CORS status to js apps
- Moved the code preparing the transcripts overview to the backend
- Refactored and filtered json data used in general case report
- Changed the database used in docker-compose file to use the official MongoDB v4.4 image
- Modified the Python (3.6, 3.8) and MongoDB (3.2, 4.4, 5.0) versions used in testing matrices (GitHub actions)
- Capitalize case search terms on institute and dashboard pages


## [4.39]
### Added
- COSMIC IDs collected from CSQ field named `COSMIC`
### Fixed
- Link to other causative variants on variant page
- Allow multiple COSMIC links for a cancer variant
- Fix floating text in severity box #2808
- Fixed MitoMap and HmtVar links for hg38 cases
- Do not open new browser tabs when downloading files
- Selectable IGV tracks on variant page
- Missing splice junctions button on variant page
- Refactor variantS representative gene selection, and use it also for cancer variant summary
### Changed
- Improve Javascript performance for displaying Chromograph images
- Make ClinVar classification more evident in cancer variant page

## [4.38]
### Added
- Option to hide Alamut button in the app config file
### Fixed
- Library deprecation warning fixed (insert is deprecated. Use insert_one or insert_many instead)
- Update genes command will not trigger an update of database indices any more
- Missing resources in temporary downloading directory when updating genes using the command line
- Restore previous variant ACMG classification in a scrollable div
- Loading spinner not stopping after downloading PDF case reports and variant list export
- Add extra Alamut links higher up on variant pages
- Improve UX for phenotypes in case page
- Filter and export of STR variants
- Update look of variants page navigation buttons
### Changed

## [4.37]
### Added
- Highlight and show version number for RefSeq MANE transcripts.
- Added integration to a rerunner service for toggling reanalysis with updated pedigree information
- SpliceAI display and parsing from VEP CSQ
- Display matching tiered variants for cancer variants
- Display a loading icon (spinner) until the page loads completely
- Display filter badges in cancer variants list
- Update genes from pre-downloaded file resources
- On login, OS, browser version and screen size are saved anonymously to understand how users are using Scout
- API returning institutes data for a given user: `/api/v1/institutes`
- API returning case data for a given institute: `/api/v1/institutes/<institute_id>/cases`
- Added GMS and Lund university hospital logos to login page
- Made display of Swedac logo configurable
- Support for displaying custom images in case view
- Individual-specific HPO terms
- Optional alamut_key in institute settings for Alamut Plus software
- Case report API endpoint
- Tooltip in case explaining that genes with genome build different than case genome build will not be added to dynamic HPO panel.
- Add DeepVariant as a caller
### Fixed
- Updated IGV to v2.8.5 to solve missing gene labels on some zoom levels
- Demo cancer case config file to load somatic SNVs and SVs only.
- Expand list of refseq trancripts in ClinVar submission form
- Renamed `All SNVs and INDELs` institute sidebar element to `Search SNVs and INDELs` and fixed its style.
- Add missing parameters to case load-config documentation
- Allow creating/editing gene panels and dynamic gene panels with genes present in genome build 38
- Bugfix broken Pytests
- Bulk dismissing variants error due to key conversion from string to integer
- Fix typo in index documentation
- Fixed crash in institute settings page if "collaborators" key is not set in database
- Don't stop Scout execution if LoqusDB call fails and print stacktrace to log
- Bug when case contains custom images with value `None`
- Bug introduced when fixing another bug in Scout-LoqusDB interaction
- Loading of OMIM diagnoses in Scout demo instance
- Remove the docker-compose with chanjo integration because it doesn't work yet.
- Fixed standard docker-compose with scout demo data and database
- Clinical variant assessments not present for pinned and causative variants on case page.
- MatchMaker matching one node at the time only
- Remove link from previously tiered variants badge in cancer variants page
- Typo in gene cell on cancer variants page
- Managed variants filter form
### Changed
- Better naming for variants buttons on cancer track (somatic, germline). Also show cancer research button if available.
- Load case with missing panels in config files, but show warning.
- Changing the (Female, Male) symbols to (F/M) letters in individuals_table and case-sma.
- Print stacktrace if case load command fails
- Added sort icon and a pointer to the cursor to all tables with sortable fields
- Moved variant, gene and panel info from the basic pane to summary panel for all variants.
- Renamed `Basics` panel to `Classify` on variant page.
- Revamped `Basics` panel to a panel dedicated to classify variants
- Revamped the summary panel to be more compact.
- Added dedicated template for cancer variants
- Removed Gene models, Gene annotations and Conservation panels for cancer variants
- Reorganized the orders of panels for variant and cancer variant views
- Added dedicated variant quality panel and removed relevant panes
- A more compact case page
- Removed OMIM genes panel
- Make genes panel, pinned variants panel, causative variants panel and ClinVar panel scrollable on case page
- Update to Scilifelab's 2020 logo
- Update Gens URL to support Gens v2.0 format
- Refactor tests for parsing case configurations
- Updated links to HPO downloadable resources
- Managed variants filtering defaults to all variant categories
- Changing the (Kind) drop-down according to (Category) drop-down in Managed variant add variant
- Moved Gens button to individuals table
- Check resource files availability before starting updating OMIM diagnoses
- Fix typo in `SHOW_OBSERVED_VARIANT_ARCHIVE` config param

## [4.36]
### Added
- Parse and save splice junction tracks from case config file
- Tooltip in observations panel, explaining that case variants with no link might be old variants, not uploaded after a case rerun
### Fixed
- Warning on overwriting variants with same position was no longer shown
- Increase the height of the dropdowns to 425px
- More indices for the case table as it grows, specifically for causatives queries
- Splice junction tracks not centered over variant genes
- Total number of research variants count
- Update variants stats in case documents every time new variants are loaded
- Bug in flashing warning messages when filtering variants
### Changed
- Clearer warning messages for genes and gene/gene-panels searches in variants filters

## [4.35]
### Added
- A new index for hgnc_symbol in the hgnc_gene collection
- A Pedigree panel in STR page
- Display Tier I and II variants in case view causatives card for cancer cases
### Fixed
- Send partial file data to igv.js when visualizing sashimi plots with splice junction tracks
- Research variants filtering by gene
- Do not attempt to populate annotations for not loaded pinned/causatives
- Add max-height to all dropdowns in filters
### Changed
- Switch off non-clinical gene warnings when filtering research variants
- Don't display OMIM disease card in case view for cancer cases
- Refactored Individuals and Causative card in case view for cancer cases
- Update and style STR case report

## [4.34]
### Added
- Saved filter lock and unlock
- Filters can optionally be marked audited, logging the filter name, user and date on the case events and general report.
- Added `ClinVar hits` and `Cosmic hits` in cancer SNVs filters
- Added `ClinVar hits` to variants filter (rare disease track)
- Load cancer demo case in docker-compose files (default and demo file)
- Inclusive-language check using [woke](https://github.com/get-woke/woke) github action
- Add link to HmtVar for mitochondrial variants (if VCF is annotated with HmtNote)
- Grey background for dismissed compounds in variants list and variant page
- Pin badge for pinned compounds in variants list and variant page
- Support LoqusDB REST API queries
- Add a docker-compose-matchmaker under scout/containers/development to test matchmaker locally
- Script to investigate consequences of symbol search bug
- Added GATK to list of SV and cancer SV callers
### Fixed
- Make MitoMap link work for hg38 again
- Export Variants feature crashing when one of the variants has no primary transcripts
- Redirect to last visited variantS page when dismissing variants from variants list
- Improved matching of SVs Loqus occurrences in other cases
- Remove padding from the list inside (Matching causatives from other cases) panel
- Pass None to get_app function in CLI base since passing script_info to app factory functions was deprecated in Flask 2.0
- Fixed failing tests due to Flask update to version 2.0
- Speed up user events view
- Causative view sort out of memory error
- Use hgnc_id for gene filter query
- Typo in case controllers displaying an error every time a patient is matched against external MatchMaker nodes
- Do not crash while attempting an update for variant documents that are too big (> 16 MB)
- Old STR causatives (and other variants) may not have HGNC symbols - fix sort lambda
- Check if gene_obj has primary_transcript before trying to access it
- Warn if a gene manually searched is in a clinical panel with an outdated name when filtering variants
- ChrPos split js not needed on STR page yet
### Changed
- Remove parsing of case `genome_version`, since it's not used anywhere downstream
- Introduce deprecation warning for Loqus configs that are not dictionaries
- SV clinical filter no longer filters out sub 100 nt variants
- Count cases in LoqusDB by variant type
- Commit pulse repo badge temporarily set to weekly
- Sort ClinVar submissions objects by ascending "Last evaluated" date
- Refactored the MatchMaker integration as an extension
- Replaced some sensitive words as suggested by woke linter
- Documentation for load-configuration rewritten.
- Add styles to MatchMaker matches table
- More detailed info on the data shared in MatchMaker submission form

## [4.33.1]
### Fixed
- Include markdown for release autodeploy docs
- Use standard inheritance model in ClinVar (https://ftp.ncbi.nlm.nih.gov/pub/GTR/standard_terms/Mode_of_inheritance.txt)
- Fix issue crash with variants that have been unflagged causative not being available in other causatives
### Added
### Changed

## [4.33]
### Fixed
- Command line crashing when updating an individual not found in database
- Dashboard page crashing when filters return no data
- Cancer variants filter by chromosome
- /api/v1/genes now searches for genes in all genome builds by default
- Upgraded igv.js to version 2.8.1 (Fixed Unparsable bed record error)
### Added
- Autodeploy docs on release
- Documentation for updating case individuals tracks
- Filter cases and dashboard stats by analysis track
### Changed
- Changed from deprecated db update method
- Pre-selected fields to run queries with in dashboard page
- Do not filter by any institute when first accessing the dashboard
- Removed OMIM panel in case view for cancer cases
- Display Tier I and II variants in case view causatives panel for cancer cases
- Refactored Individuals and Causative panels in case view for cancer cases

## [4.32.1]
### Fixed
- iSort lint check only
### Changed
- Institute cases page crashing when a case has track:Null
### Added

## [4.32]
### Added
- Load and show MITOMAP associated diseases from VCF (INFO field: MitomapAssociatedDiseases, via HmtNote)
- Show variant allele frequencies for mitochondrial variants (GRCh38 cases)
- Extend "public" json API with diseases (OMIM) and phenotypes (HPO)
- HPO gene list download now has option for clinical and non-clinical genes
- Display gene splice junctions data in sashimi plots
- Update case individuals with splice junctions tracks
- Simple Docker compose for development with local build
- Make Phenomodels subpanels collapsible
- User side documentation of cytogenomics features (Gens, Chromograph, vcf2cytosure, rhocall)
- iSort GitHub Action
- Support LoqusDB REST API queries
### Fixed
- Show other causative once, even if several events point to it
- Filtering variants by mitochondrial chromosome for cases with genome build=38
- HPO gene search button triggers any warnings for clinical / non-existing genes also on first search
- Fixed a bug in variants pages caused by MT variants without alt_frequency
- Tests for CADD score parsing function
- Fixed the look of IGV settings on SNV variant page
- Cases analyzed once shown as `rerun`
- Missing case track on case re-upload
- Fixed severity rank for SO term "regulatory region ablation"
### Changed
- Refactor according to CodeFactor - mostly reuse of duplicated code
- Phenomodels language adjustment
- Open variants in a new window (from variants page)
- Open overlapping and compound variants in a new window (from variant page)
- gnomAD link points to gnomAD v.3 (build GRCh38) for mitochondrial variants.
- Display only number of affected genes for dismissed SVs in general report
- Chromosome build check when populating the variants filter chromosome selection
- Display mitochondrial and rare diseases coverage report in cases with missing 'rare' track

## [4.31.1]
### Added
### Changed
- Remove mitochondrial and coverage report from cancer cases sidebar
### Fixed
- ClinVar page when dbSNP id is None

## [4.31]
### Added
- gnomAD annotation field in admin guide
- Export also dynamic panel genes not associated to an HPO term when downloading the HPO panel
- Primary HGNC transcript info in variant export files
- Show variant quality (QUAL field from vcf) in the variant summary
- Load/update PDF gene fusion reports (clinical and research) generated with Arriba
- Support new MANE annotations from VEP (both MANE Select and MANE Plus Clinical)
- Display on case activity the event of a user resetting all dismissed variants
- Support gnomAD population frequencies for mitochondrial variants
- Anchor links in Casedata ClinVar panels to redirect after renaming individuals
### Fixed
- Replace old docs link www.clinicalgenomics.se/scout with new https://clinical-genomics.github.io/scout
- Page formatting issues whenever case and variant comments contain extremely long strings with no spaces
- Chromograph images can be one column and have scrollbar. Removed legacy code.
- Column labels for ClinVar case submission
- Page crashing looking for LoqusDB observation when variant doesn't exist
- Missing inheritance models and custom inheritance models on newly created gene panels
- Accept only numbers in managed variants filter as position and end coordinates
- SNP id format and links in Variant page, ClinVar submission form and general report
- Case groups tooltip triggered only when mouse is on the panel header
### Changed
- A more compact case groups panel
- Added landscape orientation CSS style to cancer coverage and QC demo report
- Improve user documentation to create and save new gene panels
- Removed option to use space as separator when uploading gene panels
- Separating the columns of standard and custom inheritance models in gene panels
- Improved ClinVar instructions for users using non-English Excel

## [4.30.2]
### Added
### Fixed
- Use VEP RefSeq ID if RefSeq list is empty in RefSeq transcripts overview
- Bug creating variant links for variants with no end_chrom
### Changed

## [4.30.1]
### Added
### Fixed
- Cryptography dependency fixed to use version < 3.4
### Changed

## [4.30]
### Added
- Introduced a `reset dismiss variant` verb
- Button to reset all dismissed variants for a case
- Add black border to Chromograph ideograms
- Show ClinVar annotations on variantS page
- Added integration with GENS, copy number visualization tool
- Added a VUS label to the manual classification variant tags
- Add additional information to SNV verification emails
- Tooltips documenting manual annotations from default panels
- Case groups now show bam files from all cases on align view
### Fixed
- Center initial igv view on variant start with SNV/indels
- Don't set initial igv view to negative coordinates
- Display of GQ for SV and STR
- Parsing of AD and related info for STRs
- LoqusDB field in institute settings accepts only existing Loqus instances
- Fix DECIPHER link to work after DECIPHER migrated to GRCh38
- Removed visibility window param from igv.js genes track
- Updated HPO download URL
- Patch HPO download test correctly
- Reference size on STR hover not needed (also wrong)
- Introduced genome build check (allowed values: 37, 38, "37", "38") on case load
- Improve case searching by assignee full name
- Populating the LoqusDB select in institute settings
### Changed
- Cancer variants table header (pop freq etc)
- Only admin users can modify LoqusDB instance in Institute settings
- Style of case synopsis, variants and case comments
- Switched to igv.js 2.7.5
- Do not choke if case is missing research variants when research requested
- Count cases in LoqusDB by variant type
- Introduce deprecation warning for Loqus configs that are not dictionaries
- Improve create new gene panel form validation
- Make XM- transcripts less visible if they don't overlap with transcript refseq_id in variant page
- Color of gene panels and comments panels on cases and variant pages
- Do not choke if case is missing research variants when reserch requested

## [4.29.1]
### Added
### Fixed
- Always load STR variants regardless of RankScore threshold (hotfix)
### Changed

## [4.29]
### Added
- Added a page about migrating potentially breaking changes to the documentation
- markdown_include in development requirements file
- STR variants filter
- Display source, Z-score, inheritance pattern for STR annotations from Stranger (>0.6.1) if available
- Coverage and quality report to cancer view
### Fixed
- ACMG classification page crashing when trying to visualize a classification that was removed
- Pretty print HGVS on gene variants (URL-decode VEP)
- Broken or missing link in the documentation
- Multiple gene names in ClinVar submission form
- Inheritance model select field in ClinVar submission
- IGV.js >2.7.0 has an issue with the gene track zoom levels - temp freeze at 2.7.0
- Revert CORS-anywhere and introduce a local http proxy for cloud tracks
### Changed

## [4.28]
### Added
- Chromograph integration for displaying PNGs in case-page
- Add VAF to cancer case general report, and remove some of its unused fields
- Variants filter compatible with genome browser location strings
- Support for custom public igv tracks stored on the cloud
- Add tests to increase testing coverage
- Update case variants count after deleting variants
- Update IGV.js to latest (v2.7.4)
- Bypass igv.js CORS check using `https://github.com/Rob--W/cors-anywhere`
- Documentation on default and custom IGV.js tracks (admin docs)
- Lock phenomodels so they're editable by admins only
- Small case group assessment sharing
- Tutorial and files for deploying app on containers (Kubernetes pods)
- Canonical transcript and protein change of canonical transcript in exported variants excel sheet
- Support for Font Awesome version 6
- Submit to Beacon from case page sidebar
- Hide dismissed variants in variants pages and variants export function
- Systemd service files and instruction to deploy Scout using podman
### Fixed
- Bugfix: unused `chromgraph_prefix |tojson` removed
- Freeze coloredlogs temporarily
- Marrvel link
- Don't show TP53 link for silent or synonymous changes
- OMIM gene field accepts any custom number as OMIM gene
- Fix Pytest single quote vs double quote string
- Bug in gene variants search by similar cases and no similar case is found
- Delete unused file `userpanel.py`
- Primary transcripts in variant overview and general report
- Google OAuth2 login setup in README file
- Redirect to 'missing file'-icon if configured Chromograph file is missing
- Javascript error in case page
- Fix compound matching during variant loading for hg38
- Cancer variants view containing variants dismissed with cancer-specific reasons
- Zoom to SV variant length was missing IGV contig select
- Tooltips on case page when case has no default gene panels
### Changed
- Save case variants count in case document and not in sessions
- Style of gene panels multiselect on case page
- Collapse/expand main HPO checkboxes in phenomodel preview
- Replaced GQ (Genotype quality) with VAF (Variant allele frequency) in cancer variants GT table
- Allow loading of cancer cases with no tumor_purity field
- Truncate cDNA and protein changes in case report if longer than 20 characters


## [4.27]
### Added
- Exclude one or more variant categories when running variants delete command
### Fixed
### Changed

## [4.26.1]
### Added
### Fixed
- Links with 1-letter aa codes crash on frameshift etc
### Changed

## [4.26]
### Added
- Extend the delete variants command to print analysis date, track, institute, status and research status
- Delete variants by type of analysis (wgs|wes|panel)
- Links to cBioPortal, MutanTP53, IARC TP53, OncoKB, MyCancerGenome, CIViC
### Fixed
- Deleted variants count
### Changed
- Print output of variants delete command as a tab separated table

## [4.25]
### Added
- Command line function to remove variants from one or all cases
### Fixed
- Parse SMN None calls to None rather than False

## [4.24.1]
### Fixed
- Install requirements.txt via setup file

## [4.24]
### Added
- Institute-level phenotype models with sub-panels containing HPO and OMIM terms
- Runnable Docker demo
- Docker image build and push github action
- Makefile with shortcuts to docker commands
- Parse and save synopsis, phenotype and cohort terms from config files upon case upload
### Fixed
- Update dismissed variant status when variant dismissed key is missing
- Breakpoint two IGV button now shows correct chromosome when different from bp1
- Missing font lib in Docker image causing the PDF report download page to crash
- Sentieon Manta calls lack Somaticscore - load anyway
- ClinVar submissions crashing due to pinned variants that are not loaded
- Point ExAC pLI score to new gnomad server address
- Bug uploading cases missing phenotype terms in config file
- STRs loaded but not shown on browser page
- Bug when using adapter.variant.get_causatives with case_id without causatives
- Problem with fetching "solved" from scout export cases cli
- Better serialising of datetime and bson.ObjectId
- Added `volumes` folder to .gitignore
### Changed
- Make matching causative and managed variants foldable on case page
- Remove calls to PyMongo functions marked as deprecated in backend and frontend(as of version 3.7).
- Improved `scout update individual` command
- Export dynamic phenotypes with ordered gene lists as PDF


## [4.23]
### Added
- Save custom IGV track settings
- Show a flash message with clear info about non-valid genes when gene panel creation fails
- CNV report link in cancer case side navigation
- Return to comment section after editing, deleting or submitting a comment
- Managed variants
- MT vs 14 chromosome mean coverage stats if Scout is connected to Chanjo
### Fixed
- missing `vcf_cancer_sv` and `vcf_cancer_sv_research` to manual.
- Split ClinVar multiple clnsig values (slash-separated) and strip them of underscore for annotations without accession number
- Timeout of `All SNVs and INDELs` page when no valid gene is provided in the search
- Round CADD (MIPv9)
- Missing default panel value
- Invisible other causatives lines when other causatives lack gene symbols
### Changed
- Do not freeze mkdocs-material to version 4.6.1
- Remove pre-commit dependency

## [4.22]
### Added
- Editable cases comments
- Editable variants comments
### Fixed
- Empty variant activity panel
- STRs variants popover
- Split new ClinVar multiple significance terms for a variant
- Edit the selected comment, not the latest
### Changed
- Updated RELEASE docs.
- Pinned variants card style on the case page
- Merged `scout export exons` and `scout view exons` commands


## [4.21.2]
### Added
### Fixed
- Do not pre-filter research variants by (case-default) gene panels
- Show OMIM disease tooltip reliably
### Changed

## [4.21.1]
### Added
### Fixed
- Small change to Pop Freq column in variants ang gene panels to avoid strange text shrinking on small screens
- Direct use of HPO list for Clinical HPO SNV (and cancer SNV) filtering
- PDF coverage report redirecting to login page
### Changed
- Remove the option to dismiss single variants from all variants pages
- Bulk dismiss SNVs, SVs and cancer SNVs from variants pages

## [4.21]
### Added
- Support to configure LoqusDB per institute
- Highlight causative variants in the variants list
- Add tests. Mostly regarding building internal datatypes.
- Remove leading and trailing whitespaces from panel_name and display_name when panel is created
- Mark MANE transcript in list of transcripts in "Transcript overview" on variant page
- Show default panel name in case sidebar
- Previous buttons for variants pagination
- Adds a gh action that checks that the changelog is updated
- Adds a gh action that deploys new releases automatically to pypi
- Warn users if case default panels are outdated
- Define institute-specific gene panels for filtering in institute settings
- Use institute-specific gene panels in variants filtering
- Show somatic VAF for pinned and causative variants on case page

### Fixed
- Report pages redirect to login instead of crashing when session expires
- Variants filter loading in cancer variants page
- User, Causative and Cases tables not scaling to full page
- Improved docs for an initial production setup
- Compatibility with latest version of Black
- Fixed tests for Click>7
- Clinical filter required an extra click to Filter to return variants
- Restore pagination and shrink badges in the variants page tables
- Removing a user from the command line now inactivates the case only if user is last assignee and case is active
- Bugfix, LoqusDB per institute feature crashed when institute id was empty string
- Bugfix, LoqusDB calls where missing case count
- filter removal and upload for filters deleted from another page/other user
- Visualize outdated gene panels info in a popover instead of a tooltip in case page side panel

### Changed
- Highlight color on normal STRs in the variants table from green to blue
- Display breakpoints coordinates in verification emails only for structural variants


## [4.20]
### Added
- Display number of filtered variants vs number of total variants in variants page
- Search case by HPO terms
- Dismiss variant column in the variants tables
- Black and pre-commit packages to dev requirements

### Fixed
- Bug occurring when rerun is requested twice
- Peddy info fields in the demo config file
- Added load config safety check for multiple alignment files for one individual
- Formatting of cancer variants table
- Missing Score in SV variants table

### Changed
- Updated the documentation on how to create a new software release
- Genome build-aware cytobands coordinates
- Styling update of the Matchmaker card
- Select search type in case search form


## [4.19]

### Added
- Show internal ID for case
- Add internal ID for downloaded CGH files
- Export dynamic HPO gene list from case page
- Remove users as case assignees when their account is deleted
- Keep variants filters panel expanded when filters have been used

### Fixed
- Handle the ProxyFix ModuleNotFoundError when Werkzeug installed version is >1.0
- General report formatting issues whenever case and variant comments contain extremely long strings with no spaces

### Changed
- Created an institute wrapper page that contains list of cases, causatives, SNVs & Indels, user list, shared data and institute settings
- Display case name instead of case ID on clinVar submissions
- Changed icon of sample update in clinVar submissions


## [4.18]

### Added
- Filter cancer variants on cytoband coordinates
- Show dismiss reasons in a badge with hover for clinical variants
- Show an ellipsis if 10 cases or more to display with loqusdb matches
- A new blog post for version 4.17
- Tooltip to better describe Tumor and Normal columns in cancer variants
- Filter cancer SNVs and SVs by chromosome coordinates
- Default export of `Assertion method citation` to clinVar variants submission file
- Button to export up to 500 cancer variants, filtered or not
- Rename samples of a clinVar submission file

### Fixed
- Apply default gene panel on return to cancer variantS from variant view
- Revert to certificate checking when asking for Chanjo reports
- `scout download everything` command failing while downloading HPO terms

### Changed
- Turn tumor and normal allelic fraction to decimal numbers in tumor variants page
- Moved clinVar submissions code to the institutes blueprints
- Changed name of clinVar export files to FILENAME.Variant.csv and FILENAME.CaseData.csv
- Switched Google login libraries from Flask-OAuthlib to Authlib


## [4.17.1]

### Fixed
- Load cytobands for cases with chromosome build not "37" or "38"


## [4.17]

### Added
- COSMIC badge shown in cancer variants
- Default gene-panel in non-cancer structural view in url
- Filter SNVs and SVs by cytoband coordinates
- Filter cancer SNV variants by alt allele frequency in tumor
- Correct genome build in UCSC link from structural variant page



### Fixed
- Bug in clinVar form when variant has no gene
- Bug when sharing cases with the same institute twice
- Page crashing when removing causative variant tag
- Do not default to GATK caller when no caller info is provided for cancer SNVs


## [4.16.1]

### Fixed
- Fix the fix for handling of delivery reports for rerun cases

## [4.16]

### Added
- Adds possibility to add "lims_id" to cases. Currently only stored in database, not shown anywhere
- Adds verification comment box to SVs (previously only available for small variants)
- Scrollable pedigree panel

### Fixed
- Error caused by changes in WTForm (new release 2.3.x)
- Bug in OMIM case page form, causing the page to crash when a string was provided instead of a numerical OMIM id
- Fix Alamut link to work properly on hg38
- Better handling of delivery reports for rerun cases
- Small CodeFactor style issues: matchmaker results counting, a couple of incomplete tests and safer external xml
- Fix an issue with Phenomizer introduced by CodeFactor style changes

### Changed
- Updated the version of igv.js to 2.5.4

## [4.15.1]

### Added
- Display gene names in ClinVar submissions page
- Links to Varsome in variant transcripts table

### Fixed
- Small fixes to ClinVar submission form
- Gene panel page crash when old panel has no maintainers

## [4.15]

### Added
- Clinvar CNVs IGV track
- Gene panels can have maintainers
- Keep variant actions (dismissed, manual rank, mosaic, acmg, comments) upon variant re-upload
- Keep variant actions also on full case re-upload

### Fixed
- Fix the link to Ensembl for SV variants when genome build 38.
- Arrange information in columns on variant page
- Fix so that new cosmic identifier (COSV) is also acceptable #1304
- Fixed COSMIC tag in INFO (outside of CSQ) to be parses as well with `&` splitter.
- COSMIC stub URL changed to https://cancer.sanger.ac.uk/cosmic/search?q= instead.
- Updated to a version of IGV where bigBed tracks are visualized correctly
- Clinvar submission files are named according to the content (variant_data and case_data)
- Always show causatives from other cases in case overview
- Correct disease associations for gene symbol aliases that exist as separate genes
- Re-add "custom annotations" for SV variants
- The override ClinVar P/LP add-in in the Clinical Filter failed for new CSQ strings

### Changed
- Runs all CI checks in github actions

## [4.14.1]

### Fixed
- Error when variant found in loqusdb is not loaded for other case

## [4.14]

### Added
- Use github actions to run tests
- Adds CLI command to update individual alignments path
- Update HPO terms using downloaded definitions files
- Option to use alternative flask config when running `scout serve`
- Requirement to use loqusdb >= 2.5 if integrated

### Fixed
- Do not display Pedigree panel in cancer view
- Do not rely on internet connection and services available when running CI tests
- Variant loading assumes GATK if no caller set given and GATK filter status is seen in FILTER
- Pass genome build param all the way in order to get the right gene mappings for cases with build 38
- Parse correctly variants with zero frequency values
- Continue even if there are problems to create a region vcf
- STR and cancer variant navigation back to variants pages could fail

### Changed
- Improved code that sends requests to the external APIs
- Updates ranges for user ranks to fit todays usage
- Run coveralls on github actions instead of travis
- Run pip checks on github actions instead of coveralls
- For hg38 cases, change gnomAD link to point to version 3.0 (which is hg38 based)
- Show pinned or causative STR variants a bit more human readable

## [4.13.1]

### Added
### Fixed
- Typo that caused not all clinvar conflicting interpretations to be loaded no matter what
- Parse and retrieve clinvar annotations from VEP-annotated (VEP 97+) CSQ VCF field
- Variant clinvar significance shown as `not provided` whenever is `Uncertain significance`
- Phenomizer query crashing when case has no HPO terms assigned
- Fixed a bug affecting `All SNVs and INDELs` page when variants don't have canonical transcript
- Add gene name or id in cancer variant view

### Changed
- Cancer Variant view changed "Variant:Transcript:Exon:HGVS" to "Gene:Transcript:Exon:HGVS"

## [4.13]

### Added
- ClinVar SNVs track in IGV
- Add SMA view with SMN Copy Number data
- Easier to assign OMIM diagnoses from case page
- OMIM terms and specific OMIM term page

### Fixed
- Bug when adding a new gene to a panel
- Restored missing recent delivery reports
- Fixed style and links to other reports in case side panel
- Deleting cases using display_name and institute not deleting its variants
- Fixed bug that caused coordinates filter to override other filters
- Fixed a problem with finding some INS in loqusdb
- Layout on SV page when local observations without cases are present
- Make scout compatible with the new HPO definition files from `http://compbio.charite.de/jenkins/`
- General report visualization error when SNVs display names are very long


### Changed


## [4.12.4]

### Fixed
- Layout on SV page when local observations without cases are present

## [4.12.3]

### Fixed
- Case report when causative or pinned SVs have non null allele frequencies

## [4.12.2]

### Fixed
- SV variant links now take you to the SV variant page again
- Cancer variant view has cleaner table data entries for "N/A" data
- Pinned variant case level display hotfix for cancer and str - more on this later
- Cancer variants show correct alt/ref reads mirroring alt frequency now
- Always load all clinical STR variants even if a region load is attempted - index may be missing
- Same case repetition in variant local observations

## [4.12.1]

### Fixed
- Bug in variant.gene when gene has no HGVS description


## [4.12]

### Added
- Accepts `alignment_path` in load config to pass bam/cram files
- Display all phenotypes on variant page
- Display hgvs coordinates on pinned and causatives
- Clear panel pending changes
- Adds option to setup the database with static files
- Adds cli command to download the resources from CLI that scout needs
- Adds test files for merged somatic SV and CNV; as well as merged SNV, and INDEL part of #1279
- Allows for upload of OMIM-AUTO gene panel from static files without api-key

### Fixed
- Cancer case HPO panel variants link
- Fix so that some drop downs have correct size
- First IGV button in str variants page
- Cancer case activates on SNV variants
- Cases activate when STR variants are viewed
- Always calculate code coverage
- Pinned/Classification/comments in all types of variants pages
- Null values for panel's custom_inheritance_models
- Discrepancy between the manual disease transcripts and those in database in gene-edit page
- ACMG classification not showing for some causatives
- Fix bug which caused IGV.js to use hg19 reference files for hg38 data
- Bug when multiple bam files sources with non-null values are available


### Changed
- Renamed `requests` file to `scout_requests`
- Cancer variant view shows two, instead of four, decimals for allele and normal


## [4.11.1]

### Fixed
- Institute settings page
- Link institute settings to sharing institutes choices

## [4.11.0]

### Added
- Display locus name on STR variant page
- Alternative key `GNOMADAF_popmax` for Gnomad popmax allele frequency
- Automatic suggestions on how to improve the code on Pull Requests
- Parse GERP, phastCons and phyloP annotations from vep annotated CSQ fields
- Avoid flickering comment popovers in variant list
- Parse REVEL score from vep annotated CSQ fields
- Allow users to modify general institute settings
- Optionally format code automatically on commit
- Adds command to backup vital parts `scout export database`
- Parsing and displaying cancer SV variants from Manta annotated VCF files
- Dismiss cancer snv variants with cancer-specific options
- Add IGV.js UPD, RHO and TIDDIT coverage wig tracks.


### Fixed
- Slightly darker page background
- Fixed an issued with parsed conservation values from CSQ
- Clinvar submissions accessible to all users of an institute
- Header toolbar when on Clinvar page now shows institute name correctly
- Case should not always inactivate upon update
- Show dismissed snv cancer variants as grey on the cancer variants page
- Improved style of mappability link and local observations on variant page
- Convert all the GET requests to the igv view to POST request
- Error when updating gene panels using a file containing BOM chars
- Add/replace gene radio button not working in gene panels


## [4.10.1]

### Fixed
- Fixed issue with opening research variants
- Problem with coveralls not called by Travis CI
- Handle Biomart service down in tests


## [4.10.0]

### Added
- Rank score model in causatives page
- Exportable HPO terms from phenotypes page
- AMP guideline tiers for cancer variants
- Adds scroll for the transcript tab
- Added CLI option to query cases on time since case event was added
- Shadow clinical assessments also on research variants display
- Support for CRAM alignment files
- Improved str variants view : sorting by locus, grouped by allele.
- Delivery report PDF export
- New mosaicism tag option
- Add or modify individuals' age or tissue type from case page
- Display GC and allele depth in causatives table.
- Included primary reference transcript in general report
- Included partial causative variants in general report
- Remove dependency of loqusdb by utilising the CLI

### Fixed
- Fixed update OMIM command bug due to change in the header of the genemap2 file
- Removed Mosaic Tag from Cancer variants
- Fixes issue with unaligned table headers that comes with hidden Datatables
- Layout in general report PDF export
- Fixed issue on the case statistics view. The validation bars didn't show up when all institutes were selected. Now they do.
- Fixed missing path import by importing pathlib.Path
- Handle index inconsistencies in the update index functions
- Fixed layout problems


## [4.9.0]

### Added
- Improved MatchMaker pages, including visible patient contacts email address
- New badges for the github repo
- Links to [GENEMANIA](genemania.org)
- Sort gene panel list on case view.
- More automatic tests
- Allow loading of custom annotations in VCF using the SCOUT_CUSTOM info tag.

### Fixed
- Fix error when a gene is added to an empty dynamic gene panel
- Fix crash when attempting to add genes on incorrect format to dynamic gene panel
- Manual rank variant tags could be saved in a "Select a tag"-state, a problem in the variants view.
- Same case evaluations are no longer shown as gray previous evaluations on the variants page
- Stay on research pages, even if reset, next first buttons are pressed..
- Overlapping variants will now be visible on variant page again
- Fix missing classification comments and links in evaluations page
- All prioritized cases are shown on cases page


## [4.8.3]

### Added

### Fixed
- Bug when ordering sanger
- Improved scrolling over long list of genes/transcripts


## [4.8.2]

### Added

### Fixed
- Avoid opening extra tab for coverage report
- Fixed a problem when rank model version was saved as floats and not strings
- Fixed a problem with displaying dismiss variant reasons on the general report
- Disable load and delete filter buttons if there are no saved filters
- Fix problem with missing verifications
- Remove duplicate users and merge their data and activity


## [4.8.1]

### Added

### Fixed
- Prevent login fail for users with id defined by ObjectId and not email
- Prevent the app from crashing with `AttributeError: 'NoneType' object has no attribute 'message'`


## [4.8.0]

### Added
- Updated Scout to use Bootstrap 4.3
- New looks for Scout
- Improved dashboard using Chart.js
- Ask before inactivating a case where last assigned user leaves it
- Genes can be manually added to the dynamic gene list directly on the case page
- Dynamic gene panels can optionally be used with clinical filter, instead of default gene panel
- Dynamic gene panels get link out to chanjo-report for coverage report
- Load all clinvar variants with clinvar Pathogenic, Likely Pathogenic and Conflicting pathogenic
- Show transcripts with exon numbers for structural variants
- Case sort order can now be toggled between ascending and descending.
- Variants can be marked as partial causative if phenotype is available for case.
- Show a frequency tooltip hover for SV-variants.
- Added support for LDAP login system
- Search snv and structural variants by chromosomal coordinates
- Structural variants can be marked as partial causative if phenotype is available for case.
- Show normal and pathologic limits for STRs in the STR variants view.
- Institute level persistent variant filter settings that can be retrieved and used.
- export causative variants to Excel
- Add support for ROH, WIG and chromosome PNGs in case-view

### Fixed
- Fixed missing import for variants with comments
- Instructions on how to build docs
- Keep sanger order + verification when updating/reloading variants
- Fixed and moved broken filter actions (HPO gene panel and reset filter)
- Fixed string conversion to number
- UCSC links for structural variants are now separated per breakpoint (and whole variant where applicable)
- Reintroduced missing coverage report
- Fixed a bug preventing loading samples using the command line
- Better inheritance models customization for genes in gene panels
- STR variant page back to list button now does its one job.
- Allows to setup scout without a omim api key
- Fixed error causing "favicon not found" flash messages
- Removed flask --version from base cli
- Request rerun no longer changes case status. Active or archived cases inactivate on upload.
- Fixed missing tooltip on the cancer variants page
- Fixed weird Rank cell in variants page
- Next and first buttons order swap
- Added pagination (and POST capability) to cancer variants.
- Improves loading speed for variant page
- Problem with updating variant rank when no variants
- Improved Clinvar submission form
- General report crashing when dismissed variant has no valid dismiss code
- Also show collaborative case variants on the All variants view.
- Improved phenotype search using dataTables.js on phenotypes page
- Search and delete users with `email` instead of `_id`
- Fixed css styles so that multiselect options will all fit one column


## [4.7.3]

### Added
- RankScore can be used with VCFs for vcf_cancer files

### Fixed
- Fix issue with STR view next page button not doing its one job.

### Deleted
- Removed pileup as a bam viewing option. This is replaced by IGV


## [4.7.2]

### Added
- Show earlier ACMG classification in the variant list

### Fixed
- Fixed igv search not working due to igv.js dist 2.2.17
- Fixed searches for cases with a gene with variants pinned or marked causative.
- Load variant pages faster after fixing other causatives query
- Fixed mitochondrial report bug for variants without genes

## [4.7.1]

### Added

### Fixed
- Fixed bug on genes page


## [4.7.0]

### Added
- Export genes and gene panels in build GRCh38
- Search for cases with variants pinned or marked causative in a given gene.
- Search for cases phenotypically similar to a case also from WUI.
- Case variant searches can be limited to similar cases, matching HPO-terms,
  phenogroups and cohorts.
- De-archive reruns and flag them as 'inactive' if archived
- Sort cases by analysis_date, track or status
- Display cases in the following order: prioritized, active, inactive, archived, solved
- Assign case to user when user activates it or asks for rerun
- Case becomes inactive when it has no assignees
- Fetch refseq version from entrez and use it in clinvar form
- Load and export of exons for all genes, independent on refseq
- Documentation for loading/updating exons
- Showing SV variant annotations: SV cgh frequencies, gnomad-SV, local SV frequencies
- Showing transcripts mapping score in segmental duplications
- Handle requests to Ensembl Rest API
- Handle requests to Ensembl Rest Biomart
- STR variants view now displays GT and IGV link.
- Description field for gene panels
- Export exons in build 37 and 38 using the command line

### Fixed
- Fixes of and induced by build tests
- Fixed bug affecting variant observations in other cases
- Fixed a bug that showed wrong gene coverage in general panel PDF export
- MT report only shows variants occurring in the specific individual of the excel sheet
- Disable SSL certifcate verification in requests to chanjo
- Updates how intervaltree and pymongo is used to void deprecated functions
- Increased size of IGV sample tracks
- Optimized tests


## [4.6.1]

### Added

### Fixed
- Missing 'father' and 'mother' keys when parsing single individual cases


## [4.6.0]

### Added
- Description of Scout branching model in CONTRIBUTING doc
- Causatives in alphabetical order, display ACMG classification and filter by gene.
- Added 'external' to the list of analysis type options
- Adds functionality to display "Tissue type". Passed via load config.
- Update to IGV 2.

### Fixed
- Fixed alignment visualization and vcf2cytosure availability for demo case samples
- Fixed 3 bugs affecting SV pages visualization
- Reintroduced the --version cli option
- Fixed variants query by panel (hpo panel + gene panel).
- Downloaded MT report contains excel files with individuals' display name
- Refactored code in parsing of config files.


## [4.5.1]

### Added

### Fixed
- update requirement to use PyYaml version >= 5.1
- Safer code when loading config params in cli base


## [4.5.0]

### Added
- Search for similar cases from scout view CLI
- Scout cli is now invoked from the app object and works under the app context

### Fixed
- PyYaml dependency fixed to use version >= 5.1


## [4.4.1]

### Added
- Display SV rank model version when available

### Fixed
- Fixed upload of delivery report via API


## [4.4.0]

### Added
- Displaying more info on the Causatives page and hiding those not causative at the case level
- Add a comment text field to Sanger order request form, allowing a message to be included in the email
- MatchMaker Exchange integration
- List cases with empty synopsis, missing HPO terms and phenotype groups.
- Search for cases with open research list, or a given case status (active, inactive, archived)

### Fixed
- Variant query builder split into several functions
- Fixed delivery report load bug


## [4.3.3]

### Added
- Different individual table for cancer cases

### Fixed
- Dashboard collects validated variants from verification events instead of using 'sanger' field
- Cases shared with collaborators are visible again in cases page
- Force users to select a real institute to share cases with (actionbar select fix)


## [4.3.2]

### Added
- Dashboard data can be filtered using filters available in cases page
- Causatives for each institute are displayed on a dedicated page
- SNVs and and SVs are searchable across cases by gene and rank score
- A more complete report with validated variants is downloadable from dashboard

### Fixed
- Clinsig filter is fixed so clinsig numerical values are returned
- Split multi clinsig string values in different elements of clinsig array
- Regex to search in multi clinsig string values or multi revstat string values
- It works to upload vcf files with no variants now
- Combined Pileup and IGV alignments for SVs having variant start and stop on the same chromosome


## [4.3.1]

### Added
- Show calls from all callers even if call is not available
- Instructions to install cairo and pango libs from WeasyPrint page
- Display cases with number of variants from CLI
- Only display cases with number of variants above certain treshold. (Also CLI)
- Export of verified variants by CLI or from the dashboard
- Extend case level queries with default panels, cohorts and phenotype groups.
- Slice dashboard statistics display using case level queries
- Add a view where all variants for an institute can be searched across cases, filtering on gene and rank score. Allows searching research variants for cases that have research open.

### Fixed
- Fixed code to extract variant conservation (gerp, phyloP, phastCons)
- Visualization of PDF-exported gene panels
- Reintroduced the exon/intron number in variant verification email
- Sex and affected status is correctly displayed on general report
- Force number validation in SV filter by size
- Display ensembl transcripts when no refseq exists


## [4.3.0]

### Added
- Mosaicism tag on variants
- Show and filter on SweGen frequency for SVs
- Show annotations for STR variants
- Show all transcripts in verification email
- Added mitochondrial export
- Adds alternative to search for SVs shorter that the given length
- Look for 'bcftools' in the `set` field of VCFs
- Display digenic inheritance from OMIM
- Displays what refseq transcript that is primary in hgnc

### Fixed

- Archived panels displays the correct date (not retroactive change)
- Fixed problem with waiting times in gene panel exports
- Clinvar fiter not working with human readable clinsig values

## [4.2.2]

### Fixed
- Fixed gene panel create/modify from CSV file utf-8 decoding error
- Updating genes in gene panels now supports edit comments and entry version
- Gene panel export timeout error

## [4.2.1]

### Fixed
- Re-introduced gene name(s) in verification email subject
- Better PDF rendering for excluded variants in report
- Problem to access old case when `is_default` did not exist on a panel


## [4.2.0]

### Added
- New index on variant_id for events
- Display overlapping compounds on variants view

### Fixed
- Fixed broken clinical filter


## [4.1.4]

### Added
- Download of filtered SVs

### Fixed
- Fixed broken download of filtered variants
- Fixed visualization issue in gene panel PDF export
- Fixed bug when updating gene names in variant controller


## [4.1.3]

### Fixed
- Displays all primary transcripts


## [4.1.2]

### Added
- Option add/replace when updating a panel via CSV file
- More flexible versioning of the gene panels
- Printing coverage report on the bottom of the pdf case report
- Variant verification option for SVs
- Logs uri without pwd when connecting
- Disease-causing transcripts in case report
- Thicker lines in case report
- Supports HPO search for cases, both terms or if described in synopsis
- Adds sanger information to dashboard

### Fixed
- Use db name instead of **auth** as default for authentication
- Fixes so that reports can be generated even with many variants
- Fixed sanger validation popup to show individual variants queried by user and institute.
- Fixed problem with setting up scout
- Fixes problem when exac file is not available through broad ftp
- Fetch transcripts for correct build in `adapter.hgnc_gene`

## [4.1.1]
- Fix problem with institute authentication flash message in utils
- Fix problem with comments
- Fix problem with ensembl link


## [4.1.0]

### Added
- OMIM phenotypes to case report
- Command to download all panel app gene panels `scout load panel --panel-app`
- Links to genenames.org and omim on gene page
- Popup on gene at variants page with gene information
- reset sanger status to "Not validated" for pinned variants
- highlight cases with variants to be evaluated by Sanger on the cases page
- option to point to local reference files to the genome viewer pileup.js. Documented in `docs.admin-guide.server`
- option to export single variants in `scout export variants`
- option to load a multiqc report together with a case(add line in load config)
- added a view for searching HPO terms. It is accessed from the top left corner menu
- Updates the variants view for cancer variants. Adds a small cancer specific filter for known variants
- Adds hgvs information on cancer variants page
- Adds option to update phenotype groups from CLI

### Fixed
- Improved Clinvar to submit variants from different cases. Fixed HPO terms in casedata according to feedback
- Fixed broken link to case page from Sanger modal in cases view
- Now only cases with non empty lists of causative variants are returned in `adapter.case(has_causatives=True)`
- Can handle Tumor only samples
- Long lists of HGNC symbols are now possible. This was previously difficult with manual, uploaded or by HPO search when changing filter settings due to GET request limitations. Relevant pages now use POST requests. Adds the dynamic HPO panel as a selection on the gene panel dropdown.
- Variant filter defaults to default panels also on SV and Cancer variants pages.

## [4.0.0]

### WARNING ###

This is a major version update and will require that the backend of pre releases is updated.
Run commands:

```
$scout update genes
$scout update hpo
```

- Created a Clinvar submission tool, to speed up Clinvar submission of SNVs and SVs
- Added an analysis report page (html and PDF format) containing phenotype, gene panels and variants that are relevant to solve a case.

### Fixed
- Optimized evaluated variants to speed up creation of case report
- Moved igv and pileup viewer under a common folder
- Fixed MT alignment view pileup.js
- Fixed coordinates for SVs with start chromosome different from end chromosome
- Global comments shown across cases and institutes. Case-specific variant comments are shown only for that specific case.
- Links to clinvar submitted variants at the cases level
- Adapts clinvar parsing to new format
- Fixed problem in `scout update user` when the user object had no roles
- Makes pileup.js use online genome resources when viewing alignments. Now any instance of Scout can make use of this functionality.
- Fix ensembl link for structural variants
- Works even when cases does not have `'madeline_info'`
- Parses Polyphen in correct way again
- Fix problem with parsing gnomad from VEP

### Added
- Added a PDF export function for gene panels
- Added a "Filter and export" button to export custom-filtered SNVs to CSV file
- Dismiss SVs
- Added IGV alignments viewer
- Read delivery report path from case config or CLI command
- Filter for spidex scores
- All HPO terms are now added and fetched from the correct source (https://github.com/obophenotype/human-phenotype-ontology/blob/master/hp.obo)
- New command `scout update hpo`
- New command `scout update genes` will fetch all the latest information about genes and update them
- Load **all** variants found on chromosome **MT**
- Adds choice in cases overview do show as many cases as user like

### Removed
- pileup.min.js and pileup css are imported from a remote web location now
- All source files for HPO information, this is instead fetched directly from source
- All source files for gene information, this is instead fetched directly from source

## [3.0.0]
### Fixed
- hide pedigree panel unless it exists

## [1.5.1] - 2016-07-27
### Fixed
- look for both ".bam.bai" and ".bai" extensions

## [1.4.0] - 2016-03-22
### Added
- support for local frequency through loqusdb
- bunch of other stuff

## [1.3.0] - 2016-02-19
### Fixed
- Update query-phenomizer and add username/password

### Changed
- Update the way a case is checked for rerun-status

### Added
- Add new button to mark a case as "checked"
- Link to clinical variants _without_ 1000G annotation

## [1.2.2] - 2016-02-18
### Fixed
- avoid filtering out variants lacking ExAC and 1000G annotations

## [1.1.3] - 2015-10-01
### Fixed
- persist (clinical) filter when clicking load more
- fix #154 by robustly setting clinical filter func. terms

## [1.1.2] - 2015-09-07
### Fixed
- avoid replacing coverage report with none
- update SO terms, refactored

## [1.1.1] - 2015-08-20
### Fixed
- fetch case based on collaborator status (not owner)

## [1.1.0] - 2015-05-29
### Added
- link(s) to SNPedia based on RS-numbers
- new Jinja filter to "humanize" decimal numbers
- show gene panels in variant view
- new Jinja filter for decoding URL encoding
- add indicator to variants in list that have comments
- add variant number threshold and rank score threshold to load function
- add event methods to mongo adapter
- add tests for models
- show badge "old" if comment was written for a previous analysis

### Changed
- show cDNA change in transcript summary unless variant is exonic
- moved compounds table further up the page
- show dates for case uploads in ISO format
- moved variant comments higher up on page
- updated documentation for pages
- read in coverage report as blob in database and serve directly
- change ``OmimPhenotype`` to ``PhenotypeTerm``
- reorganize models sub-package
- move events (and comments) to separate collection
- only display prev/next links for the research list
- include variant type in breadcrumbs e.g. "Clinical variants"

### Removed
- drop dependency on moment.js

### Fixed
- show the same level of detail for all frequencies on all pages
- properly decode URL encoded symbols in amino acid/cDNA change strings
- fixed issue with wipe permissions in MongoDB
- include default gene lists in "variants" link in breadcrumbs

## [1.0.2] - 2015-05-20
### Changed
- update case fetching function

### Fixed
- handle multiple cases with same id

## [1.0.1] - 2015-04-28
### Fixed
- Fix building URL parameters in cases list Vue component

## [1.0.0] - 2015-04-12
Codename: Sara Lund

![Release 1.0](artwork/releases/release-1-0.jpg)

### Added
- Add email logging for unexpected errors
- New command line tool for deleting case

### Changed
- Much improved logging overall
- Updated documentation/usage guide
- Removed non-working IGV link

### Fixed
- Show sample display name in GT call
- Various small bug fixes
- Make it easier to hover over popups

## [0.0.2-rc1] - 2015-03-04
### Added
- add protein table for each variant
- add many more external links
- add coverage reports as PDFs

### Changed
- incorporate user feedback updates
- big refactor of load scripts

## [0.0.2-rc2] - 2015-03-04
### Changes
- add gene table with gene description
- reorganize inheritance models box

### Fixed
- avoid overwriting gene list on "research" load
- fix various bugs in external links

## [0.0.2-rc3] - 2015-03-05
### Added
- Activity log feed to variant view
- Adds protein change strings to ODM and Sanger email

### Changed
- Extract activity log component to macro

### Fixes
- Make Ensembl transcript links use archive website<|MERGE_RESOLUTION|>--- conflicted
+++ resolved
@@ -8,11 +8,8 @@
 ## []
 ### Added
 ### Changed
-<<<<<<< HEAD
+- Point Alamut API key docs link to new API version
 - Parse dbSNP id from ID only if it says "rs", else use VEP CSQ fields
-=======
-- Point Alamut API key docs link to new API version
->>>>>>> bda08448
 ### Fixed
 - Vulnerabilities flagged by SonarCloud
 
