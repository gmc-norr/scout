--- conflicted
+++ resolved
@@ -34,11 +34,9 @@
 - Better inheritance models customization for genes in gene panels
 - STR variant page back to list button now does its one job.
 - Allows to setup scout without a omim api key
-<<<<<<< HEAD
+- Fixed error causing "favicon not found" flash messages
 - Request rerun no longer changes case status. Active or archived cases inactivate on upload.
-=======
-- Fixed error causing "favicon not found" flash messages
->>>>>>> db76b8a9
+
 
 
 ## [4.7.3]
