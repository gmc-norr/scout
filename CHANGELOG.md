# Change Log
All notable changes to this project will be documented in this file.
This project adheres to [Semantic Versioning](http://semver.org/).

About changelog [here](https://keepachangelog.com/en/1.0.0/)

## [unreleased]
### Added
<<<<<<< HEAD
- Orpha disease terms now include information on inheritance
=======
- Possibility to submit to ClinVar variants associated with Orphanet conditions
>>>>>>> b82e3823
### Fixed
- Missing number of phenotypes and genes from case diagnoses


## [4.76]
### Added
- Orphacodes are visible in phenotype tables
- Pydantic validation of image paths provided in case load config file
- Info on the user which created a ClinVar submission, when available
- Associate .d4 files to case individuals when loading a case via config file
- Option update path to .d4 files path for individuals of an existing case using the commands line
### Changed
- In diagnoses page the load of diseases are initiated by clicking a button
- Revel score, Revel rank score and SpliceAI values are also displayed in Causatives and Validated variants tables
- Remove unused functions and tests
- Analysis type and direct link from cases list for OGM cases
- Removed unused `case_obj` parameter from server/blueprints/variant/controllers/observations function
- Possibility to reset ClinVar submission ID
- Allow ClinVar submissions with custom API key for users registered as ClinVar submitters or when institute doesn't have a preset list of ClinVar submitters
- Ordered event verbs alphabetically and created ClinVar-related user events
- Removed the unused "no-variants" option from the load case command line
### Fixed
- All disease_terms have gene HGNC ids as integers when added to the scout database
- Disease_term identifiers are now prefixed with the name of the coding system
- Command line crashing with error when updating a user that doesn't exist
- Thaw coloredlogs - 15.0.1 restores errorhandler issue
- Thaw crypography - current base image and library version allow Docker builds
- Missing delete icons on phenomodels page
- Missing cryptography lib error while running Scout container on an ARM processor
- Round CADD values with many decimals on causatives and validated variants pages
- Dark-mode visibility of some fields on causatives and validated variants pages
- Clinvar submitters would be cleared when unprivileged users saved institute settings page
- Added a default empty string in cases search form to avoid None default value
- Page crashing when user tries to remove the same variant from a ClinVar submission in different browser tabs
- Update more GnomAD links to GnomAD v4 (v38 SNVs, MT vars, STRs)
- Empty cells for RNA fusion variants in Causatives and Verified variants page
- Submenu icons missing from collapsible actionbar
- The collapsible actionbar had some non-collapsing overly long entries
- Cancer observations for SVs not appearing in the variant details view
- Archived local observations not visible on cancer variantS page
- Empty Population Frequency column in the Cancer SV Variants view
- Capital letters in ClinVar events description shown on case page

## [4.75]
### Added
- Hovertip to gene panel names with associated genes in variant view, when variant covers more than one gene
- Tests for panel to genes
- Download of Orphadata en_product6 and en_product4 from CLI
- Parse and save `database_found` key/values for RNA fusion variants
- Added fusion_score, ffpm, split_reads, junction_reads and fusion_caller to the list of filters on RNA fusion variants page
- Renamed the function `get_mei_info` to `set_mei_info` to be consistent with the other functions
- Fixed removing None key/values from parsed variants
- Orphacodes are included in the database disease_terms
### Changed
- Allow use of projections when retrieving gene panels
- Do not save custom images as binary data into case and variant database documents
- Retrieve and display case and variant custom images using image's saved path
- Cases are activated by viewing FSHD and SMA reports
- Split multi-gene SNV variants into single genes when submitting to Matchmaker Exchange
- Alamut links also on the gene level, using transcript and HGVS: better for indels. Keep variant link for missing HGVS
- Thaw WTForms - explicitly coerce form decimal field entries when filters fetched from db
### Fixed
- Removed some extra characters from top of general report left over from FontAwsome fix
- Do not save fusion variants-specific key/values in other types of variants
- Alamut link for MT variants in build 38
- Convert RNA fusions variants `tool_hits` and `fusion_score` keys from string to numbers
- Fix genotype reference and alternative sequencing depths defaulting to -1 when values are 0
- DecimalFields were limited to two decimal places for several forms - lifting restrictions on AF, CADD etc.

## [4.74.1]
### Changed
- Parse and save into database also OMIM terms not associated to genes
### Fixed
- BioNano API FSHD report requests are GET in Access 1.8, were POST in 1.7
- Update more FontAwesome icons to avoid Pro icons
- Test if files still exist before attempting to load research variants
- Parsing of genotypes error, resulting in -1 values when alt or ref read depths are 0

## [4.74]
### Added
- SNVs and Indels, MEI and str variants genes have links to Decipher
- An `owner + case display name` index for cases database collection
- Test and fixtures for RNA fusion case page
- Load and display fusion variants from VCF files as the other variant types
- Option to update case document with path to mei variants (clinical and research)
### Changed
- Details on variant type and category for audit filters on case general report
- Enable Gens CN profile button also in somatic case view
- Fix case of analysis type check for Gens analysis button - only show for WGS
### Fixed
- loqusdb table no longer has empty row below each loqusid
- MatchMaker submission details page crashing because of change in date format returned by PatientMatcher
- Variant external links buttons style does not change color when visited
- Hide compounds with compounds follow filter for region or function would fail for variants in multiple genes
- Updated FontAwesome version to fix missing icons

## [4.73]
### Added
- Shortcut button for HPO panel MEI variants from case page
- Export managed variants from CLI
### Changed
- STRs visualization on case panel to emphasize abnormal repeat count and associated condition
- Removed cytoband column from STRs variant view on case report
- More long integers formatted with thin spaces, and copy to clipboard buttons added
### Fixed
- OMIM table is scrollable if higher than 700px on SV page
- Pinned variants validation badge is now red for false positives.
- Case display name defaulting to case ID when `family_name` or `display_name` are missing from case upload config file
- Expanded menu visible at screen sizes below 1000px now has background color
- The image in ClinVar howto-modal is now responsive
- Clicking on a case in case groups when case was already removed from group in another browser tab
- Page crashing when saving filters for mei variants
- Link visited color of images

## [4.72.4]
### Changed
- Automatic test mongod version increased to v7
### Fixed
- GnomAD now defaults to hg38 - change build 37 links accordingly

## [4.72.3]
### Fixed
- Somatic general case report small variant table can crash with unclassified variants

## [4.72.2]
### Changed
- A gunicorn maxrequests parameter for Docker server image - default to 1200
- STR export limit increased to 500, as for other variants
- Prevent long number wrapping and use thin spaces for separation, as per standards from SI, NIST, IUPAC, BIPM.
- Speed up case retrieval and lower memory use by projecting case queries
- Make relatedness check fails stand out a little more to new users
- Speed up case retrieval and lower memory use by projecting case queries
- Speed up variant pages by projecting only the necessary keys in disease collection query
### Fixed
- Huge memory use caused by cases and variants pages pulling complete disease documents from DB
- Do not include genes fetched from HPO terms when loading diseases
- Consider the renamed fields `Approved Symbol` -> `Approved Gene Symbol` and `Gene Symbols` -> `Gene/Locus And Other Related Symbols` when parsing OMIM terms from genemap2.txt file

## [4.72.1]
### Fixed
- Jinja filter that renders long integers
- Case cache when looking for causatives in other cases causing the server to hang

## [4.72]
### Added
- A GitHub action that checks for broken internal links in docs pages
- Link validation settings in mkdocs.yml file
- Load and display full RNA alignments on alignment viewer
- Genome build check when loading a case
- Extend event index to previous causative variants and always load them
### Fixed
- Documentation nav links for a few documents
- Slightly extended the BioNano Genomics Access integration docs
- Loading of SVs when VCF is missing the INFO.END field but has INFO.SVLEN field
- Escape protein sequence name (if available) in case general report to render special characters correctly
- CaseS HPO term searches for multiple terms works independent of order
- CaseS search regexp should not allow backslash
- CaseS cohort tags can contain whitespace and still match
- Remove diagnoses from cases even if OMIM term is not found in the database
- Parsing of disease-associated genes
- Removed an annoying warning while updating database's disease terms
- Displaying custom case images loaded with scout version <= 4.71
- Use pydantic version >=2 in requirements.txt file
### Changed
- Column width adjustment on caseS page
- Use Python 3.11 in tests
- Update some github actions
- Upgraded Pydantic to version 2
- Case validation fails on loading when associated files (alignments, VCFs and reports) are not present on disk
- Case validation fails on loading when custom images have format different then ["gif", "svg", "png", "jpg", "jpeg"]
- Custom images keys `case` and `str` in case config yaml file are renamed to `case_images` and `str_variants_images`
- Simplify and speed up case general report code
- Speed up case retrieval in case_matching_causatives
- Upgrade pymongo to version 4
- When updating disease terms, check that all terms are consistent with a DiseaseTerm model before dropping the old collection
- Better separation between modules loading HPO terms and diseases
- Deleted unused scout.build.phenotype module
- Stricter validation of mandatory genome build key when loading a case. Allowed values are ['37','38',37,38]
- Improved readability of variants length and coordinates on variantS pages

## [4.71]
### Added
- Added Balsamic keys for SweGen and loqusdb local archive frequecies, SNV and SV
- New filter option for Cancer variantS: local archive RD loqusdb
- Show annotated observations on SV variantS view, also for cancer somatic SVs
- Revel filter for variantS
- Show case default panel on caseS page
- CADD filter for Cancer Somatic SNV variantS - show score
- SpliceAI-lookup link (BROAD, shows SpliceAI and Pangolin) from variant page
- BioNano Access server API - check projects, samples and fetch FSHD reports
### Fixed
- Name of reference genome build for RNA for compatibility with IGV locus search change
- Howto to run the Docker image on Mac computers in `admin-guide/containers/container-deploy.md`
- Link to Weasyprint installation howto in README file
- Avoid filling up disk by creating a reduced VCF file for every variant that is visualized
- Remove legacy incorrectly formatted CODEOWNERS file
- Restrain variant_type requests to variantS views to "clinical" or "research"
- Visualization of cancer variants where cancer case has no affected individual
- ProteinPaint gene link (small StJude API change)
- Causative MEI variant link on causatives page
- Bionano access api settings commented out by default in Scout demo config file.
- Do not show FSHD button on freshly loaded cases without bionano_access individuals
- Truncate long variants' HGVS on causative/Clinically significant and pinned variants case panels
### Changed
- Remove function call that tracks users' browser version
- Include three more splice variant SO terms in clinical filter severe SO terms
- Drop old HPO term collection only after parsing and validation of new terms completes
- Move score to own column on Cancer Somatic SNV variantS page
- Refactored a few complex case operations, breaking out sub functionalities

## [4.70]
### Added
- Download a list of Gene Variants (max 500) resulting from SNVs and Indels search
- Variant PubMed link to search for gene symbol and any aliases
### Changed
- Clearer gnomAD values in Variants page
### Fixed
- CaseS page uniform column widths
- Include ClinVar variants into a scrollable div element on Case page
- `canonical_transcript` variable not initialized in get_hgvs function (server.blueprints.institutes.controllers.py)
- Catch and display any error while importing Phenopacket info
- Modified Docker files to use python:3.8-slim-bullseye to prevent gunicorn workers booting error

## [4.69]
### Added
- ClinVar submission howto available also on Case page
- Somatic score and filtering for somatic SV callers, if available
- Show caller as a tooltip on variantS list
### Fixed
- Crash when attempting to export phenotype from a case that had never had phenotypes
- Aesthetic fix to Causative and Pinned Variants on Case page
- Structural inconsistency for ClinVar Blueprint templates
- Updated igv.js to 2.15.8 to fix track default color bug
- Fixed release versions for actions.
- Freeze tornado below 6.3.0 for compatibility with livereload 2.6.3
- Force update variants count on case re-upload
- IGV locus search not working - add genome reference id
- Pin links to MEI variants should end up on MEI not SV variant view
- Load also matching MEI variants on forced region load
- Allow excluding MEI from case variant deletion
- Fixed the name of the assigned user when the internal user ID is different from the user email address
- Gene variantS should display gene function, region and full hgvs
### Changed
- FontAwesome integrity check fail (updated resource)
- Removed ClinVar API validation buttons in favour of direct API submission
- Improved layout of Institute settings page
- ClinVar API key and allowed submitters are set in the Institute settings page


## [4.68]
### Added
- Rare Disease Mobile Element Insertion variants view
### Changed
- Updated igv.js to 2.15.6
### Fixed
- Docker stage build pycairo.
- Restore SNV and SV rank models versions on Causatives and Verified pages
- Saving `REVEL_RANKSCORE` value in a field named `revel` in variants database documents

## [4.67]
### Added
- Prepare to filter local SV frequency
### Changed
- Speed up instituteS page loading by refactoring cases/institutes query
- Clinical Filter for SVs includes `splice_polypyrimidine_tract_variant` as a severe consequence
- Clinical Filter for SVs includes local variant frequency freeze ("old") for filtering, starting at 30 counts
- Speed up caseS page loading by adding status to index and refactoring totals count
- HPO file parsing is updated to reflect that HPO have changed a few downloadable file formats with their 230405 release.
### Fixed
- Page crashing when a user tries to edit a comment that was removed
- Warning instead of crashed page when attempting to retrieve a non-existent Phenopacket
- Fixed StJude ProteinPaint gene link (URL change)
- Freeze of werkzeug library to version<2.3 to avoid problems resulting from the consequential upgrade of the Flask lib
- Huge list of genes in case report for megabases-long structural variants.
- Fix displaying institutes without associated cases on institutes page
- Fix default panel selection on SVs in cancer case report

## [4.66]
### Changed
- Moved Phenomodels code under a dedicated blueprint
- Updated the instructions to load custom case report under admin guide
- Keep variants filter window collapsed except when user expands it to filter
### Added
- A summary table of pinned variants on the cancer case general report
- New openable matching causatives and managed variants lists for default gene panels only for convenience
### Fixed
- Gens structural variant page link individual id typo

## [4.65.2]
### Fixed
- Generating general case report with str variants containing comments

## [4.65.1]
### Fixed
- Visibility of `Gene(s)` badges on SV VariantS page
- Hide dismiss bar on SV page not working well
- Delivery report PDF download
- Saving Pipeline version file when loading a case
- Backport compatible import of importlib metadata for old python versions (<3.8)

## [4.65]
### Added
- Option to mark a ClinVar submission as submitted
- Docs on how to create/update the PanelApp green genes as a system admin
- `individual_id`-parameter to both Gens links
- Download a gene panel in TXT format from gene panel page
- Panel gene comments on variant page: genes in panels can have comments that describe the gene in a panel context
### Changed
- Always show each case category on caseS page, even if 0 cases in total or after current query
- Improved sorting of ClinVar submissions
- Pre-populate SV type select in ClinVar submission form, when possible
- Show comment badges in related comments tables on general report
- Updated version of several GitHub actions
- Migrate from deprecated `pkg_resources` lib to `importlib_resources`
- Dismiss bar on variantS pages is thinner.
- Dismiss bar on variantS pages can be toggled open or closed for the duration of a login session.
### Fixed
- Fixed Sanger order / Cancel order modal close buttons
- Visibility of SV type in ClinVar submission form
- Fixed a couple of creations where now was called twice, so updated_at and created_at could differ
- Deprecated Ubuntu version 18.04 in one GitHub action
- Panels that have been removed (hidden) should not be visible in views where overlapping gene panels for genes are shown
- Gene panel test pointing to the right function

## [4.64]
### Added
- Create/Update a gene panel containing all PanelApp green genes (`scout update panelapp-green -i <cust_id>`)
- Links for ACMG pathogenicity impact modification on the ACMG classification page
### Changed
- Open local observation matching cases in new windows
### Fixed
- Matching manual ranked variants are now shown also on the somatic variant page
- VarSome links to hg19/GRCh37
- Managed variants filter settings lost when navigating to additional pages
- Collect the right variant category after submitting filter form from research variantS page
- Beacon links are templated and support variants in genome build 38

## [4.63]
### Added
- Display data sharing info for ClinVar, Matchmaker Exchange and Beacon in a dedicated column on Cases page
- Test for `commands.download.omim.print_omim`
- Display dismissed variants comments on general case report
- Modify ACMG pathogenicity impact (most commonly PVS1, PS3) based on strength of evidence with lab director's professional judgement
- REViewer button on STR variant page
- Alamut institution parameter in institute settings for Alamut Visual Plus software
- Added Manual Ranks Risk Factor, Likely Risk Factor and Uncertain Risk Factor
- Display matching manual ranks from previous cases the user has access to on VariantS and Variant pages
- Link to gnomAD gene SVs v2.1 for SV variants with gnomAD frequency
- Support for nf-core/rnafusion reports
### Changed
- Display chrY for sex unknown
- Deprecate legacy scout_load() method API call.
- Message shown when variant tag is updated for a variant
- When all ACMG classifications are deleted from a variant, the current variant classification status is also reset.
- Refactored the functions that collect causative variants
- Removed `scripts/generate_test_data.py`
### Fixed
- Default IGV tracks (genes, ClinVar, ClinVar CNVs) showing even if user unselects them all
- Freeze Flask-Babel below v3.0 due to issue with a locale decorator
- Thaw Flask-Babel and fix according to v3 standard. Thank you @TkTech!
- Show matching causatives on somatic structural variant page
- Visibility of gene names and functional annotations on Causatives/Verified pages
- Panel version can be manually set to floating point numbers, when modified
- Causatives page showing also non-causative variants matching causatives in other cases
- ClinVar form submission for variants with no selected transcript and HGVS
- Validating and submitting ClinVar objects not containing both Variant and Casedata info

## [4.62.1]
### Fixed
- Case page crashing when adding a case to a group without providing a valid case name

## [4.62]
### Added
- Validate ClinVar submission objects using the ClinVar API
- Wrote tests for case and variant API endpoints
- Create ClinVar submissions from Scout using the ClinVar API
- Export Phenopacket for affected individual
- Import Phenopacket from JSON file or Phenopacket API backend server
- Use the new case name option for GENS requests
- Pre-validate refseq:HGVS items using VariantValidator in ClinVar submission form
### Fixed
- Fallback for empty alignment index for REViewer service
- Source link out for MIP 11.1 reference STR annotation
- Avoid duplicate causatives and pinned variants
- ClinVar clinical significance displays only the ACMG terms when user selects ACMG 2015 as assertion criteria
- Spacing between icon and text on Beacon and MatchMaker links on case page sidebar
- Truncate IDs and HGVS representations in ClinVar pages if longer than 25 characters
- Update ClinVar submission ID form
- Handle connection timeout when sending requests requests to external web services
- Validate any ClinVar submission regardless of its status
- Empty Phenopackets import crashes
- Stop Spinner on Phenopacket JSON download
### Changed
- Updated ClinVar submission instructions

## [4.61.1]
### Fixed
- Added `UMLS` as an option of `Condition ID type` in ClinVar Variant downloaded files
- Missing value for `Condition ID type` in ClinVar Variant downloaded files
- Possibility to open, close or delete a ClinVar submission even if it doesn't have an associated name
- Save SV type, ref and alt n. copies to exported ClinVar files
- Inner and outer start and stop SV coordinates not exported in ClinVar files
- ClinVar submissions page crashing when SV files don't contain breakpoint exact coordinates
- Align OMIM diagnoses with delete diagnosis button on case page
- In ClinVar form, reset condition list and customize help when condition ID changes

## [4.61]
### Added
- Filter case list by cases with variants in ClinVar submission
- Filter case list by cases containing RNA-seq data - gene_fusion_reports and sample-level tracks (splice junctions and RNA coverage)
- Additional case category `Ignored`, to be used for cases that don't fall in the existing 'inactive', 'archived', 'solved', 'prioritized' categories
- Display number of cases shown / total number of cases available for each category on Cases page
- Moved buttons to modify case status from sidebar to main case page
- Link to Mutalyzer Normalizer tool on variant's transcripts overview to retrieve official HVGS descriptions
- Option to manually load RNA MULTIQC report using the command `scout load report -t multiqc_rna`
- Load RNA MULTIQC automatically for a case if config file contains the `multiqc_rna` key/value
- Instructions in admin-guide on how to load case reports via the command line
- Possibility to filter RD variants by a specific genotype call
- Distinct colors for different inheritance models on RD Variant page
- Gene panels PDF export with case variants hits by variant type
- A couple of additional README badges for GitHub stats
- Upload and display of pipeline reference info and executable version yaml files as custom reports
- Testing CLI on hasta in PR template
### Changed
- Instructions on how to call dibs on scout-stage server in pull request template
- Deprecated CLI commands `scout load <delivery_report, gene_fusion_report, coverage_qc_report, cnv_report>` to replace them with command `scout load report -t <report type>`
- Refactored code to display and download custom case reports
- Do not export `Assertion method` and `Assertion method citation` to ClinVar submission files according to changes to ClinVar's submission spreadsheet templates.
- Simplified code to create and download ClinVar CSV files
- Colorize inheritance models badges by category on VariantS page
- `Safe variants matching` badge more visible on case page
### Fixed
- Non-admin users saving institute settings would clear loqusdb instance selection
- Layout of variant position, cytoband and type in SV variant summary
- Broken `Build Status - GitHub badge` on GitHub README page
- Visibility of text on grey badges in gene panels PDF exports
- Labels for dashboard search controls
- Dark mode visibility for ClinVar submission
- Whitespaces on outdated panel in extent report

## [4.60]
### Added
- Mitochondrial deletion signatures (mitosign) can be uploaded and shown with mtDNA report
- A `Type of analysis` column on Causatives and Validated variants pages
- List of "safe" gene panels available for matching causatives and managed variants in institute settings, to avoid secondary findings
- `svdb_origin` as a synonym for `FOUND_IN` to complement `set` for variants found by all callers
### Changed
- Hide removed gene panels by default in panels page
- Removed option for filtering cancer SVs by Tumor and Normal alt AF
- Hide links to coverage report from case dynamic HPO panel if cancer analysis
- Remove rerun emails and redirect users to the analysis order portal instead
- Updated clinical SVs igv.js track (dbVar) and added example of external track from `https://trackhubregistry.org/`
- Rewrote the ClinVar export module to simplify and add one variant at the time
- ClinVar submissions with phenotype conditions from: [OMIM, MedGen, Orphanet, MeSH, HP, MONDO]
### Fixed
- If trying to load a badly formatted .tsv file an error message is displayed.
- Avoid showing case as rerun when first attempt at case upload failed
- Dynamic autocomplete search not working on phenomodels page
- Callers added to variant when loading case
- Now possible to update managed variant from file without deleting it first
- Missing preselected chromosome when editing a managed variant
- Preselected variant type and subtype when editing a managed variant
- Typo in dbVar ClinVar track, hg19


## [4.59]
### Added
- Button to go directly to HPO SV filter variantS page from case
- `Scout-REViewer-Service` integration - show `REViewer` picture if available
- Link to HPO panel coverage overview on Case page
- Specify a confidence threshold (green|amber|red) when loading PanelApp panels
- Functional annotations in variants lists exports (all variants)
- Cancer/Normal VAFs and COSMIC ids in in variants lists exports (cancer variants)
### Changed
- Better visualization of regional annotation for long lists of genes in large SVs in Variants tables
- Order of cells in variants tables
- More evident links to gene coverage from Variant page
- Gene panels sorted by display name in the entire Case page
- Round CADD and GnomAD values in variants export files
### Fixed
- HPO filter button on SV variantS page
- Spacing between region|function cells in SVs lists
- Labels on gene panel Chanjo report
- Fixed ambiguous duplicated response headers when requesting a BAM file from /static
- Visited color link on gene coverage button (Variant page)

## [4.58.1]
### Fixed
- Case search with search strings that contain characters that can be escaped

## [4.58]
### Added
- Documentation on how to create/update PanelApp panels
- Add filter by local observations (archive) to structural variants filters
- Add more splicing consequences to SO term definitions
- Search for a specific gene in all gene panels
- Institute settings option to force show all variants on VariantS page for all cases of an institute
- Filter cases by validation pending status
- Link to The Clinical Knowledgebase (CKB) (https://ckb.jax.org/) in cancer variant's page
### Fixed
- Added a not-authorized `auto-login` fixture according to changes in Flask-Login 0.6.2
- Renamed `cache_timeout` param name of flask.send_file function to `max_age` (Flask 2.2 compliant)
- Replaced deprecated `app.config["JSON_SORT_KEYS"]` with app.json.sort_keys in app settings
- Bug in gene variants page (All SNVs and INDELs) when variant gene doesn't have a hgnc id that is found in the database
- Broken export of causatives table
- Query for genes in build 38 on `Search SNVs and INDELs` page
- Prevent typing special characters `^<>?!=\/` in case search form
- Search matching causatives also among research variants in other cases
- Links to variants in Verified variants page
- Broken filter institute cases by pinned gene
- Better visualization of long lists of genes in large SVs on Causative and Verified Variants page
- Reintroduced missing button to export Causative variants
- Better linking and display of matching causatives and managed variants
- Reduced code complexity in `scout/parse/variant/variant.py`
- Reduced complexity of code in `scout/build/variant/variant.py`

### Changed
- State that loqusdb observation is in current case if observations count is one and no cases are shown
- Better pagination and number of variants returned by queries in `Search SNVs and INDELs` page
- Refactored and simplified code used for collecting gene variants for `Search SNVs and INDELs` page
- Fix sidebar panel icons in Case view
- Fix panel spacing in Case view
- Removed unused database `sanger_ordered` and `case_id,category,rank_score` indexes (variant collection)
- Verified variants displayed in a dedicated page reachable from institute sidebar
- Unified stats in dashboard page
- Improved gene info for large SVs and cancer SVs
- Remove the unused `variant.str_variant` endpoint from variant views
- Easier editing of HPO gene panel on case page
- Assign phenotype panel less cramped on Case page
- Causatives and Verified variants pages to use the same template macro
- Allow hyphens in panel names
- Reduce resolution of example images
- Remove some animations in web gui which where rendered slow


## [4.57.4]
### Fixed
- Parsing of variant.FORMAT "DR" key in parse variant file

## [4.57.3]
### Fixed
- Export of STR verified variants
- Do not download as verified variants first verified and then reset to not validated
- Avoid duplicated lines in downloaded verified variants reflecting changes in variant validation status

## [4.57.2]
### Fixed
- Export of verified variants when variant gene has no transcripts
- HTTP 500 when visiting a the details page for a cancer variant that had been ranked with genmod

## [4.57.1]
### Fixed
- Updating/replacing a gene panel from file with a corrupted or malformed file

## [4.57]
### Added
- Display last 50 or 500 events for a user in a timeline
- Show dismiss count from other cases on matching variantS
- Save Beacon-related events in events collection
- Institute settings allow saving multiple loqusdb instances for one institute
- Display stats from multiple instances of loqusdb on variant page
- Display date and frequency of obs derived from count of local archive observations from MIP11 (requires fix in MIP)
### Changed
- Prior ACMG classifications view is no longer limited by pathogenicity
### Fixed
- Visibility of Sanger ordered badge on case page, light mode
- Some of the DataTables tables (Phenotypes and Diagnoses pages) got a bit dark in dark mode
- Remove all redundancies when displaying timeline events (some events are saved both as case-related and variant-related)
- Missing link in saved MatchMaker-related events
- Genes with mixed case gene symbols missing in PanelApp panels
- Alignment of elements on the Beacon submission modal window
- Locus info links from STR variantS page open in new browser tabs

## [4.56]
### Added
- Test for PanelApp panels loading
- `panel-umi` tag option when loading cancer analyses
### Changed
- Black text to make comments more visible in dark mode
- Loading PanelApp panels replaces pre-existing panels with same version
- Removed sidebar from Causatives page - navigation is available on the top bar for now
- Create ClinVar submissions from pinned variants list in case page
- Select which pinned variants will be included in ClinVar submission documents
### Fixed
- Remove a:visited css style from all buttons
- Update of HPO terms via command line
- Background color of `MIXED` and `PANEL-UMI` sequencing types on cases page
- Fixed regex error when searching for cases with query ending with `\ `
- Gene symbols on Causatives page lighter in dark mode
- SpliceAI tooltip of multigene variants

## [4.55]
### Changed
- Represent different tumor samples as vials in cases page
- Option to force-update the OMIM panel
### Fixed
- Low tumor purity badge alignment in cancer samples table on cancer case view
- VariantS comment popovers reactivate on hover
- Updating database genes in build 37
- ACMG classification summary hidden by sticky navbar
- Logo backgrounds fixed to white on welcome page
- Visited links turn purple again
- Style of link buttons and dropdown menus
- Update KUH and GMS logos
- Link color for Managed variants

## [4.54]
### Added
- Dark mode, using browser/OS media preference
- Allow marking case as solved without defining causative variants
- Admin users can create missing beacon datasets from the institute's settings page
- GenCC links on gene and variant pages
- Deprecation warnings when launching the app using a .yaml config file or loading cases using .ped files
### Changed
- Improved HTML syntax in case report template
- Modified message displayed when variant rank stats could not be calculated
- Expanded instructions on how to test on CG development server (cg-vm1)
- Added more somatic variant callers (Balsamic v9 SNV, develop SV)
### Fixed
- Remove load demo case command from docker-compose.yml
- Text elements being split across pages in PDF reports
- Made login password field of type `password` in LDAP login form
- Gene panels HTML select in institute's settings page
- Bootstrap upgraded to version 5
- Fix some Sourcery and SonarCloud suggestions
- Escape special characters in case search on institute and dashboard pages
- Broken case PDF reports when no Madeline pedigree image can be created
- Removed text-white links style that were invisible in new pages style
- Variants pagination after pressing "Filter variants" or "Clinical filter"
- Layout of buttons Matchmaker submission panel (case page)
- Removing cases from Matchmaker (simplified code and fixed functionality)
- Reintroduce check for missing alignment files purged from server

## [4.53]
### Added
### Changed
- Point Alamut API key docs link to new API version
- Parse dbSNP id from ID only if it says "rs", else use VEP CSQ fields
- Removed MarkupSafe from the dependencies
### Fixed
- Reintroduced loading of SVs for demo case 643595
- Successful parse of FOUND_IN should avoid GATK caller default
- All vulnerabilities flagged by SonarCloud

## [4.52]
### Added
- Demo cancer case gets loaded together with demo RD case in demo instance
- Parse REVEL_score alongside REVEL_rankscore from csq field and display it on SNV variant page
- Rank score results now show the ranking range
- cDNA and protein changes displayed on institute causatives pages
- Optional SESSION_TIMEOUT_MINUTES configuration in app config files
- Script to convert old OMIM case format (list of integers) to new format (list of dictionaries)
- Additional check for user logged in status before serving alignment files
- Download .cgh files from cancer samples table on cancer case page
- Number of documents and date of last update on genes page
### Changed
- Verify user before redirecting to IGV alignments and sashimi plots
- Build case IGV tracks starting from case and variant objects instead of passing all params in a form
- Unfreeze Werkzeug lib since Flask_login v.0.6 with bugfix has been released
- Sort gene panels by name (panelS and variant page)
- Removed unused `server.blueprints.alignviewers.unindexed_remote_static` endpoint
- User sessions to check files served by `server.blueprints.alignviewers.remote_static` endpoint
- Moved Beacon-related functions to a dedicated app extension
- Audit Filter now also loads filter displaying the variants for it
### Fixed
- Handle `attachment_filename` parameter renamed to `download_name` when Flask 2.2 will be released
- Removed cursor timeout param in cases find adapter function to avoid many code warnings
- Removed stream argument deprecation warning in tests
- Handle `no intervals found` warning in load_region test
- Beacon remove variants
- Protect remote_cors function in alignviewers view from Server-Side Request Forgery (SSRF)
- Check creation date of last document in gene collection to display when genes collection was updated last

## [4.51]
### Added
- Config file containing codecov settings for pull requests
- Add an IGV.js direct link button from case page
- Security policy file
- Hide/shade compound variants based on rank score on variantS from filter
- Chromograph legend documentation direct link
### Changed
- Updated deprecated Codecov GitHub action to v.2
- Simplified code of scout/adapter/mongo/variant
- Update IGV.js to v2.11.2
- Show summary number of variant gene panels on general report if more than 3
### Fixed
- Marrvel link for variants in genome build 38 (using liftover to build 37)
- Remove flags from codecov config file
- Fixed filter bug with high negative SPIDEX scores
- Renamed IARC TP53 button to to `TP53 Database`, modified also link since IARC has been moved to the US NCI: `https://tp53.isb-cgc.org/`
- Parsing new format of OMIM case info when exporting patients to Matchmaker
- Remove flask-debugtoolbar lib dependency that is using deprecated code and causes app to crash after new release of Jinja2 (3.1)
- Variant page crashing for cases with old OMIM terms structure (a list of integers instead of dictionary)
- Variant page crashing when creating MARRVEL link for cases with no genome build
- SpliceAI documentation link
- Fix deprecated `safe_str_cmp` import from `werkzeug.security` by freezing Werkzeug lib to v2.0 until Flask_login v.0.6 with bugfix is released
- List gene names densely in general report for SVs that contain more than 3 genes
- Show transcript ids on refseq genes on hg19 in IGV.js, using refgene source
- Display correct number of genes in general report for SVs that contain more than 32 genes
- Broken Google login after new major release of `lepture/authlib`
- Fix frequency and callers display on case general report

## [4.50.1]
### Fixed
- Show matching causative STR_repid for legacy str variants (pre Stranger hgnc_id)

## [4.50]
### Added
- Individual-specific OMIM terms
- OMIM disease descriptions in ClinVar submission form
- Add a toggle for melter rerun monitoring of cases
- Add a config option to show the rerun monitoring toggle
- Add a cli option to export cases with rerun monitoring enabled
- Add a link to STRipy for STR variants; shallow for ARX and HOXA13
- Hide by default variants only present in unaffected individuals in variants filters
- OMIM terms in general case report
- Individual-level info on OMIM and HPO terms in general case report
- PanelApp gene link among the external links on variant page
- Dashboard case filters fields help
- Filter cases by OMIM terms in cases and dashboard pages
### Fixed
- A malformed panel id request would crash with exception: now gives user warning flash with redirect
- Link to HPO resource file hosted on `http://purl.obolibrary.org`
- Gene search form when gene exists only in build 38
- Fixed odd redirect error and poor error message on missing column for gene panel csv upload
- Typo in parse variant transcripts function
- Modified keys name used to parse local observations (archived) frequencies to reflect change in MIP keys naming
- Better error handling for partly broken/timed out chanjo reports
- Broken javascript code when case Chromograph data is malformed
- Broader space for case synopsis in general report
- Show partial causatives on causatives and matching causatives panels
- Partial causative assignment in cases with no OMIM or HPO terms
- Partial causative OMIM select options in variant page
### Changed
- Slightly smaller and improved layout of content in case PDF report
- Relabel more cancer variant pages somatic for navigation
- Unify caseS nav links
- Removed unused `add_compounds` param from variant controllers function
- Changed default hg19 genome for IGV.js to legacy hg19_1kg_decoy to fix a few problematic loci
- Reduce code complexity (parse/ensembl.py)
- Silence certain fields in ClinVar export if prioritised ones exist (chrom-start-end if hgvs exist)
- Made phenotype non-mandatory when marking a variant as partial causative
- Only one phenotype condition type (OMIM or HPO) per variant is used in ClinVar submissions
- ClinVar submission variant condition prefers OMIM over HPO if available
- Use lighter version of gene objects in Omim MongoDB adapter, panels controllers, panels views and institute controllers
- Gene-variants table size is now adaptive
- Remove unused file upload on gene-variants page

## [4.49]
### Fixed
- Pydantic model types for genome_build, madeline_info, peddy_ped_check and peddy_sex_check, rank_model_version and sv_rank_model_version
- Replace `MatchMaker` with `Matchmaker` in all places visible by a user
- Save diagnosis labels along with OMIM terms in Matchmaker Exchange submission objects
- `libegl-mesa0_21.0.3-0ubuntu0.3~20.04.5_amd64.deb` lib not found by GitHub actions Docker build
- Remove unused `chromograph_image_files` and `chromograph_prefixes` keys saved when creating or updating an RD case
- Search managed variants by description and with ignore case
### Changed
- Introduced page margins on exported PDF reports
- Smaller gene fonts in downloaded HPO genes PDF reports
- Reintroduced gene coverage data in the PDF-exported general report of rare-disease cases
- Check for existence of case report files before creating sidebar links
- Better description of HPO and OMIM terms for patients submitted to Matchmaker Exchange
- Remove null non-mandatory key/values when updating a case
- Freeze WTForms<3 due to several form input rendering changes

## [4.48.1]
### Fixed
- General case PDF report for recent cases with no pedigree

## [4.48]
### Added
- Option to cancel a request for research variants in case page
### Changed
- Update igv.js to v2.10.5
- Updated example of a case delivery report
- Unfreeze cyvcf2
- Builder images used in Scout Dockerfiles
- Crash report email subject gives host name
- Export general case report to PDF using PDFKit instead of WeasyPrint
- Do not include coverage report in PDF case report since they might have different orientation
- Export cancer cases's "Coverage and QC report" to PDF using PDFKit instead of Weasyprint
- Updated cancer "Coverage and QC report" example
- Keep portrait orientation in PDF delivery report
- Export delivery report to PDF using PDFKit instead of Weasyprint
- PDF export of clinical and research HPO panels using PDFKit instead of Weasyprint
- Export gene panel report to PDF using PDFKit
- Removed WeasyPrint lib dependency

### Fixed
- Reintroduced missing links to Swegen and Beacon and dbSNP in RD variant page, summary section
- Demo delivery report orientation to fit new columns
- Missing delivery report in demo case
- Cast MNVs to SNV for test
- Export verified variants from all institutes when user is admin
- Cancer coverage and QC report not found for demo cancer case
- Pull request template instructions on how to deploy to test server
- PDF Delivery report not showing Swedac logo
- Fix code typos
- Disable codefactor raised by ESLint for javascript functions located on another file
- Loading spinner stuck after downloading a PDF gene panel report
- IGV browser crashing when file system with alignment files is not mounted

## [4.47]
### Added
- Added CADD, GnomAD and genotype calls to variantS export
### Changed
- Pull request template, to illustrate how to deploy pull request branches on cg-vm1 stage server
### Fixed
- Compiled Docker image contains a patched version (v4.9) of chanjo-report

## [4.46.1]
### Fixed
- Downloading of files generated within the app container (MT-report, verified variants, pedigrees, ..)

## [4.46]
### Added
- Created a Dockefile to be used to serve the dockerized app in production
- Modified the code to collect database params specified as env vars
- Created a GitHub action that pushes the Dockerfile-server image to Docker Hub (scout-server-stage) every time a PR is opened
- Created a GitHub action that pushes the Dockerfile-server image to Docker Hub (scout-server) every time a new release is created
- Reassign MatchMaker Exchange submission to another user when a Scout user is deleted
- Expose public API JSON gene panels endpoint, primarily to enable automated rerun checking for updates
- Add utils for dictionary type
- Filter institute cases using multiple HPO terms
- Vulture GitHub action to identify and remove unused variables and imports
### Changed
- Updated the python config file documentation in admin guide
- Case configuration parsing now uses Pydantic for improved typechecking and config handling
- Removed test matrices to speed up automatic testing of PRs
- Switch from Coveralls to Codecov to handle CI test coverage
- Speed-up CI tests by caching installation of libs and splitting tests into randomized groups using pytest-test-groups
- Improved LDAP login documentation
- Use lib flask-ldapconn instead of flask_ldap3_login> to handle ldap authentication
- Updated Managed variant documentation in user guide
- Fix and simplify creating and editing of gene panels
- Simplified gene variants search code
- Increased the height of the genes track in the IGV viewer
### Fixed
- Validate uploaded managed variant file lines, warning the user.
- Exporting validated variants with missing "genes" database key
- No results returned when searching for gene variants using a phenotype term
- Variants filtering by gene symbols file
- Make gene HGNC symbols field mandatory in gene variants page and run search only on form submit
- Make sure collaborator gene variants are still visible, even if HPO filter is used

## [4.45]
### Added
### Changed
- Start Scout also when loqusdbapi is not reachable
- Clearer definition of manual standard and custom inheritance models in gene panels
- Allow searching multiple chromosomes in filters
### Fixed
- Gene panel crashing on edit action

## [4.44]
### Added
### Changed
- Display Gene track beneath each sample track when displaying splice junctions in igv browser
- Check outdated gene symbols and update with aliases for both RD and cancer variantS
### Fixed
- Added query input check and fixed the Genes API endpoint to return a json formatted error when request is malformed
- Typo in ACMG BP6 tooltip

## [4.43.1]
### Added
- Added database index for OMIM disease term genes
### Changed
### Fixed
- Do not drop HPO terms collection when updating HPO terms via the command line
- Do not drop disease (OMIM) terms collection when updating diseases via the command line

## [4.43]
### Added
- Specify which collection(s) update/build indexes for
### Fixed
- Do not drop genes and transcripts collections when updating genes via the command line

## [4.42.1]
### Added
### Changed
### Fixed
- Freeze PyMongo lib to version<4.0 to keep supporting previous MongoDB versions
- Speed up gene panels creation and update by collecting only light gene info from database
- Avoid case page crash on Phenomizer queries timeout

## [4.42]
### Added
- Choose custom pinned variants to submit to MatchMaker Exchange
- Submit structural variant as genes to the MatchMaker Exchange
- Added function for maintainers and admins to remove gene panels
- Admins can restore deleted gene panels
- A development docker-compose file illustrating the scout/chanjo-report integration
- Show AD on variants view for cancer SV (tumor and normal)
- Cancer SV variants filter AD, AF (tumor and normal)
- Hiding the variants score column also from cancer SVs, as for the SNVs
### Changed
- Enforce same case _id and display_name when updating a case
- Enforce same individual ids, display names and affected status when updating a case
- Improved documentation for connecting to loqusdb instances (including loqusdbapi)
- Display and download HPO gene panels' gene symbols in italics
- A faster-built and lighter Docker image
- Reduce complexity of `panels` endpoint moving some code to the panels controllers
- Update requirements to use flask-ldap3-login>=0.9.17 instead of freezing WTForm
### Fixed
- Use of deprecated TextField after the upgrade of WTF to v3.0
- Freeze to WTForms to version < 3
- Remove the extra files (bed files and madeline.svg) introduced by mistake
- Cli command loading demo data in docker-compose when case custom images exist and is None
- Increased MongoDB connection serverSelectionTimeoutMS parameter to 30K (default value according to MongoDB documentation)
- Better differentiate old obs counts 0 vs N/A
- Broken cancer variants page when default gene panel was deleted
- Typo in tx_overview function in variant controllers file
- Fixed loqusdbapi SV search URL
- SV variants filtering using Decipher criterion
- Removing old gene panels that don't contain the `maintainer` key.

## [4.41.1]
### Fixed
- General reports crash for variant annotations with same variant on other cases

## [4.41]
### Added
- Extended the instructions for running the Scout Docker image (web app and cli).
- Enabled inclusion of custom images to STR variant view
### Fixed
- General case report sorting comments for variants with None genetic models
- Do not crash but redirect to variants page with error when a variant is not found for a case
- UCSC links coordinates for SV variants with start chromosome different than end chromosome
- Human readable variants name in case page for variants having start chromosome different from end chromosome
- Avoid always loading all transcripts when checking gene symbol: introduce gene captions
- Slow queries for evaluated variants on e.g. case page - use events instead
### Changed
- Rearrange variant page again, moving severity predictions down.
- More reactive layout width steps on variant page

## [4.40.1]
### Added
### Fixed
- Variants dismissed with inconsistent inheritance pattern can again be shown in general case report
- General report page for variants with genes=None
- General report crashing when variants have no panels
- Added other missing keys to case and variant dictionaries passed to general report
### Changed

## [4.40]
### Added
- A .cff citation file
- Phenotype search API endpoint
- Added pagination to phenotype API
- Extend case search to include internal MongoDB id
- Support for connecting to a MongoDB replica set (.py config files)
- Support for connecting to a MongoDB replica set (.yaml config files)
### Fixed
- Command to load the OMIM gene panel (`scout load panel --omim`)
- Unify style of pinned and causative variants' badges on case page
- Removed automatic spaces after punctuation in comments
- Remove the hardcoded number of total individuals from the variant's old observations panel
- Send delete requests to a connected Beacon using the DELETE method
- Layout of the SNV and SV variant page - move frequency up
### Changed
- Stop updating database indexes after loading exons via command line
- Display validation status badge also for not Sanger-sequenced variants
- Moved Frequencies, Severity and Local observations panels up in RD variants page
- Enabled Flask CORS to communicate CORS status to js apps
- Moved the code preparing the transcripts overview to the backend
- Refactored and filtered json data used in general case report
- Changed the database used in docker-compose file to use the official MongoDB v4.4 image
- Modified the Python (3.6, 3.8) and MongoDB (3.2, 4.4, 5.0) versions used in testing matrices (GitHub actions)
- Capitalize case search terms on institute and dashboard pages


## [4.39]
### Added
- COSMIC IDs collected from CSQ field named `COSMIC`
### Fixed
- Link to other causative variants on variant page
- Allow multiple COSMIC links for a cancer variant
- Fix floating text in severity box #2808
- Fixed MitoMap and HmtVar links for hg38 cases
- Do not open new browser tabs when downloading files
- Selectable IGV tracks on variant page
- Missing splice junctions button on variant page
- Refactor variantS representative gene selection, and use it also for cancer variant summary
### Changed
- Improve Javascript performance for displaying Chromograph images
- Make ClinVar classification more evident in cancer variant page

## [4.38]
### Added
- Option to hide Alamut button in the app config file
### Fixed
- Library deprecation warning fixed (insert is deprecated. Use insert_one or insert_many instead)
- Update genes command will not trigger an update of database indices any more
- Missing resources in temporary downloading directory when updating genes using the command line
- Restore previous variant ACMG classification in a scrollable div
- Loading spinner not stopping after downloading PDF case reports and variant list export
- Add extra Alamut links higher up on variant pages
- Improve UX for phenotypes in case page
- Filter and export of STR variants
- Update look of variants page navigation buttons
### Changed

## [4.37]
### Added
- Highlight and show version number for RefSeq MANE transcripts.
- Added integration to a rerunner service for toggling reanalysis with updated pedigree information
- SpliceAI display and parsing from VEP CSQ
- Display matching tiered variants for cancer variants
- Display a loading icon (spinner) until the page loads completely
- Display filter badges in cancer variants list
- Update genes from pre-downloaded file resources
- On login, OS, browser version and screen size are saved anonymously to understand how users are using Scout
- API returning institutes data for a given user: `/api/v1/institutes`
- API returning case data for a given institute: `/api/v1/institutes/<institute_id>/cases`
- Added GMS and Lund university hospital logos to login page
- Made display of Swedac logo configurable
- Support for displaying custom images in case view
- Individual-specific HPO terms
- Optional alamut_key in institute settings for Alamut Plus software
- Case report API endpoint
- Tooltip in case explaining that genes with genome build different than case genome build will not be added to dynamic HPO panel.
- Add DeepVariant as a caller
### Fixed
- Updated IGV to v2.8.5 to solve missing gene labels on some zoom levels
- Demo cancer case config file to load somatic SNVs and SVs only.
- Expand list of refseq trancripts in ClinVar submission form
- Renamed `All SNVs and INDELs` institute sidebar element to `Search SNVs and INDELs` and fixed its style.
- Add missing parameters to case load-config documentation
- Allow creating/editing gene panels and dynamic gene panels with genes present in genome build 38
- Bugfix broken Pytests
- Bulk dismissing variants error due to key conversion from string to integer
- Fix typo in index documentation
- Fixed crash in institute settings page if "collaborators" key is not set in database
- Don't stop Scout execution if LoqusDB call fails and print stacktrace to log
- Bug when case contains custom images with value `None`
- Bug introduced when fixing another bug in Scout-LoqusDB interaction
- Loading of OMIM diagnoses in Scout demo instance
- Remove the docker-compose with chanjo integration because it doesn't work yet.
- Fixed standard docker-compose with scout demo data and database
- Clinical variant assessments not present for pinned and causative variants on case page.
- MatchMaker matching one node at the time only
- Remove link from previously tiered variants badge in cancer variants page
- Typo in gene cell on cancer variants page
- Managed variants filter form
### Changed
- Better naming for variants buttons on cancer track (somatic, germline). Also show cancer research button if available.
- Load case with missing panels in config files, but show warning.
- Changing the (Female, Male) symbols to (F/M) letters in individuals_table and case-sma.
- Print stacktrace if case load command fails
- Added sort icon and a pointer to the cursor to all tables with sortable fields
- Moved variant, gene and panel info from the basic pane to summary panel for all variants.
- Renamed `Basics` panel to `Classify` on variant page.
- Revamped `Basics` panel to a panel dedicated to classify variants
- Revamped the summary panel to be more compact.
- Added dedicated template for cancer variants
- Removed Gene models, Gene annotations and Conservation panels for cancer variants
- Reorganized the orders of panels for variant and cancer variant views
- Added dedicated variant quality panel and removed relevant panes
- A more compact case page
- Removed OMIM genes panel
- Make genes panel, pinned variants panel, causative variants panel and ClinVar panel scrollable on case page
- Update to Scilifelab's 2020 logo
- Update Gens URL to support Gens v2.0 format
- Refactor tests for parsing case configurations
- Updated links to HPO downloadable resources
- Managed variants filtering defaults to all variant categories
- Changing the (Kind) drop-down according to (Category) drop-down in Managed variant add variant
- Moved Gens button to individuals table
- Check resource files availability before starting updating OMIM diagnoses
- Fix typo in `SHOW_OBSERVED_VARIANT_ARCHIVE` config param

## [4.36]
### Added
- Parse and save splice junction tracks from case config file
- Tooltip in observations panel, explaining that case variants with no link might be old variants, not uploaded after a case rerun
### Fixed
- Warning on overwriting variants with same position was no longer shown
- Increase the height of the dropdowns to 425px
- More indices for the case table as it grows, specifically for causatives queries
- Splice junction tracks not centered over variant genes
- Total number of research variants count
- Update variants stats in case documents every time new variants are loaded
- Bug in flashing warning messages when filtering variants
### Changed
- Clearer warning messages for genes and gene/gene-panels searches in variants filters

## [4.35]
### Added
- A new index for hgnc_symbol in the hgnc_gene collection
- A Pedigree panel in STR page
- Display Tier I and II variants in case view causatives card for cancer cases
### Fixed
- Send partial file data to igv.js when visualizing sashimi plots with splice junction tracks
- Research variants filtering by gene
- Do not attempt to populate annotations for not loaded pinned/causatives
- Add max-height to all dropdowns in filters
### Changed
- Switch off non-clinical gene warnings when filtering research variants
- Don't display OMIM disease card in case view for cancer cases
- Refactored Individuals and Causative card in case view for cancer cases
- Update and style STR case report

## [4.34]
### Added
- Saved filter lock and unlock
- Filters can optionally be marked audited, logging the filter name, user and date on the case events and general report.
- Added `ClinVar hits` and `Cosmic hits` in cancer SNVs filters
- Added `ClinVar hits` to variants filter (rare disease track)
- Load cancer demo case in docker-compose files (default and demo file)
- Inclusive-language check using [woke](https://github.com/get-woke/woke) github action
- Add link to HmtVar for mitochondrial variants (if VCF is annotated with HmtNote)
- Grey background for dismissed compounds in variants list and variant page
- Pin badge for pinned compounds in variants list and variant page
- Support LoqusDB REST API queries
- Add a docker-compose-matchmaker under scout/containers/development to test matchmaker locally
- Script to investigate consequences of symbol search bug
- Added GATK to list of SV and cancer SV callers
### Fixed
- Make MitoMap link work for hg38 again
- Export Variants feature crashing when one of the variants has no primary transcripts
- Redirect to last visited variantS page when dismissing variants from variants list
- Improved matching of SVs Loqus occurrences in other cases
- Remove padding from the list inside (Matching causatives from other cases) panel
- Pass None to get_app function in CLI base since passing script_info to app factory functions was deprecated in Flask 2.0
- Fixed failing tests due to Flask update to version 2.0
- Speed up user events view
- Causative view sort out of memory error
- Use hgnc_id for gene filter query
- Typo in case controllers displaying an error every time a patient is matched against external MatchMaker nodes
- Do not crash while attempting an update for variant documents that are too big (> 16 MB)
- Old STR causatives (and other variants) may not have HGNC symbols - fix sort lambda
- Check if gene_obj has primary_transcript before trying to access it
- Warn if a gene manually searched is in a clinical panel with an outdated name when filtering variants
- ChrPos split js not needed on STR page yet
### Changed
- Remove parsing of case `genome_version`, since it's not used anywhere downstream
- Introduce deprecation warning for Loqus configs that are not dictionaries
- SV clinical filter no longer filters out sub 100 nt variants
- Count cases in LoqusDB by variant type
- Commit pulse repo badge temporarily set to weekly
- Sort ClinVar submissions objects by ascending "Last evaluated" date
- Refactored the MatchMaker integration as an extension
- Replaced some sensitive words as suggested by woke linter
- Documentation for load-configuration rewritten.
- Add styles to MatchMaker matches table
- More detailed info on the data shared in MatchMaker submission form

## [4.33.1]
### Fixed
- Include markdown for release autodeploy docs
- Use standard inheritance model in ClinVar (https://ftp.ncbi.nlm.nih.gov/pub/GTR/standard_terms/Mode_of_inheritance.txt)
- Fix issue crash with variants that have been unflagged causative not being available in other causatives
### Added
### Changed

## [4.33]
### Fixed
- Command line crashing when updating an individual not found in database
- Dashboard page crashing when filters return no data
- Cancer variants filter by chromosome
- /api/v1/genes now searches for genes in all genome builds by default
- Upgraded igv.js to version 2.8.1 (Fixed Unparsable bed record error)
### Added
- Autodeploy docs on release
- Documentation for updating case individuals tracks
- Filter cases and dashboard stats by analysis track
### Changed
- Changed from deprecated db update method
- Pre-selected fields to run queries with in dashboard page
- Do not filter by any institute when first accessing the dashboard
- Removed OMIM panel in case view for cancer cases
- Display Tier I and II variants in case view causatives panel for cancer cases
- Refactored Individuals and Causative panels in case view for cancer cases

## [4.32.1]
### Fixed
- iSort lint check only
### Changed
- Institute cases page crashing when a case has track:Null
### Added

## [4.32]
### Added
- Load and show MITOMAP associated diseases from VCF (INFO field: MitomapAssociatedDiseases, via HmtNote)
- Show variant allele frequencies for mitochondrial variants (GRCh38 cases)
- Extend "public" json API with diseases (OMIM) and phenotypes (HPO)
- HPO gene list download now has option for clinical and non-clinical genes
- Display gene splice junctions data in sashimi plots
- Update case individuals with splice junctions tracks
- Simple Docker compose for development with local build
- Make Phenomodels subpanels collapsible
- User side documentation of cytogenomics features (Gens, Chromograph, vcf2cytosure, rhocall)
- iSort GitHub Action
- Support LoqusDB REST API queries
### Fixed
- Show other causative once, even if several events point to it
- Filtering variants by mitochondrial chromosome for cases with genome build=38
- HPO gene search button triggers any warnings for clinical / non-existing genes also on first search
- Fixed a bug in variants pages caused by MT variants without alt_frequency
- Tests for CADD score parsing function
- Fixed the look of IGV settings on SNV variant page
- Cases analyzed once shown as `rerun`
- Missing case track on case re-upload
- Fixed severity rank for SO term "regulatory region ablation"
### Changed
- Refactor according to CodeFactor - mostly reuse of duplicated code
- Phenomodels language adjustment
- Open variants in a new window (from variants page)
- Open overlapping and compound variants in a new window (from variant page)
- gnomAD link points to gnomAD v.3 (build GRCh38) for mitochondrial variants.
- Display only number of affected genes for dismissed SVs in general report
- Chromosome build check when populating the variants filter chromosome selection
- Display mitochondrial and rare diseases coverage report in cases with missing 'rare' track

## [4.31.1]
### Added
### Changed
- Remove mitochondrial and coverage report from cancer cases sidebar
### Fixed
- ClinVar page when dbSNP id is None

## [4.31]
### Added
- gnomAD annotation field in admin guide
- Export also dynamic panel genes not associated to an HPO term when downloading the HPO panel
- Primary HGNC transcript info in variant export files
- Show variant quality (QUAL field from vcf) in the variant summary
- Load/update PDF gene fusion reports (clinical and research) generated with Arriba
- Support new MANE annotations from VEP (both MANE Select and MANE Plus Clinical)
- Display on case activity the event of a user resetting all dismissed variants
- Support gnomAD population frequencies for mitochondrial variants
- Anchor links in Casedata ClinVar panels to redirect after renaming individuals
### Fixed
- Replace old docs link www.clinicalgenomics.se/scout with new https://clinical-genomics.github.io/scout
- Page formatting issues whenever case and variant comments contain extremely long strings with no spaces
- Chromograph images can be one column and have scrollbar. Removed legacy code.
- Column labels for ClinVar case submission
- Page crashing looking for LoqusDB observation when variant doesn't exist
- Missing inheritance models and custom inheritance models on newly created gene panels
- Accept only numbers in managed variants filter as position and end coordinates
- SNP id format and links in Variant page, ClinVar submission form and general report
- Case groups tooltip triggered only when mouse is on the panel header
### Changed
- A more compact case groups panel
- Added landscape orientation CSS style to cancer coverage and QC demo report
- Improve user documentation to create and save new gene panels
- Removed option to use space as separator when uploading gene panels
- Separating the columns of standard and custom inheritance models in gene panels
- Improved ClinVar instructions for users using non-English Excel

## [4.30.2]
### Added
### Fixed
- Use VEP RefSeq ID if RefSeq list is empty in RefSeq transcripts overview
- Bug creating variant links for variants with no end_chrom
### Changed

## [4.30.1]
### Added
### Fixed
- Cryptography dependency fixed to use version < 3.4
### Changed

## [4.30]
### Added
- Introduced a `reset dismiss variant` verb
- Button to reset all dismissed variants for a case
- Add black border to Chromograph ideograms
- Show ClinVar annotations on variantS page
- Added integration with GENS, copy number visualization tool
- Added a VUS label to the manual classification variant tags
- Add additional information to SNV verification emails
- Tooltips documenting manual annotations from default panels
- Case groups now show bam files from all cases on align view
### Fixed
- Center initial igv view on variant start with SNV/indels
- Don't set initial igv view to negative coordinates
- Display of GQ for SV and STR
- Parsing of AD and related info for STRs
- LoqusDB field in institute settings accepts only existing Loqus instances
- Fix DECIPHER link to work after DECIPHER migrated to GRCh38
- Removed visibility window param from igv.js genes track
- Updated HPO download URL
- Patch HPO download test correctly
- Reference size on STR hover not needed (also wrong)
- Introduced genome build check (allowed values: 37, 38, "37", "38") on case load
- Improve case searching by assignee full name
- Populating the LoqusDB select in institute settings
### Changed
- Cancer variants table header (pop freq etc)
- Only admin users can modify LoqusDB instance in Institute settings
- Style of case synopsis, variants and case comments
- Switched to igv.js 2.7.5
- Do not choke if case is missing research variants when research requested
- Count cases in LoqusDB by variant type
- Introduce deprecation warning for Loqus configs that are not dictionaries
- Improve create new gene panel form validation
- Make XM- transcripts less visible if they don't overlap with transcript refseq_id in variant page
- Color of gene panels and comments panels on cases and variant pages
- Do not choke if case is missing research variants when reserch requested

## [4.29.1]
### Added
### Fixed
- Always load STR variants regardless of RankScore threshold (hotfix)
### Changed

## [4.29]
### Added
- Added a page about migrating potentially breaking changes to the documentation
- markdown_include in development requirements file
- STR variants filter
- Display source, Z-score, inheritance pattern for STR annotations from Stranger (>0.6.1) if available
- Coverage and quality report to cancer view
### Fixed
- ACMG classification page crashing when trying to visualize a classification that was removed
- Pretty print HGVS on gene variants (URL-decode VEP)
- Broken or missing link in the documentation
- Multiple gene names in ClinVar submission form
- Inheritance model select field in ClinVar submission
- IGV.js >2.7.0 has an issue with the gene track zoom levels - temp freeze at 2.7.0
- Revert CORS-anywhere and introduce a local http proxy for cloud tracks
### Changed

## [4.28]
### Added
- Chromograph integration for displaying PNGs in case-page
- Add VAF to cancer case general report, and remove some of its unused fields
- Variants filter compatible with genome browser location strings
- Support for custom public igv tracks stored on the cloud
- Add tests to increase testing coverage
- Update case variants count after deleting variants
- Update IGV.js to latest (v2.7.4)
- Bypass igv.js CORS check using `https://github.com/Rob--W/cors-anywhere`
- Documentation on default and custom IGV.js tracks (admin docs)
- Lock phenomodels so they're editable by admins only
- Small case group assessment sharing
- Tutorial and files for deploying app on containers (Kubernetes pods)
- Canonical transcript and protein change of canonical transcript in exported variants excel sheet
- Support for Font Awesome version 6
- Submit to Beacon from case page sidebar
- Hide dismissed variants in variants pages and variants export function
- Systemd service files and instruction to deploy Scout using podman
### Fixed
- Bugfix: unused `chromgraph_prefix |tojson` removed
- Freeze coloredlogs temporarily
- Marrvel link
- Don't show TP53 link for silent or synonymous changes
- OMIM gene field accepts any custom number as OMIM gene
- Fix Pytest single quote vs double quote string
- Bug in gene variants search by similar cases and no similar case is found
- Delete unused file `userpanel.py`
- Primary transcripts in variant overview and general report
- Google OAuth2 login setup in README file
- Redirect to 'missing file'-icon if configured Chromograph file is missing
- Javascript error in case page
- Fix compound matching during variant loading for hg38
- Cancer variants view containing variants dismissed with cancer-specific reasons
- Zoom to SV variant length was missing IGV contig select
- Tooltips on case page when case has no default gene panels
### Changed
- Save case variants count in case document and not in sessions
- Style of gene panels multiselect on case page
- Collapse/expand main HPO checkboxes in phenomodel preview
- Replaced GQ (Genotype quality) with VAF (Variant allele frequency) in cancer variants GT table
- Allow loading of cancer cases with no tumor_purity field
- Truncate cDNA and protein changes in case report if longer than 20 characters


## [4.27]
### Added
- Exclude one or more variant categories when running variants delete command
### Fixed
### Changed

## [4.26.1]
### Added
### Fixed
- Links with 1-letter aa codes crash on frameshift etc
### Changed

## [4.26]
### Added
- Extend the delete variants command to print analysis date, track, institute, status and research status
- Delete variants by type of analysis (wgs|wes|panel)
- Links to cBioPortal, MutanTP53, IARC TP53, OncoKB, MyCancerGenome, CIViC
### Fixed
- Deleted variants count
### Changed
- Print output of variants delete command as a tab separated table

## [4.25]
### Added
- Command line function to remove variants from one or all cases
### Fixed
- Parse SMN None calls to None rather than False

## [4.24.1]
### Fixed
- Install requirements.txt via setup file

## [4.24]
### Added
- Institute-level phenotype models with sub-panels containing HPO and OMIM terms
- Runnable Docker demo
- Docker image build and push github action
- Makefile with shortcuts to docker commands
- Parse and save synopsis, phenotype and cohort terms from config files upon case upload
### Fixed
- Update dismissed variant status when variant dismissed key is missing
- Breakpoint two IGV button now shows correct chromosome when different from bp1
- Missing font lib in Docker image causing the PDF report download page to crash
- Sentieon Manta calls lack Somaticscore - load anyway
- ClinVar submissions crashing due to pinned variants that are not loaded
- Point ExAC pLI score to new gnomad server address
- Bug uploading cases missing phenotype terms in config file
- STRs loaded but not shown on browser page
- Bug when using adapter.variant.get_causatives with case_id without causatives
- Problem with fetching "solved" from scout export cases cli
- Better serialising of datetime and bson.ObjectId
- Added `volumes` folder to .gitignore
### Changed
- Make matching causative and managed variants foldable on case page
- Remove calls to PyMongo functions marked as deprecated in backend and frontend(as of version 3.7).
- Improved `scout update individual` command
- Export dynamic phenotypes with ordered gene lists as PDF


## [4.23]
### Added
- Save custom IGV track settings
- Show a flash message with clear info about non-valid genes when gene panel creation fails
- CNV report link in cancer case side navigation
- Return to comment section after editing, deleting or submitting a comment
- Managed variants
- MT vs 14 chromosome mean coverage stats if Scout is connected to Chanjo
### Fixed
- missing `vcf_cancer_sv` and `vcf_cancer_sv_research` to manual.
- Split ClinVar multiple clnsig values (slash-separated) and strip them of underscore for annotations without accession number
- Timeout of `All SNVs and INDELs` page when no valid gene is provided in the search
- Round CADD (MIPv9)
- Missing default panel value
- Invisible other causatives lines when other causatives lack gene symbols
### Changed
- Do not freeze mkdocs-material to version 4.6.1
- Remove pre-commit dependency

## [4.22]
### Added
- Editable cases comments
- Editable variants comments
### Fixed
- Empty variant activity panel
- STRs variants popover
- Split new ClinVar multiple significance terms for a variant
- Edit the selected comment, not the latest
### Changed
- Updated RELEASE docs.
- Pinned variants card style on the case page
- Merged `scout export exons` and `scout view exons` commands


## [4.21.2]
### Added
### Fixed
- Do not pre-filter research variants by (case-default) gene panels
- Show OMIM disease tooltip reliably
### Changed

## [4.21.1]
### Added
### Fixed
- Small change to Pop Freq column in variants ang gene panels to avoid strange text shrinking on small screens
- Direct use of HPO list for Clinical HPO SNV (and cancer SNV) filtering
- PDF coverage report redirecting to login page
### Changed
- Remove the option to dismiss single variants from all variants pages
- Bulk dismiss SNVs, SVs and cancer SNVs from variants pages

## [4.21]
### Added
- Support to configure LoqusDB per institute
- Highlight causative variants in the variants list
- Add tests. Mostly regarding building internal datatypes.
- Remove leading and trailing whitespaces from panel_name and display_name when panel is created
- Mark MANE transcript in list of transcripts in "Transcript overview" on variant page
- Show default panel name in case sidebar
- Previous buttons for variants pagination
- Adds a gh action that checks that the changelog is updated
- Adds a gh action that deploys new releases automatically to pypi
- Warn users if case default panels are outdated
- Define institute-specific gene panels for filtering in institute settings
- Use institute-specific gene panels in variants filtering
- Show somatic VAF for pinned and causative variants on case page

### Fixed
- Report pages redirect to login instead of crashing when session expires
- Variants filter loading in cancer variants page
- User, Causative and Cases tables not scaling to full page
- Improved docs for an initial production setup
- Compatibility with latest version of Black
- Fixed tests for Click>7
- Clinical filter required an extra click to Filter to return variants
- Restore pagination and shrink badges in the variants page tables
- Removing a user from the command line now inactivates the case only if user is last assignee and case is active
- Bugfix, LoqusDB per institute feature crashed when institute id was empty string
- Bugfix, LoqusDB calls where missing case count
- filter removal and upload for filters deleted from another page/other user
- Visualize outdated gene panels info in a popover instead of a tooltip in case page side panel

### Changed
- Highlight color on normal STRs in the variants table from green to blue
- Display breakpoints coordinates in verification emails only for structural variants


## [4.20]
### Added
- Display number of filtered variants vs number of total variants in variants page
- Search case by HPO terms
- Dismiss variant column in the variants tables
- Black and pre-commit packages to dev requirements

### Fixed
- Bug occurring when rerun is requested twice
- Peddy info fields in the demo config file
- Added load config safety check for multiple alignment files for one individual
- Formatting of cancer variants table
- Missing Score in SV variants table

### Changed
- Updated the documentation on how to create a new software release
- Genome build-aware cytobands coordinates
- Styling update of the Matchmaker card
- Select search type in case search form


## [4.19]

### Added
- Show internal ID for case
- Add internal ID for downloaded CGH files
- Export dynamic HPO gene list from case page
- Remove users as case assignees when their account is deleted
- Keep variants filters panel expanded when filters have been used

### Fixed
- Handle the ProxyFix ModuleNotFoundError when Werkzeug installed version is >1.0
- General report formatting issues whenever case and variant comments contain extremely long strings with no spaces

### Changed
- Created an institute wrapper page that contains list of cases, causatives, SNVs & Indels, user list, shared data and institute settings
- Display case name instead of case ID on clinVar submissions
- Changed icon of sample update in clinVar submissions


## [4.18]

### Added
- Filter cancer variants on cytoband coordinates
- Show dismiss reasons in a badge with hover for clinical variants
- Show an ellipsis if 10 cases or more to display with loqusdb matches
- A new blog post for version 4.17
- Tooltip to better describe Tumor and Normal columns in cancer variants
- Filter cancer SNVs and SVs by chromosome coordinates
- Default export of `Assertion method citation` to clinVar variants submission file
- Button to export up to 500 cancer variants, filtered or not
- Rename samples of a clinVar submission file

### Fixed
- Apply default gene panel on return to cancer variantS from variant view
- Revert to certificate checking when asking for Chanjo reports
- `scout download everything` command failing while downloading HPO terms

### Changed
- Turn tumor and normal allelic fraction to decimal numbers in tumor variants page
- Moved clinVar submissions code to the institutes blueprints
- Changed name of clinVar export files to FILENAME.Variant.csv and FILENAME.CaseData.csv
- Switched Google login libraries from Flask-OAuthlib to Authlib


## [4.17.1]

### Fixed
- Load cytobands for cases with chromosome build not "37" or "38"


## [4.17]

### Added
- COSMIC badge shown in cancer variants
- Default gene-panel in non-cancer structural view in url
- Filter SNVs and SVs by cytoband coordinates
- Filter cancer SNV variants by alt allele frequency in tumor
- Correct genome build in UCSC link from structural variant page



### Fixed
- Bug in clinVar form when variant has no gene
- Bug when sharing cases with the same institute twice
- Page crashing when removing causative variant tag
- Do not default to GATK caller when no caller info is provided for cancer SNVs


## [4.16.1]

### Fixed
- Fix the fix for handling of delivery reports for rerun cases

## [4.16]

### Added
- Adds possibility to add "lims_id" to cases. Currently only stored in database, not shown anywhere
- Adds verification comment box to SVs (previously only available for small variants)
- Scrollable pedigree panel

### Fixed
- Error caused by changes in WTForm (new release 2.3.x)
- Bug in OMIM case page form, causing the page to crash when a string was provided instead of a numerical OMIM id
- Fix Alamut link to work properly on hg38
- Better handling of delivery reports for rerun cases
- Small CodeFactor style issues: matchmaker results counting, a couple of incomplete tests and safer external xml
- Fix an issue with Phenomizer introduced by CodeFactor style changes

### Changed
- Updated the version of igv.js to 2.5.4

## [4.15.1]

### Added
- Display gene names in ClinVar submissions page
- Links to Varsome in variant transcripts table

### Fixed
- Small fixes to ClinVar submission form
- Gene panel page crash when old panel has no maintainers

## [4.15]

### Added
- Clinvar CNVs IGV track
- Gene panels can have maintainers
- Keep variant actions (dismissed, manual rank, mosaic, acmg, comments) upon variant re-upload
- Keep variant actions also on full case re-upload

### Fixed
- Fix the link to Ensembl for SV variants when genome build 38.
- Arrange information in columns on variant page
- Fix so that new cosmic identifier (COSV) is also acceptable #1304
- Fixed COSMIC tag in INFO (outside of CSQ) to be parses as well with `&` splitter.
- COSMIC stub URL changed to https://cancer.sanger.ac.uk/cosmic/search?q= instead.
- Updated to a version of IGV where bigBed tracks are visualized correctly
- Clinvar submission files are named according to the content (variant_data and case_data)
- Always show causatives from other cases in case overview
- Correct disease associations for gene symbol aliases that exist as separate genes
- Re-add "custom annotations" for SV variants
- The override ClinVar P/LP add-in in the Clinical Filter failed for new CSQ strings

### Changed
- Runs all CI checks in github actions

## [4.14.1]

### Fixed
- Error when variant found in loqusdb is not loaded for other case

## [4.14]

### Added
- Use github actions to run tests
- Adds CLI command to update individual alignments path
- Update HPO terms using downloaded definitions files
- Option to use alternative flask config when running `scout serve`
- Requirement to use loqusdb >= 2.5 if integrated

### Fixed
- Do not display Pedigree panel in cancer view
- Do not rely on internet connection and services available when running CI tests
- Variant loading assumes GATK if no caller set given and GATK filter status is seen in FILTER
- Pass genome build param all the way in order to get the right gene mappings for cases with build 38
- Parse correctly variants with zero frequency values
- Continue even if there are problems to create a region vcf
- STR and cancer variant navigation back to variants pages could fail

### Changed
- Improved code that sends requests to the external APIs
- Updates ranges for user ranks to fit todays usage
- Run coveralls on github actions instead of travis
- Run pip checks on github actions instead of coveralls
- For hg38 cases, change gnomAD link to point to version 3.0 (which is hg38 based)
- Show pinned or causative STR variants a bit more human readable

## [4.13.1]

### Added
### Fixed
- Typo that caused not all clinvar conflicting interpretations to be loaded no matter what
- Parse and retrieve clinvar annotations from VEP-annotated (VEP 97+) CSQ VCF field
- Variant clinvar significance shown as `not provided` whenever is `Uncertain significance`
- Phenomizer query crashing when case has no HPO terms assigned
- Fixed a bug affecting `All SNVs and INDELs` page when variants don't have canonical transcript
- Add gene name or id in cancer variant view

### Changed
- Cancer Variant view changed "Variant:Transcript:Exon:HGVS" to "Gene:Transcript:Exon:HGVS"

## [4.13]

### Added
- ClinVar SNVs track in IGV
- Add SMA view with SMN Copy Number data
- Easier to assign OMIM diagnoses from case page
- OMIM terms and specific OMIM term page

### Fixed
- Bug when adding a new gene to a panel
- Restored missing recent delivery reports
- Fixed style and links to other reports in case side panel
- Deleting cases using display_name and institute not deleting its variants
- Fixed bug that caused coordinates filter to override other filters
- Fixed a problem with finding some INS in loqusdb
- Layout on SV page when local observations without cases are present
- Make scout compatible with the new HPO definition files from `http://compbio.charite.de/jenkins/`
- General report visualization error when SNVs display names are very long


### Changed


## [4.12.4]

### Fixed
- Layout on SV page when local observations without cases are present

## [4.12.3]

### Fixed
- Case report when causative or pinned SVs have non null allele frequencies

## [4.12.2]

### Fixed
- SV variant links now take you to the SV variant page again
- Cancer variant view has cleaner table data entries for "N/A" data
- Pinned variant case level display hotfix for cancer and str - more on this later
- Cancer variants show correct alt/ref reads mirroring alt frequency now
- Always load all clinical STR variants even if a region load is attempted - index may be missing
- Same case repetition in variant local observations

## [4.12.1]

### Fixed
- Bug in variant.gene when gene has no HGVS description


## [4.12]

### Added
- Accepts `alignment_path` in load config to pass bam/cram files
- Display all phenotypes on variant page
- Display hgvs coordinates on pinned and causatives
- Clear panel pending changes
- Adds option to setup the database with static files
- Adds cli command to download the resources from CLI that scout needs
- Adds test files for merged somatic SV and CNV; as well as merged SNV, and INDEL part of #1279
- Allows for upload of OMIM-AUTO gene panel from static files without api-key

### Fixed
- Cancer case HPO panel variants link
- Fix so that some drop downs have correct size
- First IGV button in str variants page
- Cancer case activates on SNV variants
- Cases activate when STR variants are viewed
- Always calculate code coverage
- Pinned/Classification/comments in all types of variants pages
- Null values for panel's custom_inheritance_models
- Discrepancy between the manual disease transcripts and those in database in gene-edit page
- ACMG classification not showing for some causatives
- Fix bug which caused IGV.js to use hg19 reference files for hg38 data
- Bug when multiple bam files sources with non-null values are available


### Changed
- Renamed `requests` file to `scout_requests`
- Cancer variant view shows two, instead of four, decimals for allele and normal


## [4.11.1]

### Fixed
- Institute settings page
- Link institute settings to sharing institutes choices

## [4.11.0]

### Added
- Display locus name on STR variant page
- Alternative key `GNOMADAF_popmax` for Gnomad popmax allele frequency
- Automatic suggestions on how to improve the code on Pull Requests
- Parse GERP, phastCons and phyloP annotations from vep annotated CSQ fields
- Avoid flickering comment popovers in variant list
- Parse REVEL score from vep annotated CSQ fields
- Allow users to modify general institute settings
- Optionally format code automatically on commit
- Adds command to backup vital parts `scout export database`
- Parsing and displaying cancer SV variants from Manta annotated VCF files
- Dismiss cancer snv variants with cancer-specific options
- Add IGV.js UPD, RHO and TIDDIT coverage wig tracks.


### Fixed
- Slightly darker page background
- Fixed an issued with parsed conservation values from CSQ
- Clinvar submissions accessible to all users of an institute
- Header toolbar when on Clinvar page now shows institute name correctly
- Case should not always inactivate upon update
- Show dismissed snv cancer variants as grey on the cancer variants page
- Improved style of mappability link and local observations on variant page
- Convert all the GET requests to the igv view to POST request
- Error when updating gene panels using a file containing BOM chars
- Add/replace gene radio button not working in gene panels


## [4.10.1]

### Fixed
- Fixed issue with opening research variants
- Problem with coveralls not called by Travis CI
- Handle Biomart service down in tests


## [4.10.0]

### Added
- Rank score model in causatives page
- Exportable HPO terms from phenotypes page
- AMP guideline tiers for cancer variants
- Adds scroll for the transcript tab
- Added CLI option to query cases on time since case event was added
- Shadow clinical assessments also on research variants display
- Support for CRAM alignment files
- Improved str variants view : sorting by locus, grouped by allele.
- Delivery report PDF export
- New mosaicism tag option
- Add or modify individuals' age or tissue type from case page
- Display GC and allele depth in causatives table.
- Included primary reference transcript in general report
- Included partial causative variants in general report
- Remove dependency of loqusdb by utilising the CLI

### Fixed
- Fixed update OMIM command bug due to change in the header of the genemap2 file
- Removed Mosaic Tag from Cancer variants
- Fixes issue with unaligned table headers that comes with hidden Datatables
- Layout in general report PDF export
- Fixed issue on the case statistics view. The validation bars didn't show up when all institutes were selected. Now they do.
- Fixed missing path import by importing pathlib.Path
- Handle index inconsistencies in the update index functions
- Fixed layout problems


## [4.9.0]

### Added
- Improved MatchMaker pages, including visible patient contacts email address
- New badges for the github repo
- Links to [GENEMANIA](genemania.org)
- Sort gene panel list on case view.
- More automatic tests
- Allow loading of custom annotations in VCF using the SCOUT_CUSTOM info tag.

### Fixed
- Fix error when a gene is added to an empty dynamic gene panel
- Fix crash when attempting to add genes on incorrect format to dynamic gene panel
- Manual rank variant tags could be saved in a "Select a tag"-state, a problem in the variants view.
- Same case evaluations are no longer shown as gray previous evaluations on the variants page
- Stay on research pages, even if reset, next first buttons are pressed..
- Overlapping variants will now be visible on variant page again
- Fix missing classification comments and links in evaluations page
- All prioritized cases are shown on cases page


## [4.8.3]

### Added

### Fixed
- Bug when ordering sanger
- Improved scrolling over long list of genes/transcripts


## [4.8.2]

### Added

### Fixed
- Avoid opening extra tab for coverage report
- Fixed a problem when rank model version was saved as floats and not strings
- Fixed a problem with displaying dismiss variant reasons on the general report
- Disable load and delete filter buttons if there are no saved filters
- Fix problem with missing verifications
- Remove duplicate users and merge their data and activity


## [4.8.1]

### Added

### Fixed
- Prevent login fail for users with id defined by ObjectId and not email
- Prevent the app from crashing with `AttributeError: 'NoneType' object has no attribute 'message'`


## [4.8.0]

### Added
- Updated Scout to use Bootstrap 4.3
- New looks for Scout
- Improved dashboard using Chart.js
- Ask before inactivating a case where last assigned user leaves it
- Genes can be manually added to the dynamic gene list directly on the case page
- Dynamic gene panels can optionally be used with clinical filter, instead of default gene panel
- Dynamic gene panels get link out to chanjo-report for coverage report
- Load all clinvar variants with clinvar Pathogenic, Likely Pathogenic and Conflicting pathogenic
- Show transcripts with exon numbers for structural variants
- Case sort order can now be toggled between ascending and descending.
- Variants can be marked as partial causative if phenotype is available for case.
- Show a frequency tooltip hover for SV-variants.
- Added support for LDAP login system
- Search snv and structural variants by chromosomal coordinates
- Structural variants can be marked as partial causative if phenotype is available for case.
- Show normal and pathologic limits for STRs in the STR variants view.
- Institute level persistent variant filter settings that can be retrieved and used.
- export causative variants to Excel
- Add support for ROH, WIG and chromosome PNGs in case-view

### Fixed
- Fixed missing import for variants with comments
- Instructions on how to build docs
- Keep sanger order + verification when updating/reloading variants
- Fixed and moved broken filter actions (HPO gene panel and reset filter)
- Fixed string conversion to number
- UCSC links for structural variants are now separated per breakpoint (and whole variant where applicable)
- Reintroduced missing coverage report
- Fixed a bug preventing loading samples using the command line
- Better inheritance models customization for genes in gene panels
- STR variant page back to list button now does its one job.
- Allows to setup scout without a omim api key
- Fixed error causing "favicon not found" flash messages
- Removed flask --version from base cli
- Request rerun no longer changes case status. Active or archived cases inactivate on upload.
- Fixed missing tooltip on the cancer variants page
- Fixed weird Rank cell in variants page
- Next and first buttons order swap
- Added pagination (and POST capability) to cancer variants.
- Improves loading speed for variant page
- Problem with updating variant rank when no variants
- Improved Clinvar submission form
- General report crashing when dismissed variant has no valid dismiss code
- Also show collaborative case variants on the All variants view.
- Improved phenotype search using dataTables.js on phenotypes page
- Search and delete users with `email` instead of `_id`
- Fixed css styles so that multiselect options will all fit one column


## [4.7.3]

### Added
- RankScore can be used with VCFs for vcf_cancer files

### Fixed
- Fix issue with STR view next page button not doing its one job.

### Deleted
- Removed pileup as a bam viewing option. This is replaced by IGV


## [4.7.2]

### Added
- Show earlier ACMG classification in the variant list

### Fixed
- Fixed igv search not working due to igv.js dist 2.2.17
- Fixed searches for cases with a gene with variants pinned or marked causative.
- Load variant pages faster after fixing other causatives query
- Fixed mitochondrial report bug for variants without genes

## [4.7.1]

### Added

### Fixed
- Fixed bug on genes page


## [4.7.0]

### Added
- Export genes and gene panels in build GRCh38
- Search for cases with variants pinned or marked causative in a given gene.
- Search for cases phenotypically similar to a case also from WUI.
- Case variant searches can be limited to similar cases, matching HPO-terms,
  phenogroups and cohorts.
- De-archive reruns and flag them as 'inactive' if archived
- Sort cases by analysis_date, track or status
- Display cases in the following order: prioritized, active, inactive, archived, solved
- Assign case to user when user activates it or asks for rerun
- Case becomes inactive when it has no assignees
- Fetch refseq version from entrez and use it in clinvar form
- Load and export of exons for all genes, independent on refseq
- Documentation for loading/updating exons
- Showing SV variant annotations: SV cgh frequencies, gnomad-SV, local SV frequencies
- Showing transcripts mapping score in segmental duplications
- Handle requests to Ensembl Rest API
- Handle requests to Ensembl Rest Biomart
- STR variants view now displays GT and IGV link.
- Description field for gene panels
- Export exons in build 37 and 38 using the command line

### Fixed
- Fixes of and induced by build tests
- Fixed bug affecting variant observations in other cases
- Fixed a bug that showed wrong gene coverage in general panel PDF export
- MT report only shows variants occurring in the specific individual of the excel sheet
- Disable SSL certifcate verification in requests to chanjo
- Updates how intervaltree and pymongo is used to void deprecated functions
- Increased size of IGV sample tracks
- Optimized tests


## [4.6.1]

### Added

### Fixed
- Missing 'father' and 'mother' keys when parsing single individual cases


## [4.6.0]

### Added
- Description of Scout branching model in CONTRIBUTING doc
- Causatives in alphabetical order, display ACMG classification and filter by gene.
- Added 'external' to the list of analysis type options
- Adds functionality to display "Tissue type". Passed via load config.
- Update to IGV 2.

### Fixed
- Fixed alignment visualization and vcf2cytosure availability for demo case samples
- Fixed 3 bugs affecting SV pages visualization
- Reintroduced the --version cli option
- Fixed variants query by panel (hpo panel + gene panel).
- Downloaded MT report contains excel files with individuals' display name
- Refactored code in parsing of config files.


## [4.5.1]

### Added

### Fixed
- update requirement to use PyYaml version >= 5.1
- Safer code when loading config params in cli base


## [4.5.0]

### Added
- Search for similar cases from scout view CLI
- Scout cli is now invoked from the app object and works under the app context

### Fixed
- PyYaml dependency fixed to use version >= 5.1


## [4.4.1]

### Added
- Display SV rank model version when available

### Fixed
- Fixed upload of delivery report via API


## [4.4.0]

### Added
- Displaying more info on the Causatives page and hiding those not causative at the case level
- Add a comment text field to Sanger order request form, allowing a message to be included in the email
- MatchMaker Exchange integration
- List cases with empty synopsis, missing HPO terms and phenotype groups.
- Search for cases with open research list, or a given case status (active, inactive, archived)

### Fixed
- Variant query builder split into several functions
- Fixed delivery report load bug


## [4.3.3]

### Added
- Different individual table for cancer cases

### Fixed
- Dashboard collects validated variants from verification events instead of using 'sanger' field
- Cases shared with collaborators are visible again in cases page
- Force users to select a real institute to share cases with (actionbar select fix)


## [4.3.2]

### Added
- Dashboard data can be filtered using filters available in cases page
- Causatives for each institute are displayed on a dedicated page
- SNVs and and SVs are searchable across cases by gene and rank score
- A more complete report with validated variants is downloadable from dashboard

### Fixed
- Clinsig filter is fixed so clinsig numerical values are returned
- Split multi clinsig string values in different elements of clinsig array
- Regex to search in multi clinsig string values or multi revstat string values
- It works to upload vcf files with no variants now
- Combined Pileup and IGV alignments for SVs having variant start and stop on the same chromosome


## [4.3.1]

### Added
- Show calls from all callers even if call is not available
- Instructions to install cairo and pango libs from WeasyPrint page
- Display cases with number of variants from CLI
- Only display cases with number of variants above certain treshold. (Also CLI)
- Export of verified variants by CLI or from the dashboard
- Extend case level queries with default panels, cohorts and phenotype groups.
- Slice dashboard statistics display using case level queries
- Add a view where all variants for an institute can be searched across cases, filtering on gene and rank score. Allows searching research variants for cases that have research open.

### Fixed
- Fixed code to extract variant conservation (gerp, phyloP, phastCons)
- Visualization of PDF-exported gene panels
- Reintroduced the exon/intron number in variant verification email
- Sex and affected status is correctly displayed on general report
- Force number validation in SV filter by size
- Display ensembl transcripts when no refseq exists


## [4.3.0]

### Added
- Mosaicism tag on variants
- Show and filter on SweGen frequency for SVs
- Show annotations for STR variants
- Show all transcripts in verification email
- Added mitochondrial export
- Adds alternative to search for SVs shorter that the given length
- Look for 'bcftools' in the `set` field of VCFs
- Display digenic inheritance from OMIM
- Displays what refseq transcript that is primary in hgnc

### Fixed

- Archived panels displays the correct date (not retroactive change)
- Fixed problem with waiting times in gene panel exports
- Clinvar fiter not working with human readable clinsig values

## [4.2.2]

### Fixed
- Fixed gene panel create/modify from CSV file utf-8 decoding error
- Updating genes in gene panels now supports edit comments and entry version
- Gene panel export timeout error

## [4.2.1]

### Fixed
- Re-introduced gene name(s) in verification email subject
- Better PDF rendering for excluded variants in report
- Problem to access old case when `is_default` did not exist on a panel


## [4.2.0]

### Added
- New index on variant_id for events
- Display overlapping compounds on variants view

### Fixed
- Fixed broken clinical filter


## [4.1.4]

### Added
- Download of filtered SVs

### Fixed
- Fixed broken download of filtered variants
- Fixed visualization issue in gene panel PDF export
- Fixed bug when updating gene names in variant controller


## [4.1.3]

### Fixed
- Displays all primary transcripts


## [4.1.2]

### Added
- Option add/replace when updating a panel via CSV file
- More flexible versioning of the gene panels
- Printing coverage report on the bottom of the pdf case report
- Variant verification option for SVs
- Logs uri without pwd when connecting
- Disease-causing transcripts in case report
- Thicker lines in case report
- Supports HPO search for cases, both terms or if described in synopsis
- Adds sanger information to dashboard

### Fixed
- Use db name instead of **auth** as default for authentication
- Fixes so that reports can be generated even with many variants
- Fixed sanger validation popup to show individual variants queried by user and institute.
- Fixed problem with setting up scout
- Fixes problem when exac file is not available through broad ftp
- Fetch transcripts for correct build in `adapter.hgnc_gene`

## [4.1.1]
- Fix problem with institute authentication flash message in utils
- Fix problem with comments
- Fix problem with ensembl link


## [4.1.0]

### Added
- OMIM phenotypes to case report
- Command to download all panel app gene panels `scout load panel --panel-app`
- Links to genenames.org and omim on gene page
- Popup on gene at variants page with gene information
- reset sanger status to "Not validated" for pinned variants
- highlight cases with variants to be evaluated by Sanger on the cases page
- option to point to local reference files to the genome viewer pileup.js. Documented in `docs.admin-guide.server`
- option to export single variants in `scout export variants`
- option to load a multiqc report together with a case(add line in load config)
- added a view for searching HPO terms. It is accessed from the top left corner menu
- Updates the variants view for cancer variants. Adds a small cancer specific filter for known variants
- Adds hgvs information on cancer variants page
- Adds option to update phenotype groups from CLI

### Fixed
- Improved Clinvar to submit variants from different cases. Fixed HPO terms in casedata according to feedback
- Fixed broken link to case page from Sanger modal in cases view
- Now only cases with non empty lists of causative variants are returned in `adapter.case(has_causatives=True)`
- Can handle Tumor only samples
- Long lists of HGNC symbols are now possible. This was previously difficult with manual, uploaded or by HPO search when changing filter settings due to GET request limitations. Relevant pages now use POST requests. Adds the dynamic HPO panel as a selection on the gene panel dropdown.
- Variant filter defaults to default panels also on SV and Cancer variants pages.

## [4.0.0]

### WARNING ###

This is a major version update and will require that the backend of pre releases is updated.
Run commands:

```
$scout update genes
$scout update hpo
```

- Created a Clinvar submission tool, to speed up Clinvar submission of SNVs and SVs
- Added an analysis report page (html and PDF format) containing phenotype, gene panels and variants that are relevant to solve a case.

### Fixed
- Optimized evaluated variants to speed up creation of case report
- Moved igv and pileup viewer under a common folder
- Fixed MT alignment view pileup.js
- Fixed coordinates for SVs with start chromosome different from end chromosome
- Global comments shown across cases and institutes. Case-specific variant comments are shown only for that specific case.
- Links to clinvar submitted variants at the cases level
- Adapts clinvar parsing to new format
- Fixed problem in `scout update user` when the user object had no roles
- Makes pileup.js use online genome resources when viewing alignments. Now any instance of Scout can make use of this functionality.
- Fix ensembl link for structural variants
- Works even when cases does not have `'madeline_info'`
- Parses Polyphen in correct way again
- Fix problem with parsing gnomad from VEP

### Added
- Added a PDF export function for gene panels
- Added a "Filter and export" button to export custom-filtered SNVs to CSV file
- Dismiss SVs
- Added IGV alignments viewer
- Read delivery report path from case config or CLI command
- Filter for spidex scores
- All HPO terms are now added and fetched from the correct source (https://github.com/obophenotype/human-phenotype-ontology/blob/master/hp.obo)
- New command `scout update hpo`
- New command `scout update genes` will fetch all the latest information about genes and update them
- Load **all** variants found on chromosome **MT**
- Adds choice in cases overview do show as many cases as user like

### Removed
- pileup.min.js and pileup css are imported from a remote web location now
- All source files for HPO information, this is instead fetched directly from source
- All source files for gene information, this is instead fetched directly from source

## [3.0.0]
### Fixed
- hide pedigree panel unless it exists

## [1.5.1] - 2016-07-27
### Fixed
- look for both ".bam.bai" and ".bai" extensions

## [1.4.0] - 2016-03-22
### Added
- support for local frequency through loqusdb
- bunch of other stuff

## [1.3.0] - 2016-02-19
### Fixed
- Update query-phenomizer and add username/password

### Changed
- Update the way a case is checked for rerun-status

### Added
- Add new button to mark a case as "checked"
- Link to clinical variants _without_ 1000G annotation

## [1.2.2] - 2016-02-18
### Fixed
- avoid filtering out variants lacking ExAC and 1000G annotations

## [1.1.3] - 2015-10-01
### Fixed
- persist (clinical) filter when clicking load more
- fix #154 by robustly setting clinical filter func. terms

## [1.1.2] - 2015-09-07
### Fixed
- avoid replacing coverage report with none
- update SO terms, refactored

## [1.1.1] - 2015-08-20
### Fixed
- fetch case based on collaborator status (not owner)

## [1.1.0] - 2015-05-29
### Added
- link(s) to SNPedia based on RS-numbers
- new Jinja filter to "humanize" decimal numbers
- show gene panels in variant view
- new Jinja filter for decoding URL encoding
- add indicator to variants in list that have comments
- add variant number threshold and rank score threshold to load function
- add event methods to mongo adapter
- add tests for models
- show badge "old" if comment was written for a previous analysis

### Changed
- show cDNA change in transcript summary unless variant is exonic
- moved compounds table further up the page
- show dates for case uploads in ISO format
- moved variant comments higher up on page
- updated documentation for pages
- read in coverage report as blob in database and serve directly
- change ``OmimPhenotype`` to ``PhenotypeTerm``
- reorganize models sub-package
- move events (and comments) to separate collection
- only display prev/next links for the research list
- include variant type in breadcrumbs e.g. "Clinical variants"

### Removed
- drop dependency on moment.js

### Fixed
- show the same level of detail for all frequencies on all pages
- properly decode URL encoded symbols in amino acid/cDNA change strings
- fixed issue with wipe permissions in MongoDB
- include default gene lists in "variants" link in breadcrumbs

## [1.0.2] - 2015-05-20
### Changed
- update case fetching function

### Fixed
- handle multiple cases with same id

## [1.0.1] - 2015-04-28
### Fixed
- Fix building URL parameters in cases list Vue component

## [1.0.0] - 2015-04-12
Codename: Sara Lund

![Release 1.0](artwork/releases/release-1-0.jpg)

### Added
- Add email logging for unexpected errors
- New command line tool for deleting case

### Changed
- Much improved logging overall
- Updated documentation/usage guide
- Removed non-working IGV link

### Fixed
- Show sample display name in GT call
- Various small bug fixes
- Make it easier to hover over popups

## [0.0.2-rc1] - 2015-03-04
### Added
- add protein table for each variant
- add many more external links
- add coverage reports as PDFs

### Changed
- incorporate user feedback updates
- big refactor of load scripts

## [0.0.2-rc2] - 2015-03-04
### Changes
- add gene table with gene description
- reorganize inheritance models box

### Fixed
- avoid overwriting gene list on "research" load
- fix various bugs in external links

## [0.0.2-rc3] - 2015-03-05
### Added
- Activity log feed to variant view
- Adds protein change strings to ODM and Sanger email

### Changed
- Extract activity log component to macro

### Fixes
- Make Ensembl transcript links use archive website<|MERGE_RESOLUTION|>--- conflicted
+++ resolved
@@ -6,11 +6,8 @@
 
 ## [unreleased]
 ### Added
-<<<<<<< HEAD
+- Possibility to submit to ClinVar variants associated with Orphanet conditions
 - Orpha disease terms now include information on inheritance
-=======
-- Possibility to submit to ClinVar variants associated with Orphanet conditions
->>>>>>> b82e3823
 ### Fixed
 - Missing number of phenotypes and genes from case diagnoses
 
