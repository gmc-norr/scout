# Change Log
All notable changes to this project will be documented in this file.
This project adheres to [Semantic Versioning](http://semver.org/).

About changelog [here](https://keepachangelog.com/en/1.0.0/)

## [ ]
### Changed
- Update igv.js to v2.10.5
- Updated example of a case delivery report
- Unfreeze cyvcf2
- Builder images used in Scout Dockerfiles
- Crash report email subject gives host name
- Export general case report to PDF using PDFKit instead of WeasyPrint
- Do not include coverage report in PDF case report since they might have different orientation
- Export cancer cases's "Coverage and QC report" to PDF using PDFKit instead of Weasyprint
- Updated cancer "Coverage and QC report" example
- Keep portrait orientation in PDF delivery report
- Export delivery report to PDF using PDFKit instead of Weasyprint
- PDF export of clinical and research HPO panels using PDFKit instead of Weasyprint
- Export gene panel report to PDF using PDFKit
- Export delivery report to PDF using PDFKit
<<<<<<< HEAD
- Reduce code complexity (parse/ensembl.py)
=======
- Removed WeasyPrint lib dependency 
>>>>>>> b9478f85
### Fixed
- Reintroduced missing links to Swegen and Beacon and dbSNP in RD variant page, summary section
- Demo delivery report orientation to fit new columns
- Missing delivery report in demo case
- Cast MNVs to SNV for test
- Export verified variants from all institutes when user is admin
- Cancer coverage and QC report not found for demo cancer case
- Pull request template instructions on how to deploy to test server
- PDF Delivery report not showing Swedac logo
- Fix code typos
- Disable codefactor raised by ESLint for javascript functions located on another file
- Loading spinner stuck after downloading a PDF gene panel report

## [4.47]
### Added
- Added CADD, GnomAD and genotype calls to variantS export
### Changed
- Pull request template, to illustrate how to deploy pull request branches on cg-vm1 stage server
### Fixed
- Compiled Docker image contains a patched version (v4.9) of chanjo-report

## [4.46.1]
### Fixed
- Downloading of files generated within the app container (MT-report, verified variants, pedigrees, ..)

## [4.46]
### Added
- Created a Dockefile to be used to serve the dockerized app in production
- Modified the code to collect database params specified as env vars
- Created a GitHub action that pushes the Dockerfile-server image to Docker Hub (scout-server-stage) every time a PR is opened
- Created a GitHub action that pushes the Dockerfile-server image to Docker Hub (scout-server) every time a new release is created
- Reassign MatchMaker Exchange submission to another user when a Scout user is deleted
- Expose public API JSON gene panels endpoint, primarily to enable automated rerun checking for updates
- Add utils for dictionary type
- Filter institute cases using multiple HPO terms
- Vulture GitHub action to identify and remove unused variables and imports
### Changed
- Updated the python config file documentation in admin guide
- Case configuration parsing now uses Pydantic for improved typechecking and config handling
- Removed test matrices to speed up automatic testing of PRs
- Switch from Coveralls to Codecov to handle CI test coverage
- Speed-up CI tests by caching installation of libs and splitting tests into randomized groups using pytest-test-groups
- Improved LDAP login documentation
- Use lib flask-ldapconn instead of flask_ldap3_login> to handle ldap authentication
- Updated Managed variant documentation in user guide
- Fix and simplify creating and editing of gene panels
- Simplified gene variants search code
- Increased the height of the genes track in the IGV viewer
### Fixed
- Validate uploaded managed variant file lines, warning the user.
- Exporting validated variants with missing "genes" database key
- No results returned when searching for gene variants using a phenotype term
- Variants filtering by gene symbols file
- Make gene HGNC symbols field mandatory in gene variants page and run search only on form submit
- Make sure collaborator gene variants are still visible, even if HPO filter is used

## [4.45]
### Added
### Changed
- Start Scout also when loqusdbapi is not reachable
- Clearer definition of manual standard and custom inheritance models in gene panels
- Allow searching multiple chromosomes in filters
### Fixed
- Gene panel crashing on edit action

## [4.44]
### Added
### Changed
- Display Gene track beneath each sample track when displaying splice junctions in igv browser
- Check outdated gene symbols and update with aliases for both RD and cancer variantS
### Fixed
- Added query input check and fixed the Genes API endpoint to return a json formatted error when request is malformed
- Typo in ACMG BP6 tooltip

## [4.43.1]
### Added
- Added database index for OMIM disease term genes
### Changed
### Fixed
- Do not drop HPO terms collection when updating HPO terms via the command line
- Do not drop disease (OMIM) terms collection when updating diseases via the command line

## [4.43]
### Added
- Specify which collection(s) update/build indexes for
### Fixed
- Do not drop genes and transcripts collections when updating genes via the command line

## [4.42.1]
### Added
### Changed
### Fixed
- Freeze PyMongo lib to version<4.0 to keep supporting previous MongoDB versions
- Speed up gene panels creation and update by collecting only light gene info from database
- Avoid case page crash on Phenomizer queries timeout

## [4.42]
### Added
- Choose custom pinned variants to submit to MatchMaker Exchange
- Submit structural variant as genes to the MatchMaker Exchange
- Added function for maintainers and admins to remove gene panels
- Admins can restore deleted gene panels
- A development docker-compose file illustrating the scout/chanjo-report integration
- Show AD on variants view for cancer SV (tumor and normal)
- Cancer SV variants filter AD, AF (tumor and normal)
- Hiding the variants score column also from cancer SVs, as for the SNVs
### Changed
- Enforce same case _id and display_name when updating a case
- Enforce same individual ids, display names and affected status when updating a case
- Improved documentation for connecting to loqusdb instances (including loqusdbapi)
- Display and download HPO gene panels' gene symbols in italics
- A faster-built and lighter Docker image
- Reduce complexity of `panels` endpoint moving some code to the panels controllers
- Update requirements to use flask-ldap3-login>=0.9.17 instead of freezing WTForm
### Fixed
- Use of deprecated TextField after the upgrade of WTF to v3.0
- Freeze to WTForms to version < 3
- Remove the extra files (bed files and madeline.svg) introduced by mistake
- Cli command loading demo data in docker-compose when case custom images exist and is None
- Increased MongoDB connection serverSelectionTimeoutMS parameter to 30K (default value according to MongoDB documentation)
- Better differentiate old obs counts 0 vs N/A
- Broken cancer variants page when default gene panel was deleted
- Typo in tx_overview function in variant controllers file
- Fixed loqusdbapi SV search URL
- SV variants filtering using Decipher criterion
- Removing old gene panels that don't contain the `maintainer` key.

## [4.41.1]
### Fixed
- General reports crash for variant annotations with same variant on other cases

## [4.41]
### Added
- Extended the instructions for running the Scout Docker image (web app and cli).
- Enabled inclusion of custom images to STR variant view
### Fixed
- General case report sorting comments for variants with None genetic models
- Do not crash but redirect to variants page with error when a variant is not found for a case
- UCSC links coordinates for SV variants with start chromosome different than end chromosome
- Human readable variants name in case page for variants having start chromosome different from end chromosome
- Avoid always loading all transcripts when checking gene symbol: introduce gene captions
- Slow queries for evaluated variants on e.g. case page - use events instead
### Changed
- Rearrange variant page again, moving severity predictions down.
- More reactive layout width steps on variant page

## [4.40.1]
### Added
### Fixed
- Variants dismissed with inconsistent inheritance pattern can again be shown in general case report
- General report page for variants with genes=None
- General report crashing when variants have no panels
- Added other missing keys to case and variant dictionaries passed to general report
### Changed

## [4.40]
### Added
- A .cff citation file
- Phenotype search API endpoint
- Added pagination to phenotype API
- Extend case search to include internal MongoDB id
- Support for connecting to a MongoDB replica set (.py config files)
- Support for connecting to a MongoDB replica set (.yaml config files)
### Fixed
- Command to load the OMIM gene panel (`scout load panel --omim`)
- Unify style of pinned and causative variants' badges on case page
- Removed automatic spaces after punctuation in comments
- Remove the hardcoded number of total individuals from the variant's old observations panel
- Send delete requests to a connected Beacon using the DELETE method
- Layout of the SNV and SV variant page - move frequency up
### Changed
- Stop updating database indexes after loading exons via command line
- Display validation status badge also for not Sanger-sequenced variants
- Moved Frequencies, Severity and Local observations panels up in RD variants page
- Enabled Flask CORS to communicate CORS status to js apps
- Moved the code preparing the transcripts overview to the backend
- Refactored and filtered json data used in general case report
- Changed the database used in docker-compose file to use the official MongoDB v4.4 image
- Modified the Python (3.6, 3.8) and MongoDB (3.2, 4.4, 5.0) versions used in testing matrices (GitHub actions)
- Capitalize case search terms on institute and dashboard pages


## [4.39]
### Added
- COSMIC IDs collected from CSQ field named `COSMIC`
### Fixed
- Link to other causative variants on variant page
- Allow multiple COSMIC links for a cancer variant
- Fix floating text in severity box #2808
- Fixed MitoMap and HmtVar links for hg38 cases
- Do not open new browser tabs when downloading files
- Selectable IGV tracks on variant page
- Missing splice junctions button on variant page
- Refactor variantS representative gene selection, and use it also for cancer variant summary
### Changed
- Improve Javascript performance for displaying Chromograph images
- Make ClinVar classification more evident in cancer variant page

## [4.38]
### Added
- Option to hide Alamut button in the app config file
### Fixed
- Library deprecation warning fixed (insert is deprecated. Use insert_one or insert_many instead)
- Update genes command will not trigger an update of database indices any more
- Missing resources in temporary downloading directory when updating genes using the command line
- Restore previous variant ACMG classification in a scrollable div
- Loading spinner not stopping after downloading PDF case reports and variant list export
- Add extra Alamut links higher up on variant pages
- Improve UX for phenotypes in case page
- Filter and export of STR variants
- Update look of variants page navigation buttons
### Changed

## [4.37]
### Added
- Highlight and show version number for RefSeq MANE transcripts.
- Added integration to a rerunner service for toggling reanalysis with updated pedigree information
- SpliceAI display and parsing from VEP CSQ
- Display matching tiered variants for cancer variants
- Display a loading icon (spinner) until the page loads completely
- Display filter badges in cancer variants list
- Update genes from pre-downloaded file resources
- On login, OS, browser version and screen size are saved anonymously to understand how users are using Scout
- API returning institutes data for a given user: `/api/v1/institutes`
- API returning case data for a given institute: `/api/v1/institutes/<institute_id>/cases`
- Added GMS and Lund university hospital logos to login page
- Made display of Swedac logo configurable
- Support for displaying custom images in case view
- Individual-specific HPO terms
- Optional alamut_key in institute settings for Alamut Plus software
- Case report API endpoint
- Tooltip in case explaining that genes with genome build different than case genome build will not be added to dynamic HPO panel.
- Add DeepVariant as a caller
### Fixed
- Updated IGV to v2.8.5 to solve missing gene labels on some zoom levels
- Demo cancer case config file to load somatic SNVs and SVs only.
- Expand list of refseq trancripts in ClinVar submission form
- Renamed `All SNVs and INDELs` institute sidebar element to `Search SNVs and INDELs` and fixed its style.
- Add missing parameters to case load-config documentation
- Allow creating/editing gene panels and dynamic gene panels with genes present in genome build 38
- Bugfix broken Pytests
- Bulk dismissing variants error due to key conversion from string to integer
- Fix typo in index documentation
- Fixed crash in institute settings page if "collaborators" key is not set in database
- Don't stop Scout execution if LoqusDB call fails and print stacktrace to log
- Bug when case contains custom images with value `None`
- Bug introduced when fixing another bug in Scout-LoqusDB interaction
- Loading of OMIM diagnoses in Scout demo instance
- Remove the docker-compose with chanjo integration because it doesn't work yet.
- Fixed standard docker-compose with scout demo data and database
- Clinical variant assessments not present for pinned and causative variants on case page.
- MatchMaker matching one node at the time only
- Remove link from previously tiered variants badge in cancer variants page
- Typo in gene cell on cancer variants page
- Managed variants filter form
### Changed
- Better naming for variants buttons on cancer track (somatic, germline). Also show cancer research button if available.
- Load case with missing panels in config files, but show warning.
- Changing the (Female, Male) symbols to (F/M) letters in individuals_table and case-sma.
- Print stacktrace if case load command fails
- Added sort icon and a pointer to the cursor to all tables with sortable fields
- Moved variant, gene and panel info from the basic pane to summary panel for all variants.
- Renamed `Basics` panel to `Classify` on variant page.
- Revamped `Basics` panel to a panel dedicated to classify variants
- Revamped the summary panel to be more compact.
- Added dedicated template for cancer variants
- Removed Gene models, Gene annotations and Conservation panels for cancer variants
- Reorganized the orders of panels for variant and cancer variant views
- Added dedicated variant quality panel and removed relevant panes
- A more compact case page
- Removed OMIM genes panel
- Make genes panel, pinned variants panel, causative variants panel and ClinVar panel scrollable on case page
- Update to Scilifelab's 2020 logo
- Update Gens URL to support Gens v2.0 format
- Refactor tests for parsing case configurations
- Updated links to HPO downloadable resources
- Managed variants filtering defaults to all variant categories
- Changing the (Kind) drop-down according to (Category) drop-down in Managed variant add variant
- Moved Gens button to individuals table
- Check resource files availability before starting updating OMIM diagnoses
- Fix typo in `SHOW_OBSERVED_VARIANT_ARCHIVE` config param

## [4.36]
### Added
- Parse and save splice junction tracks from case config file
- Tooltip in observations panel, explaining that case variants with no link might be old variants, not uploaded after a case rerun
### Fixed
- Warning on overwriting variants with same position was no longer shown
- Increase the height of the dropdowns to 425px
- More indices for the case table as it grows, specifically for causatives queries
- Splice junction tracks not centered over variant genes
- Total number of research variants count
- Update variants stats in case documents every time new variants are loaded
- Bug in flashing warning messages when filtering variants
### Changed
- Clearer warning messages for genes and gene/gene-panels searches in variants filters

## [4.35]
### Added
- A new index for hgnc_symbol in the hgnc_gene collection
- A Pedigree panel in STR page
- Display Tier I and II variants in case view causatives card for cancer cases
### Fixed
- Send partial file data to igv.js when visualizing sashimi plots with splice junction tracks
- Research variants filtering by gene
- Do not attempt to populate annotations for not loaded pinned/causatives
- Add max-height to all dropdowns in filters
### Changed
- Switch off non-clinical gene warnings when filtering research variants
- Don't display OMIM disease card in case view for cancer cases
- Refactored Individuals and Causative card in case view for cancer cases
- Update and style STR case report

## [4.34]
### Added
- Saved filter lock and unlock
- Filters can optionally be marked audited, logging the filter name, user and date on the case events and general report.
- Added `ClinVar hits` and `Cosmic hits` in cancer SNVs filters
- Added `ClinVar hits` to variants filter (rare disease track)
- Load cancer demo case in docker-compose files (default and demo file)
- Inclusive-language check using [woke](https://github.com/get-woke/woke) github action
- Add link to HmtVar for mitochondrial variants (if VCF is annotated with HmtNote)
- Grey background for dismissed compounds in variants list and variant page
- Pin badge for pinned compounds in variants list and variant page
- Support LoqusDB REST API queries
- Add a docker-compose-matchmaker under scout/containers/development to test matchmaker locally
- Script to investigate consequences of symbol search bug
- Added GATK to list of SV and cancer SV callers
### Fixed
- Make MitoMap link work for hg38 again
- Export Variants feature crashing when one of the variants has no primary transcripts
- Redirect to last visited variantS page when dismissing variants from variants list
- Improved matching of SVs Loqus occurrences in other cases
- Remove padding from the list inside (Matching causatives from other cases) panel
- Pass None to get_app function in CLI base since passing script_info to app factory functions was deprecated in Flask 2.0
- Fixed failing tests due to Flask update to version 2.0
- Speed up user events view
- Causative view sort out of memory error
- Use hgnc_id for gene filter query
- Typo in case controllers displaying an error every time a patient is matched against external MatchMaker nodes
- Do not crash while attempting an update for variant documents that are too big (> 16 MB)
- Old STR causatives (and other variants) may not have HGNC symbols - fix sort lambda
- Check if gene_obj has primary_transcript before trying to access it
- Warn if a gene manually searched is in a clinical panel with an outdated name when filtering variants
- ChrPos split js not needed on STR page yet
### Changed
- Remove parsing of case `genome_version`, since it's not used anywhere downstream
- Introduce deprecation warning for Loqus configs that are not dictionaries
- SV clinical filter no longer filters out sub 100 nt variants
- Count cases in LoqusDB by variant type
- Commit pulse repo badge temporarily set to weekly
- Sort ClinVar submissions objects by ascending "Last evaluated" date
- Refactored the MatchMaker integration as an extension
- Replaced some sensitive words as suggested by woke linter
- Documentation for load-configuration rewritten.
- Add styles to MatchMaker matches table
- More detailed info on the data shared in MatchMaker submission form

## [4.33.1]
### Fixed
- Include markdown for release autodeploy docs
- Use standard inheritance model in ClinVar (https://ftp.ncbi.nlm.nih.gov/pub/GTR/standard_terms/Mode_of_inheritance.txt)
- Fix issue crash with variants that have been unflagged causative not being available in other causatives
### Added
### Changed

## [4.33]
### Fixed
- Command line crashing when updating an individual not found in database
- Dashboard page crashing when filters return no data
- Cancer variants filter by chromosome
- /api/v1/genes now searches for genes in all genome builds by default
- Upgraded igv.js to version 2.8.1 (Fixed Unparsable bed record error)
### Added
- Autodeploy docs on release
- Documentation for updating case individuals tracks
- Filter cases and dashboard stats by analysis track
### Changed
- Changed from deprecated db update method
- Pre-selected fields to run queries with in dashboard page
- Do not filter by any institute when first accessing the dashboard
- Removed OMIM panel in case view for cancer cases
- Display Tier I and II variants in case view causatives panel for cancer cases
- Refactored Individuals and Causative panels in case view for cancer cases

## [4.32.1]
### Fixed
- iSort lint check only
### Changed
- Institute cases page crashing when a case has track:Null
### Added

## [4.32]
### Added
- Load and show MITOMAP associated diseases from VCF (INFO field: MitomapAssociatedDiseases, via HmtNote)
- Show variant allele frequencies for mitochondrial variants (GRCh38 cases)
- Extend "public" json API with diseases (OMIM) and phenotypes (HPO)
- HPO gene list download now has option for clinical and non-clinical genes
- Display gene splice junctions data in sashimi plots
- Update case individuals with splice junctions tracks
- Simple Docker compose for development with local build
- Make Phenomodels subpanels collapsible
- User side documentation of cytogenomics features (Gens, Chromograph, vcf2cytosure, rhocall)
- iSort GitHub Action
- Support LoqusDB REST API queries
### Fixed
- Show other causative once, even if several events point to it
- Filtering variants by mitochondrial chromosome for cases with genome build=38
- HPO gene search button triggers any warnings for clinical / non-existing genes also on first search
- Fixed a bug in variants pages caused by MT variants without alt_frequency
- Tests for CADD score parsing function
- Fixed the look of IGV settings on SNV variant page
- Cases analyzed once shown as `rerun`
- Missing case track on case re-upload
- Fixed severity rank for SO term "regulatory region ablation"
### Changed
- Refactor according to CodeFactor - mostly reuse of duplicated code
- Phenomodels language adjustment
- Open variants in a new window (from variants page)
- Open overlapping and compound variants in a new window (from variant page)
- gnomAD link points to gnomAD v.3 (build GRCh38) for mitochondrial variants.
- Display only number of affected genes for dismissed SVs in general report
- Chromosome build check when populating the variants filter chromosome selection
- Display mitochondrial and rare diseases coverage report in cases with missing 'rare' track

## [4.31.1]
### Added
### Changed
- Remove mitochondrial and coverage report from cancer cases sidebar
### Fixed
- ClinVar page when dbSNP id is None

## [4.31]
### Added
- gnomAD annotation field in admin guide
- Export also dynamic panel genes not associated to an HPO term when downloading the HPO panel
- Primary HGNC transcript info in variant export files
- Show variant quality (QUAL field from vcf) in the variant summary
- Load/update PDF gene fusion reports (clinical and research) generated with Arriba
- Support new MANE annotations from VEP (both MANE Select and MANE Plus Clinical)
- Display on case activity the event of a user resetting all dismissed variants
- Support gnomAD population frequencies for mitochondrial variants
- Anchor links in Casedata ClinVar panels to redirect after renaming individuals
### Fixed
- Replace old docs link www.clinicalgenomics.se/scout with new https://clinical-genomics.github.io/scout
- Page formatting issues whenever case and variant comments contain extremely long strings with no spaces
- Chromograph images can be one column and have scrollbar. Removed legacy code.
- Column labels for ClinVar case submission
- Page crashing looking for LoqusDB observation when variant doesn't exist
- Missing inheritance models and custom inheritance models on newly created gene panels
- Accept only numbers in managed variants filter as position and end coordinates
- SNP id format and links in Variant page, ClinVar submission form and general report
- Case groups tooltip triggered only when mouse is on the panel header
### Changed
- A more compact case groups panel
- Added landscape orientation CSS style to cancer coverage and QC demo report
- Improve user documentation to create and save new gene panels
- Removed option to use space as separator when uploading gene panels
- Separating the columns of standard and custom inheritance models in gene panels
- Improved ClinVar instructions for users using non-English Excel

## [4.30.2]
### Added
### Fixed
- Use VEP RefSeq ID if RefSeq list is empty in RefSeq transcripts overview
- Bug creating variant links for variants with no end_chrom
### Changed

## [4.30.1]
### Added
### Fixed
- Cryptography dependency fixed to use version < 3.4
### Changed

## [4.30]
### Added
- Introduced a `reset dismiss variant` verb
- Button to reset all dismissed variants for a case
- Add black border to Chromograph ideograms
- Show ClinVar annotations on variantS page
- Added integration with GENS, copy number visualization tool
- Added a VUS label to the manual classification variant tags
- Add additional information to SNV verification emails
- Tooltips documenting manual annotations from default panels
- Case groups now show bam files from all cases on align view
### Fixed
- Center initial igv view on variant start with SNV/indels
- Don't set initial igv view to negative coordinates
- Display of GQ for SV and STR
- Parsing of AD and related info for STRs
- LoqusDB field in institute settings accepts only existing Loqus instances
- Fix DECIPHER link to work after DECIPHER migrated to GRCh38
- Removed visibility window param from igv.js genes track
- Updated HPO download URL
- Patch HPO download test correctly
- Reference size on STR hover not needed (also wrong)
- Introduced genome build check (allowed values: 37, 38, "37", "38") on case load
- Improve case searching by assignee full name
- Populating the LoqusDB select in institute settings
### Changed
- Cancer variants table header (pop freq etc)
- Only admin users can modify LoqusDB instance in Institute settings
- Style of case synopsis, variants and case comments
- Switched to igv.js 2.7.5
- Do not choke if case is missing research variants when research requested
- Count cases in LoqusDB by variant type
- Introduce deprecation warning for Loqus configs that are not dictionaries
- Improve create new gene panel form validation
- Make XM- transcripts less visible if they don't overlap with transcript refseq_id in variant page
- Color of gene panels and comments panels on cases and variant pages
- Do not choke if case is missing research variants when reserch requested

## [4.29.1]
### Added
### Fixed
- Always load STR variants regardless of RankScore threshold (hotfix)
### Changed

## [4.29]
### Added
- Added a page about migrating potentially breaking changes to the documentation
- markdown_include in development requirements file
- STR variants filter
- Display source, Z-score, inheritance pattern for STR annotations from Stranger (>0.6.1) if available
- Coverage and quality report to cancer view
### Fixed
- ACMG classification page crashing when trying to visualize a classification that was removed
- Pretty print HGVS on gene variants (URL-decode VEP)
- Broken or missing link in the documentation
- Multiple gene names in ClinVar submission form
- Inheritance model select field in ClinVar submission
- IGV.js >2.7.0 has an issue with the gene track zoom levels - temp freeze at 2.7.0
- Revert CORS-anywhere and introduce a local http proxy for cloud tracks
### Changed

## [4.28]
### Added
- Chromograph integration for displaying PNGs in case-page
- Add VAF to cancer case general report, and remove some of its unused fields
- Variants filter compatible with genome browser location strings
- Support for custom public igv tracks stored on the cloud
- Add tests to increase testing coverage
- Update case variants count after deleting variants
- Update IGV.js to latest (v2.7.4)
- Bypass igv.js CORS check using `https://github.com/Rob--W/cors-anywhere`
- Documentation on default and custom IGV.js tracks (admin docs)
- Lock phenomodels so they're editable by admins only
- Small case group assessment sharing
- Tutorial and files for deploying app on containers (Kubernetes pods)
- Canonical transcript and protein change of canonical transcript in exported variants excel sheet
- Support for Font Awesome version 6
- Submit to Beacon from case page sidebar
- Hide dismissed variants in variants pages and variants export function
- Systemd service files and instruction to deploy Scout using podman
### Fixed
- Bugfix: unused `chromgraph_prefix |tojson` removed
- Freeze coloredlogs temporarily
- Marrvel link
- Don't show TP53 link for silent or synonymous changes
- OMIM gene field accepts any custom number as OMIM gene
- Fix Pytest single quote vs double quote string
- Bug in gene variants search by similar cases and no similar case is found
- Delete unused file `userpanel.py`
- Primary transcripts in variant overview and general report
- Google OAuth2 login setup in README file
- Redirect to 'missing file'-icon if configured Chromograph file is missing
- Javascript error in case page
- Fix compound matching during variant loading for hg38
- Cancer variants view containing variants dismissed with cancer-specific reasons
- Zoom to SV variant length was missing IGV contig select
- Tooltips on case page when case has no default gene panels
### Changed
- Save case variants count in case document and not in sessions
- Style of gene panels multiselect on case page
- Collapse/expand main HPO checkboxes in phenomodel preview
- Replaced GQ (Genotype quality) with VAF (Variant allele frequency) in cancer variants GT table
- Allow loading of cancer cases with no tumor_purity field
- Truncate cDNA and protein changes in case report if longer than 20 characters


## [4.27]
### Added
- Exclude one or more variant categories when running variants delete command
### Fixed
### Changed

## [4.26.1]
### Added
### Fixed
- Links with 1-letter aa codes crash on frameshift etc
### Changed

## [4.26]
### Added
- Extend the delete variants command to print analysis date, track, institute, status and research status
- Delete variants by type of analysis (wgs|wes|panel)
- Links to cBioPortal, MutanTP53, IARC TP53, OncoKB, MyCancerGenome, CIViC
### Fixed
- Deleted variants count
### Changed
- Print output of variants delete command as a tab separated table

## [4.25]
### Added
- Command line function to remove variants from one or all cases
### Fixed
- Parse SMN None calls to None rather than False

## [4.24.1]
### Fixed
- Install requirements.txt via setup file

## [4.24]
### Added
- Institute-level phenotype models with sub-panels containing HPO and OMIM terms
- Runnable Docker demo
- Docker image build and push github action
- Makefile with shortcuts to docker commands
- Parse and save synopsis, phenotype and cohort terms from config files upon case upload
### Fixed
- Update dismissed variant status when variant dismissed key is missing
- Breakpoint two IGV button now shows correct chromosome when different from bp1
- Missing font lib in Docker image causing the PDF report download page to crash
- Sentieon Manta calls lack Somaticscore - load anyway
- ClinVar submissions crashing due to pinned variants that are not loaded
- Point ExAC pLI score to new gnomad server address
- Bug uploading cases missing phenotype terms in config file
- STRs loaded but not shown on browser page
- Bug when using adapter.variant.get_causatives with case_id without causatives
- Problem with fetching "solved" from scout export cases cli
- Better serialising of datetime and bson.ObjectId
- Added `volumes` folder to .gitignore
### Changed
- Make matching causative and managed variants foldable on case page
- Remove calls to PyMongo functions marked as deprecated in backend and frontend(as of version 3.7).
- Improved `scout update individual` command
- Export dynamic phenotypes with ordered gene lists as PDF


## [4.23]
### Added
- Save custom IGV track settings
- Show a flash message with clear info about non-valid genes when gene panel creation fails
- CNV report link in cancer case side navigation
- Return to comment section after editing, deleting or submitting a comment
- Managed variants
- MT vs 14 chromosome mean coverage stats if Scout is connected to Chanjo
### Fixed
- missing `vcf_cancer_sv` and `vcf_cancer_sv_research` to manual.
- Split ClinVar multiple clnsig values (slash-separated) and strip them of underscore for annotations without accession number
- Timeout of `All SNVs and INDELs` page when no valid gene is provided in the search
- Round CADD (MIPv9)
- Missing default panel value
- Invisible other causatives lines when other causatives lack gene symbols
### Changed
- Do not freeze mkdocs-material to version 4.6.1
- Remove pre-commit dependency

## [4.22]
### Added
- Editable cases comments
- Editable variants comments
### Fixed
- Empty variant activity panel
- STRs variants popover
- Split new ClinVar multiple significance terms for a variant
- Edit the selected comment, not the latest
### Changed
- Updated RELEASE docs.
- Pinned variants card style on the case page
- Merged `scout export exons` and `scout view exons` commands


## [4.21.2]
### Added
### Fixed
- Do not pre-filter research variants by (case-default) gene panels
- Show OMIM disease tooltip reliably
### Changed

## [4.21.1]
### Added
### Fixed
- Small change to Pop Freq column in variants ang gene panels to avoid strange text shrinking on small screens
- Direct use of HPO list for Clinical HPO SNV (and cancer SNV) filtering
- PDF coverage report redirecting to login page
### Changed
- Remove the option to dismiss single variants from all variants pages
- Bulk dismiss SNVs, SVs and cancer SNVs from variants pages

## [4.21]
### Added
- Support to configure LoqusDB per institute
- Highlight causative variants in the variants list
- Add tests. Mostly regarding building internal datatypes.
- Remove leading and trailing whitespaces from panel_name and display_name when panel is created
- Mark MANE transcript in list of transcripts in "Transcript overview" on variant page
- Show default panel name in case sidebar
- Previous buttons for variants pagination
- Adds a gh action that checks that the changelog is updated
- Adds a gh action that deploys new releases automatically to pypi
- Warn users if case default panels are outdated
- Define institute-specific gene panels for filtering in institute settings
- Use institute-specific gene panels in variants filtering
- Show somatic VAF for pinned and causative variants on case page

### Fixed
- Report pages redirect to login instead of crashing when session expires
- Variants filter loading in cancer variants page
- User, Causative and Cases tables not scaling to full page
- Improved docs for an initial production setup
- Compatibility with latest version of Black
- Fixed tests for Click>7
- Clinical filter required an extra click to Filter to return variants
- Restore pagination and shrink badges in the variants page tables
- Removing a user from the command line now inactivates the case only if user is last assignee and case is active
- Bugfix, LoqusDB per institute feature crashed when institute id was empty string
- Bugfix, LoqusDB calls where missing case count
- filter removal and upload for filters deleted from another page/other user
- Visualize outdated gene panels info in a popover instead of a tooltip in case page side panel

### Changed
- Highlight color on normal STRs in the variants table from green to blue
- Display breakpoints coordinates in verification emails only for structural variants


## [4.20]
### Added
- Display number of filtered variants vs number of total variants in variants page
- Search case by HPO terms
- Dismiss variant column in the variants tables
- Black and pre-commit packages to dev requirements

### Fixed
- Bug occurring when rerun is requested twice
- Peddy info fields in the demo config file
- Added load config safety check for multiple alignment files for one individual
- Formatting of cancer variants table
- Missing Score in SV variants table

### Changed
- Updated the documentation on how to create a new software release
- Genome build-aware cytobands coordinates
- Styling update of the Matchmaker card
- Select search type in case search form


## [4.19]

### Added
- Show internal ID for case
- Add internal ID for downloaded CGH files
- Export dynamic HPO gene list from case page
- Remove users as case assignees when their account is deleted
- Keep variants filters panel expanded when filters have been used

### Fixed
- Handle the ProxyFix ModuleNotFoundError when Werkzeug installed version is >1.0
- General report formatting issues whenever case and variant comments contain extremely long strings with no spaces

### Changed
- Created an institute wrapper page that contains list of cases, causatives, SNVs & Indels, user list, shared data and institute settings
- Display case name instead of case ID on clinVar submissions
- Changed icon of sample update in clinVar submissions


## [4.18]

### Added
- Filter cancer variants on cytoband coordinates
- Show dismiss reasons in a badge with hover for clinical variants
- Show an ellipsis if 10 cases or more to display with loqusdb matches
- A new blog post for version 4.17
- Tooltip to better describe Tumor and Normal columns in cancer variants
- Filter cancer SNVs and SVs by chromosome coordinates
- Default export of `Assertion method citation` to clinVar variants submission file
- Button to export up to 500 cancer variants, filtered or not
- Rename samples of a clinVar submission file

### Fixed
- Apply default gene panel on return to cancer variantS from variant view
- Revert to certificate checking when asking for Chanjo reports
- `scout download everything` command failing while downloading HPO terms

### Changed
- Turn tumor and normal allelic fraction to decimal numbers in tumor variants page
- Moved clinVar submissions code to the institutes blueprints
- Changed name of clinVar export files to FILENAME.Variant.csv and FILENAME.CaseData.csv
- Switched Google login libraries from Flask-OAuthlib to Authlib


## [4.17.1]

### Fixed
- Load cytobands for cases with chromosome build not "37" or "38"


## [4.17]

### Added
- COSMIC badge shown in cancer variants
- Default gene-panel in non-cancer structural view in url
- Filter SNVs and SVs by cytoband coordinates
- Filter cancer SNV variants by alt allele frequency in tumor
- Correct genome build in UCSC link from structural variant page



### Fixed
- Bug in clinVar form when variant has no gene
- Bug when sharing cases with the same institute twice
- Page crashing when removing causative variant tag
- Do not default to GATK caller when no caller info is provided for cancer SNVs


## [4.16.1]

### Fixed
- Fix the fix for handling of delivery reports for rerun cases

## [4.16]

### Added
- Adds possibility to add "lims_id" to cases. Currently only stored in database, not shown anywhere
- Adds verification comment box to SVs (previously only available for small variants)
- Scrollable pedigree panel

### Fixed
- Error caused by changes in WTForm (new release 2.3.x)
- Bug in OMIM case page form, causing the page to crash when a string was provided instead of a numerical OMIM id
- Fix Alamut link to work properly on hg38
- Better handling of delivery reports for rerun cases
- Small CodeFactor style issues: matchmaker results counting, a couple of incomplete tests and safer external xml
- Fix an issue with Phenomizer introduced by CodeFactor style changes

### Changed
- Updated the version of igv.js to 2.5.4

## [4.15.1]

### Added
- Display gene names in ClinVar submissions page
- Links to Varsome in variant transcripts table

### Fixed
- Small fixes to ClinVar submission form
- Gene panel page crash when old panel has no maintainers

## [4.15]

### Added
- Clinvar CNVs IGV track
- Gene panels can have maintainers
- Keep variant actions (dismissed, manual rank, mosaic, acmg, comments) upon variant re-upload
- Keep variant actions also on full case re-upload

### Fixed
- Fix the link to Ensembl for SV variants when genome build 38.
- Arrange information in columns on variant page
- Fix so that new cosmic identifier (COSV) is also acceptable #1304
- Fixed COSMIC tag in INFO (outside of CSQ) to be parses as well with `&` splitter.
- COSMIC stub URL changed to https://cancer.sanger.ac.uk/cosmic/search?q= instead.
- Updated to a version of IGV where bigBed tracks are visualized correctly
- Clinvar submission files are named according to the content (variant_data and case_data)
- Always show causatives from other cases in case overview
- Correct disease associations for gene symbol aliases that exist as separate genes
- Re-add "custom annotations" for SV variants
- The override ClinVar P/LP add-in in the Clinical Filter failed for new CSQ strings

### Changed
- Runs all CI checks in github actions

## [4.14.1]

### Fixed
- Error when variant found in loqusdb is not loaded for other case

## [4.14]

### Added
- Use github actions to run tests
- Adds CLI command to update individual alignments path
- Update HPO terms using downloaded definitions files
- Option to use alternative flask config when running `scout serve`
- Requirement to use loqusdb >= 2.5 if integrated

### Fixed
- Do not display Pedigree panel in cancer view
- Do not rely on internet connection and services available when running CI tests
- Variant loading assumes GATK if no caller set given and GATK filter status is seen in FILTER
- Pass genome build param all the way in order to get the right gene mappings for cases with build 38
- Parse correctly variants with zero frequency values
- Continue even if there are problems to create a region vcf
- STR and cancer variant navigation back to variants pages could fail

### Changed
- Improved code that sends requests to the external APIs
- Updates ranges for user ranks to fit todays usage
- Run coveralls on github actions instead of travis
- Run pip checks on github actions instead of coveralls
- For hg38 cases, change gnomAD link to point to version 3.0 (which is hg38 based)
- Show pinned or causative STR variants a bit more human readable

## [4.13.1]

### Added
### Fixed
- Typo that caused not all clinvar conflicting interpretations to be loaded no matter what
- Parse and retrieve clinvar annotations from VEP-annotated (VEP 97+) CSQ VCF field
- Variant clinvar significance shown as `not provided` whenever is `Uncertain significance`
- Phenomizer query crashing when case has no HPO terms assigned
- Fixed a bug affecting `All SNVs and INDELs` page when variants don't have canonical transcript
- Add gene name or id in cancer variant view

### Changed
- Cancer Variant view changed "Variant:Transcript:Exon:HGVS" to "Gene:Transcript:Exon:HGVS"

## [4.13]

### Added
- ClinVar SNVs track in IGV
- Add SMA view with SMN Copy Number data
- Easier to assign OMIM diagnoses from case page
- OMIM terms and specific OMIM term page

### Fixed
- Bug when adding a new gene to a panel
- Restored missing recent delivery reports
- Fixed style and links to other reports in case side panel
- Deleting cases using display_name and institute not deleting its variants
- Fixed bug that caused coordinates filter to override other filters
- Fixed a problem with finding some INS in loqusdb
- Layout on SV page when local observations without cases are present
- Make scout compatible with the new HPO definition files from `http://compbio.charite.de/jenkins/`
- General report visualization error when SNVs display names are very long


### Changed


## [4.12.4]

### Fixed
- Layout on SV page when local observations without cases are present

## [4.12.3]

### Fixed
- Case report when causative or pinned SVs have non null allele frequencies

## [4.12.2]

### Fixed
- SV variant links now take you to the SV variant page again
- Cancer variant view has cleaner table data entries for "N/A" data
- Pinned variant case level display hotfix for cancer and str - more on this later
- Cancer variants show correct alt/ref reads mirroring alt frequency now
- Always load all clinical STR variants even if a region load is attempted - index may be missing
- Same case repetition in variant local observations

## [4.12.1]

### Fixed
- Bug in variant.gene when gene has no HGVS description


## [4.12]

### Added
- Accepts `alignment_path` in load config to pass bam/cram files
- Display all phenotypes on variant page
- Display hgvs coordinates on pinned and causatives
- Clear panel pending changes
- Adds option to setup the database with static files
- Adds cli command to download the resources from CLI that scout needs
- Adds test files for merged somatic SV and CNV; as well as merged SNV, and INDEL part of #1279
- Allows for upload of OMIM-AUTO gene panel from static files without api-key

### Fixed
- Cancer case HPO panel variants link
- Fix so that some drop downs have correct size
- First IGV button in str variants page
- Cancer case activates on SNV variants
- Cases activate when STR variants are viewed
- Always calculate code coverage
- Pinned/Classification/comments in all types of variants pages
- Null values for panel's custom_inheritance_models
- Discrepancy between the manual disease transcripts and those in database in gene-edit page
- ACMG classification not showing for some causatives
- Fix bug which caused IGV.js to use hg19 reference files for hg38 data
- Bug when multiple bam files sources with non-null values are available


### Changed
- Renamed `requests` file to `scout_requests`
- Cancer variant view shows two, instead of four, decimals for allele and normal


## [4.11.1]

### Fixed
- Institute settings page
- Link institute settings to sharing institutes choices

## [4.11.0]

### Added
- Display locus name on STR variant page
- Alternative key `GNOMADAF_popmax` for Gnomad popmax allele frequency
- Automatic suggestions on how to improve the code on Pull Requests
- Parse GERP, phastCons and phyloP annotations from vep annotated CSQ fields
- Avoid flickering comment popovers in variant list
- Parse REVEL score from vep annotated CSQ fields
- Allow users to modify general institute settings
- Optionally format code automatically on commit
- Adds command to backup vital parts `scout export database`
- Parsing and displaying cancer SV variants from Manta annotated VCF files
- Dismiss cancer snv variants with cancer-specific options
- Add IGV.js UPD, RHO and TIDDIT coverage wig tracks.


### Fixed
- Slightly darker page background
- Fixed an issued with parsed conservation values from CSQ
- Clinvar submissions accessible to all users of an institute
- Header toolbar when on Clinvar page now shows institute name correctly
- Case should not always inactivate upon update
- Show dismissed snv cancer variants as grey on the cancer variants page
- Improved style of mappability link and local observations on variant page
- Convert all the GET requests to the igv view to POST request
- Error when updating gene panels using a file containing BOM chars
- Add/replace gene radio button not working in gene panels


## [4.10.1]

### Fixed
- Fixed issue with opening research variants
- Problem with coveralls not called by Travis CI
- Handle Biomart service down in tests


## [4.10.0]

### Added
- Rank score model in causatives page
- Exportable HPO terms from phenotypes page
- AMP guideline tiers for cancer variants
- Adds scroll for the transcript tab
- Added CLI option to query cases on time since case event was added
- Shadow clinical assessments also on research variants display
- Support for CRAM alignment files
- Improved str variants view : sorting by locus, grouped by allele.
- Delivery report PDF export
- New mosaicism tag option
- Add or modify individuals' age or tissue type from case page
- Display GC and allele depth in causatives table.
- Included primary reference transcript in general report
- Included partial causative variants in general report
- Remove dependency of loqusdb by utilising the CLI

### Fixed
- Fixed update OMIM command bug due to change in the header of the genemap2 file
- Removed Mosaic Tag from Cancer variants
- Fixes issue with unaligned table headers that comes with hidden Datatables
- Layout in general report PDF export
- Fixed issue on the case statistics view. The validation bars didn't show up when all institutes were selected. Now they do.
- Fixed missing path import by importing pathlib.Path
- Handle index inconsistencies in the update index functions
- Fixed layout problems


## [4.9.0]

### Added
- Improved MatchMaker pages, including visible patient contacts email address
- New badges for the github repo
- Links to [GENEMANIA](genemania.org)
- Sort gene panel list on case view.
- More automatic tests
- Allow loading of custom annotations in VCF using the SCOUT_CUSTOM info tag.

### Fixed
- Fix error when a gene is added to an empty dynamic gene panel
- Fix crash when attempting to add genes on incorrect format to dynamic gene panel
- Manual rank variant tags could be saved in a "Select a tag"-state, a problem in the variants view.
- Same case evaluations are no longer shown as gray previous evaluations on the variants page
- Stay on research pages, even if reset, next first buttons are pressed..
- Overlapping variants will now be visible on variant page again
- Fix missing classification comments and links in evaluations page
- All prioritized cases are shown on cases page


## [4.8.3]

### Added

### Fixed
- Bug when ordering sanger
- Improved scrolling over long list of genes/transcripts


## [4.8.2]

### Added

### Fixed
- Avoid opening extra tab for coverage report
- Fixed a problem when rank model version was saved as floats and not strings
- Fixed a problem with displaying dismiss variant reasons on the general report
- Disable load and delete filter buttons if there are no saved filters
- Fix problem with missing verifications
- Remove duplicate users and merge their data and activity


## [4.8.1]

### Added

### Fixed
- Prevent login fail for users with id defined by ObjectId and not email
- Prevent the app from crashing with `AttributeError: 'NoneType' object has no attribute 'message'`


## [4.8.0]

### Added
- Updated Scout to use Bootstrap 4.3
- New looks for Scout
- Improved dashboard using Chart.js
- Ask before inactivating a case where last assigned user leaves it
- Genes can be manually added to the dynamic gene list directly on the case page
- Dynamic gene panels can optionally be used with clinical filter, instead of default gene panel
- Dynamic gene panels get link out to chanjo-report for coverage report
- Load all clinvar variants with clinvar Pathogenic, Likely Pathogenic and Conflicting pathogenic
- Show transcripts with exon numbers for structural variants
- Case sort order can now be toggled between ascending and descending.
- Variants can be marked as partial causative if phenotype is available for case.
- Show a frequency tooltip hover for SV-variants.
- Added support for LDAP login system
- Search snv and structural variants by chromosomal coordinates
- Structural variants can be marked as partial causative if phenotype is available for case.
- Show normal and pathologic limits for STRs in the STR variants view.
- Institute level persistent variant filter settings that can be retrieved and used.
- export causative variants to Excel
- Add support for ROH, WIG and chromosome PNGs in case-view

### Fixed
- Fixed missing import for variants with comments
- Instructions on how to build docs
- Keep sanger order + verification when updating/reloading variants
- Fixed and moved broken filter actions (HPO gene panel and reset filter)
- Fixed string conversion to number
- UCSC links for structural variants are now separated per breakpoint (and whole variant where applicable)
- Reintroduced missing coverage report
- Fixed a bug preventing loading samples using the command line
- Better inheritance models customization for genes in gene panels
- STR variant page back to list button now does its one job.
- Allows to setup scout without a omim api key
- Fixed error causing "favicon not found" flash messages
- Removed flask --version from base cli
- Request rerun no longer changes case status. Active or archived cases inactivate on upload.
- Fixed missing tooltip on the cancer variants page
- Fixed weird Rank cell in variants page
- Next and first buttons order swap
- Added pagination (and POST capability) to cancer variants.
- Improves loading speed for variant page
- Problem with updating variant rank when no variants
- Improved Clinvar submission form
- General report crashing when dismissed variant has no valid dismiss code
- Also show collaborative case variants on the All variants view.
- Improved phenotype search using dataTables.js on phenotypes page
- Search and delete users with `email` instead of `_id`
- Fixed css styles so that multiselect options will all fit one column


## [4.7.3]

### Added
- RankScore can be used with VCFs for vcf_cancer files

### Fixed
- Fix issue with STR view next page button not doing its one job.

### Deleted
- Removed pileup as a bam viewing option. This is replaced by IGV


## [4.7.2]

### Added
- Show earlier ACMG classification in the variant list

### Fixed
- Fixed igv search not working due to igv.js dist 2.2.17
- Fixed searches for cases with a gene with variants pinned or marked causative.
- Load variant pages faster after fixing other causatives query
- Fixed mitochondrial report bug for variants without genes

## [4.7.1]

### Added

### Fixed
- Fixed bug on genes page


## [4.7.0]

### Added
- Export genes and gene panels in build GRCh38
- Search for cases with variants pinned or marked causative in a given gene.
- Search for cases phenotypically similar to a case also from WUI.
- Case variant searches can be limited to similar cases, matching HPO-terms,
  phenogroups and cohorts.
- De-archive reruns and flag them as 'inactive' if archived
- Sort cases by analysis_date, track or status
- Display cases in the following order: prioritized, active, inactive, archived, solved
- Assign case to user when user activates it or asks for rerun
- Case becomes inactive when it has no assignees
- Fetch refseq version from entrez and use it in clinvar form
- Load and export of exons for all genes, independent on refseq
- Documentation for loading/updating exons
- Showing SV variant annotations: SV cgh frequencies, gnomad-SV, local SV frequencies
- Showing transcripts mapping score in segmental duplications
- Handle requests to Ensembl Rest API
- Handle requests to Ensembl Rest Biomart
- STR variants view now displays GT and IGV link.
- Description field for gene panels
- Export exons in build 37 and 38 using the command line

### Fixed
- Fixes of and induced by build tests
- Fixed bug affecting variant observations in other cases
- Fixed a bug that showed wrong gene coverage in general panel PDF export
- MT report only shows variants occurring in the specific individual of the excel sheet
- Disable SSL certifcate verification in requests to chanjo
- Updates how intervaltree and pymongo is used to void deprecated functions
- Increased size of IGV sample tracks
- Optimized tests


## [4.6.1]

### Added

### Fixed
- Missing 'father' and 'mother' keys when parsing single individual cases


## [4.6.0]

### Added
- Description of Scout branching model in CONTRIBUTING doc
- Causatives in alphabetical order, display ACMG classification and filter by gene.
- Added 'external' to the list of analysis type options
- Adds functionality to display "Tissue type". Passed via load config.
- Update to IGV 2.

### Fixed
- Fixed alignment visualization and vcf2cytosure availability for demo case samples
- Fixed 3 bugs affecting SV pages visualization
- Reintroduced the --version cli option
- Fixed variants query by panel (hpo panel + gene panel).
- Downloaded MT report contains excel files with individuals' display name
- Refactored code in parsing of config files.


## [4.5.1]

### Added

### Fixed
- update requirement to use PyYaml version >= 5.1
- Safer code when loading config params in cli base


## [4.5.0]

### Added
- Search for similar cases from scout view CLI
- Scout cli is now invoked from the app object and works under the app context

### Fixed
- PyYaml dependency fixed to use version >= 5.1


## [4.4.1]

### Added
- Display SV rank model version when available

### Fixed
- Fixed upload of delivery report via API


## [4.4.0]

### Added
- Displaying more info on the Causatives page and hiding those not causative at the case level
- Add a comment text field to Sanger order request form, allowing a message to be included in the email
- MatchMaker Exchange integration
- List cases with empty synopsis, missing HPO terms and phenotype groups.
- Search for cases with open research list, or a given case status (active, inactive, archived)

### Fixed
- Variant query builder split into several functions
- Fixed delivery report load bug


## [4.3.3]

### Added
- Different individual table for cancer cases

### Fixed
- Dashboard collects validated variants from verification events instead of using 'sanger' field
- Cases shared with collaborators are visible again in cases page
- Force users to select a real institute to share cases with (actionbar select fix)


## [4.3.2]

### Added
- Dashboard data can be filtered using filters available in cases page
- Causatives for each institute are displayed on a dedicated page
- SNVs and and SVs are searchable across cases by gene and rank score
- A more complete report with validated variants is downloadable from dashboard

### Fixed
- Clinsig filter is fixed so clinsig numerical values are returned
- Split multi clinsig string values in different elements of clinsig array
- Regex to search in multi clinsig string values or multi revstat string values
- It works to upload vcf files with no variants now
- Combined Pileup and IGV alignments for SVs having variant start and stop on the same chromosome


## [4.3.1]

### Added
- Show calls from all callers even if call is not available
- Instructions to install cairo and pango libs from WeasyPrint page
- Display cases with number of variants from CLI
- Only display cases with number of variants above certain treshold. (Also CLI)
- Export of verified variants by CLI or from the dashboard
- Extend case level queries with default panels, cohorts and phenotype groups.
- Slice dashboard statistics display using case level queries
- Add a view where all variants for an institute can be searched across cases, filtering on gene and rank score. Allows searching research variants for cases that have research open.

### Fixed
- Fixed code to extract variant conservation (gerp, phyloP, phastCons)
- Visualization of PDF-exported gene panels
- Reintroduced the exon/intron number in variant verification email
- Sex and affected status is correctly displayed on general report
- Force number validation in SV filter by size
- Display ensembl transcripts when no refseq exists


## [4.3.0]

### Added
- Mosaicism tag on variants
- Show and filter on SweGen frequency for SVs
- Show annotations for STR variants
- Show all transcripts in verification email
- Added mitochondrial export
- Adds alternative to search for SVs shorter that the given length
- Look for 'bcftools' in the `set` field of VCFs
- Display digenic inheritance from OMIM
- Displays what refseq transcript that is primary in hgnc

### Fixed

- Archived panels displays the correct date (not retroactive change)
- Fixed problem with waiting times in gene panel exports
- Clinvar fiter not working with human readable clinsig values

## [4.2.2]

### Fixed
- Fixed gene panel create/modify from CSV file utf-8 decoding error
- Updating genes in gene panels now supports edit comments and entry version
- Gene panel export timeout error

## [4.2.1]

### Fixed
- Re-introduced gene name(s) in verification email subject
- Better PDF rendering for excluded variants in report
- Problem to access old case when `is_default` did not exist on a panel


## [4.2.0]

### Added
- New index on variant_id for events
- Display overlapping compounds on variants view

### Fixed
- Fixed broken clinical filter


## [4.1.4]

### Added
- Download of filtered SVs

### Fixed
- Fixed broken download of filtered variants
- Fixed visualization issue in gene panel PDF export
- Fixed bug when updating gene names in variant controller


## [4.1.3]

### Fixed
- Displays all primary transcripts


## [4.1.2]

### Added
- Option add/replace when updating a panel via CSV file
- More flexible versioning of the gene panels
- Printing coverage report on the bottom of the pdf case report
- Variant verification option for SVs
- Logs uri without pwd when connecting
- Disease-causing transcripts in case report
- Thicker lines in case report
- Supports HPO search for cases, both terms or if described in synopsis
- Adds sanger information to dashboard

### Fixed
- Use db name instead of **auth** as default for authentication
- Fixes so that reports can be generated even with many variants
- Fixed sanger validation popup to show individual variants queried by user and institute.
- Fixed problem with setting up scout
- Fixes problem when exac file is not available through broad ftp
- Fetch transcripts for correct build in `adapter.hgnc_gene`

## [4.1.1]
- Fix problem with institute authentication flash message in utils
- Fix problem with comments
- Fix problem with ensembl link


## [4.1.0]

### Added
- OMIM phenotypes to case report
- Command to download all panel app gene panels `scout load panel --panel-app`
- Links to genenames.org and omim on gene page
- Popup on gene at variants page with gene information
- reset sanger status to "Not validated" for pinned variants
- highlight cases with variants to be evaluated by Sanger on the cases page
- option to point to local reference files to the genome viewer pileup.js. Documented in `docs.admin-guide.server`
- option to export single variants in `scout export variants`
- option to load a multiqc report together with a case(add line in load config)
- added a view for searching HPO terms. It is accessed from the top left corner menu
- Updates the variants view for cancer variants. Adds a small cancer specific filter for known variants
- Adds hgvs information on cancer variants page
- Adds option to update phenotype groups from CLI

### Fixed
- Improved Clinvar to submit variants from different cases. Fixed HPO terms in casedata according to feedback
- Fixed broken link to case page from Sanger modal in cases view
- Now only cases with non empty lists of causative variants are returned in `adapter.case(has_causatives=True)`
- Can handle Tumor only samples
- Long lists of HGNC symbols are now possible. This was previously difficult with manual, uploaded or by HPO search when changing filter settings due to GET request limitations. Relevant pages now use POST requests. Adds the dynamic HPO panel as a selection on the gene panel dropdown.
- Variant filter defaults to default panels also on SV and Cancer variants pages.

## [4.0.0]

### WARNING ###

This is a major version update and will require that the backend of pre releases is updated.
Run commands:

```
$scout update genes
$scout update hpo
```

- Created a Clinvar submission tool, to speed up Clinvar submission of SNVs and SVs
- Added an analysis report page (html and PDF format) containing phenotype, gene panels and variants that are relevant to solve a case.

### Fixed
- Optimized evaluated variants to speed up creation of case report
- Moved igv and pileup viewer under a common folder
- Fixed MT alignment view pileup.js
- Fixed coordinates for SVs with start chromosome different from end chromosome
- Global comments shown across cases and institutes. Case-specific variant comments are shown only for that specific case.
- Links to clinvar submitted variants at the cases level
- Adapts clinvar parsing to new format
- Fixed problem in `scout update user` when the user object had no roles
- Makes pileup.js use online genome resources when viewing alignments. Now any instance of Scout can make use of this functionality.
- Fix ensembl link for structural variants
- Works even when cases does not have `'madeline_info'`
- Parses Polyphen in correct way again
- Fix problem with parsing gnomad from VEP

### Added
- Added a PDF export function for gene panels
- Added a "Filter and export" button to export custom-filtered SNVs to CSV file
- Dismiss SVs
- Added IGV alignments viewer
- Read delivery report path from case config or CLI command
- Filter for spidex scores
- All HPO terms are now added and fetched from the correct source (https://github.com/obophenotype/human-phenotype-ontology/blob/master/hp.obo)
- New command `scout update hpo`
- New command `scout update genes` will fetch all the latest information about genes and update them
- Load **all** variants found on chromosome **MT**
- Adds choice in cases overview do show as many cases as user like

### Removed
- pileup.min.js and pileup css are imported from a remote web location now
- All source files for HPO information, this is instead fetched directly from source
- All source files for gene information, this is instead fetched directly from source

## [3.0.0]
### Fixed
- hide pedigree panel unless it exists

## [1.5.1] - 2016-07-27
### Fixed
- look for both ".bam.bai" and ".bai" extensions

## [1.4.0] - 2016-03-22
### Added
- support for local frequency through loqusdb
- bunch of other stuff

## [1.3.0] - 2016-02-19
### Fixed
- Update query-phenomizer and add username/password

### Changed
- Update the way a case is checked for rerun-status

### Added
- Add new button to mark a case as "checked"
- Link to clinical variants _without_ 1000G annotation

## [1.2.2] - 2016-02-18
### Fixed
- avoid filtering out variants lacking ExAC and 1000G annotations

## [1.1.3] - 2015-10-01
### Fixed
- persist (clinical) filter when clicking load more
- fix #154 by robustly setting clinical filter func. terms

## [1.1.2] - 2015-09-07
### Fixed
- avoid replacing coverage report with none
- update SO terms, refactored

## [1.1.1] - 2015-08-20
### Fixed
- fetch case based on collaborator status (not owner)

## [1.1.0] - 2015-05-29
### Added
- link(s) to SNPedia based on RS-numbers
- new Jinja filter to "humanize" decimal numbers
- show gene panels in variant view
- new Jinja filter for decoding URL encoding
- add indicator to variants in list that have comments
- add variant number threshold and rank score threshold to load function
- add event methods to mongo adapter
- add tests for models
- show badge "old" if comment was written for a previous analysis

### Changed
- show cDNA change in transcript summary unless variant is exonic
- moved compounds table further up the page
- show dates for case uploads in ISO format
- moved variant comments higher up on page
- updated documentation for pages
- read in coverage report as blob in database and serve directly
- change ``OmimPhenotype`` to ``PhenotypeTerm``
- reorganize models sub-package
- move events (and comments) to separate collection
- only display prev/next links for the research list
- include variant type in breadcrumbs e.g. "Clinical variants"

### Removed
- drop dependency on moment.js

### Fixed
- show the same level of detail for all frequencies on all pages
- properly decode URL encoded symbols in amino acid/cDNA change strings
- fixed issue with wipe permissions in MongoDB
- include default gene lists in "variants" link in breadcrumbs

## [1.0.2] - 2015-05-20
### Changed
- update case fetching function

### Fixed
- handle multiple cases with same id

## [1.0.1] - 2015-04-28
### Fixed
- Fix building URL parameters in cases list Vue component

## [1.0.0] - 2015-04-12
Codename: Sara Lund

![Release 1.0](artwork/releases/release-1-0.jpg)

### Added
- Add email logging for unexpected errors
- New command line tool for deleting case

### Changed
- Much improved logging overall
- Updated documentation/usage guide
- Removed non-working IGV link

### Fixed
- Show sample display name in GT call
- Various small bug fixes
- Make it easier to hover over popups

## [0.0.2-rc1] - 2015-03-04
### Added
- add protein table for each variant
- add many more external links
- add coverage reports as PDFs

### Changed
- incorporate user feedback updates
- big refactor of load scripts

## [0.0.2-rc2] - 2015-03-04
### Changes
- add gene table with gene description
- reorganize inheritance models box

### Fixed
- avoid overwriting gene list on "research" load
- fix various bugs in external links

## [0.0.2-rc3] - 2015-03-05
### Added
- Activity log feed to variant view
- Adds protein change strings to ODM and Sanger email

### Changed
- Extract activity log component to macro

### Fixes
- Make Ensembl transcript links use archive website<|MERGE_RESOLUTION|>--- conflicted
+++ resolved
@@ -20,11 +20,8 @@
 - PDF export of clinical and research HPO panels using PDFKit instead of Weasyprint
 - Export gene panel report to PDF using PDFKit
 - Export delivery report to PDF using PDFKit
-<<<<<<< HEAD
+- Removed WeasyPrint lib dependency 
 - Reduce code complexity (parse/ensembl.py)
-=======
-- Removed WeasyPrint lib dependency 
->>>>>>> b9478f85
 ### Fixed
 - Reintroduced missing links to Swegen and Beacon and dbSNP in RD variant page, summary section
 - Demo delivery report orientation to fit new columns
