--- conflicted
+++ resolved
@@ -16,11 +16,8 @@
 - Parse REVEL score from vep annotated CSQ fields
 - Allow users to modify general institute settings
 - Optionally format code automatically on commit
-<<<<<<< HEAD
 - Adds command to backup vital parts `scout export database`
-=======
 - Parsing and displaying cancer SV variants from Manta annotated VCF files
->>>>>>> 717b3dbc
 
 
 ### Fixed
