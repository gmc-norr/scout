--- conflicted
+++ resolved
@@ -29,11 +29,8 @@
 - Causative view sort out of memory error
 - Use hgnc_id for gene filter query
 - Typo in case controllers displaying an error every time a patient is matched against external MatchMaker nodes
-<<<<<<< HEAD
+- Do not crash while attemping an update for variant documents that are too big (> 16 MB)
 - Old STR causatives may not have HGNC symbols - fix sort lambda
-=======
-- Do not crash while attemping an update for variant documents that are too big (> 16 MB)
->>>>>>> edf8f418
 ### Changed
 - Remove parsing of case `genome_version`, since it's not used anywhere downstream
 - Introduce deprecation warning for Loqus configs that are not dictionaries
