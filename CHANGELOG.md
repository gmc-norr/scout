# Change Log
All notable changes to this project will be documented in this file.
This project adheres to [Semantic Versioning](http://semver.org/).

About changelog [here](https://keepachangelog.com/en/1.0.0/)


## [x.x.x]

### Added
- Updated Scout to use Bootstrap 4.3
- New looks for Scout
- Improved dashboard using Chart.js
- Ask before inactivating a case where last assigned user leaves it
- Genes can be manually added to the dynamic gene list directly on the case page
- Dynanmic gene panels can optionally be used with clinical filter, instead of default gene panel
- Load all clinvar variants with clinvar Pathogenic, Likely Pathogenic and Conflicting pathogenic

### fixed
- Fixed missing import for variants with comments
- Instructions on how to build docs
- Keep sanger order + verification when updating/reloading variants
- Fixed and moved broken filter actions (HPO gene panel and reset filter)
<<<<<<< HEAD
- Better inheritance models customization for genes in gene panels
=======
- Fixed string conversion to number
>>>>>>> dee35c17

## [4.7.3]

### Added
- RankScore can be used with VCFs for vcf_cancer files

### Fixed
- Fix issue with STR view next page button not doing its one job.

### Deleted
- Removed pileup as a bam viewing option. This is replaced by IGV


## [4.7.2]

### Added
- Show earlier ACMG classification in the variant list

### Fixed
- Fixed igv search not working due to igv.js dist 2.2.17
- Fixed searches for cases with a gene with variants pinned or marked causative.
- Load variant pages faster after fixing other causatives query
- Fixed mitochondrial report bug for variants without genes

## [4.7.1]

### Added

### Fixed
- Fixed bug on genes page


## [4.7.0]

### Added
- Export genes and gene panels in build GRCh38
- Search for cases with variants pinned or marked causative in a given gene.
- Search for cases phenotypically similar to a case also from WUI.
- Case variant searches can be limited to similar cases, matching HPO-terms,
  phenogroups and cohorts.
- De-archive reruns and flag them as 'inactive' if archived
- Sort cases by analysis_date, track or status
- Display cases in the following order: prioritized, active, inactive, archived, solved
- Assign case to user when user activates it or asks for rerun
- Case becomes inactive when it has no assignees
- Fetch refseq version from entrez and use it in clinvar form
- Load and export of exons for all genes, independent on refseq
- Documentation for loading/updating exons
- Showing SV variant annotations: SV cgh frequencies, gnomad-SV, local SV frequencies
- Showing transcripts mapping score in segmental duplications
- Handle requests to Ensembl Rest API  
- Handle requests to Ensembl Rest Biomart
- STR variants view now displays GT and IGV link.
- Description field for gene panels
- Export exons in build 37 and 38 using the command line

### Fixed
- Fixes of and induced by build tests
- Fixed bug affecting variant observations in other cases
- Fixed a bug that showed wrong gene coverage in general panel PDF export
- MT report only shows variants occurring in the specific individual of the excel sheet
- Disable SSL certifcate verification in requests to chanjo
- Updates how intervaltree and pymongo is used to void deprecated functions
- Increased size of IGV sample tracks
- Optimized tests


## [4.6.1]

### Added

### Fixed
- Missing 'father' and 'mother' keys when parsing single individual cases


## [4.6.0]

### Added
- Description of Scout branching model in CONTRIBUTING doc
- Causatives in alphabetical order, display ACMG classification and filter by gene.
- Added 'external' to the list of analysis type options
- Adds functionality to display "Tissue type". Passed via load config.
- Update to IGV 2.

### Fixed
- Fixed alignment visualization and vcf2cytosure availability for demo case samples
- Fixed 3 bugs affecting SV pages visualization
- Reintroduced the --version cli option
- Fixed variants query by panel (hpo panel + gene panel).
- Downloaded MT report contains excel files with individuals' display name
- Refactored code in parsing of config files.


## [4.5.1]

### Added

### Fixed
- update requirement to use PyYaml version >= 5.1
- Safer code when loading config params in cli base


## [4.5.0]

### Added
- Search for similar cases from scout view CLI
- Scout cli is now invoked from the app object and works under the app context

### Fixed
- PyYaml dependency fixed to use version >= 5.1


## [4.4.1]

### Added
- Display SV rank model version when available

### Fixed
- Fixed upload of delivery report via API


## [4.4.0]

### Added
- Displaying more info on the Causatives page and hiding those not causative at the case level
- Add a comment text field to Sanger order request form, allowing a message to be included in the email
- MatchMaker Exchange integration
- List cases with empty synopsis, missing HPO terms and phenotype groups.
- Search for cases with open research list, or a given case status (active, inactive, archived)

### Fixed
- Variant query builder split into several functions
- Fixed delivery report load bug


## [4.3.3]

### Added
- Different individual table for cancer cases

### Fixed
- Dashboard collects validated variants from verification events instead of using 'sanger' field
- Cases shared with collaborators are visible again in cases page
- Force users to select a real institute to share cases with (actionbar select fix)


## [4.3.2]

### Added
- Dashboard data can be filtered using filters available in cases page
- Causatives for each institute are displayed on a dedicated page
- SNVs and and SVs are searchable across cases by gene and rank score
- A more complete report with validated variants is downloadable from dashboard

### Fixed
- Clinsig filter is fixed so clinsig numerical values are returned
- Split multi clinsig string values in different elements of clinsig array
- Regex to search in multi clinsig string values or multi revstat string values
- It works to upload vcf files with no variants now
- Combined Pileup and IGV alignments for SVs having variant start and stop on the same chromosome


## [4.3.1]

### Added
- Show calls from all callers even if call is not available
- Instructions to install cairo and pango libs from WeasyPrint page
- Display cases with number of variants from CLI
- Only display cases with number of variants above certain treshold. (Also CLI)
- Export of verified variants by CLI or from the dashboard
- Extend case level queries with default panels, cohorts and phenotype groups.
- Slice dashboard statistics display using case level queries
- Add a view where all variants for an institute can be searched across cases, filtering on gene and rank score. Allows searching research variants for cases that have research open.

### Fixed
- Fixed code to extract variant conservation (gerp, phyloP, phastCons)
- Visualization of PDF-exported gene panels
- Reintroduced the exon/intron number in variant verification email
- Sex and affected status is correctly displayed on general report
- Force number validation in SV filter by size
- Display ensembl transcripts when no refseq exists


## [4.3.0]

### Added
- Mosaicism tag on variants
- Show and filter on SweGen frequency for SVs
- Show annotations for STR variants
- Show all transcripts in verification email
- Added mitochondrial export
- Adds alternative to search for SVs shorter that the given length
- Look for 'bcftools' in the `set` field of VCFs
- Display digenic inheritance from OMIM
- Displays what refseq transcript that is primary in hgnc

### Fixed

- Archived panels displays the correct date (not retroactive change)
- Fixed problem with waiting times in gene panel exports
- Clinvar fiter not working with human readable clinsig values

## [4.2.2]

### Fixed
- Fixed gene panel create/modify from CSV file utf-8 decoding error
- Updating genes in gene panels now supports edit comments and entry version
- Gene panel export timeout error

## [4.2.1]

### Fixed
- Re-introduced gene name(s) in verification email subject
- Better PDF rendering for excluded variants in report
- Problem to access old case when `is_default` did not exist on a panel


## [4.2.0]

### Added
- New index on variant_id for events
- Display overlapping compounds on variants view

### Fixed
- Fixed broken clinical filter


## [4.1.4]

### Added
- Download of filtered SVs

### Fixed
- Fixed broken download of filtered variants
- Fixed visualization issue in gene panel PDF export
- Fixed bug when updating gene names in variant controller


## [4.1.3]

### Fixed
- Displays all primary transcripts


## [4.1.2]

### Added
- Option add/replace when updating a panel via CSV file
- More flexible versioning of the gene panels
- Printing coverage report on the bottom of the pdf case report
- Variant verification option for SVs
- Logs uri without pwd when connecting
- Disease-causing transcripts in case report
- Thicker lines in case report
- Supports HPO search for cases, both terms or if described in synopsis
- Adds sanger information to dashboard

### Fixed
- Use db name instead of **auth** as default for authentication
- Fixes so that reports can be generated even with many variants
- Fixed sanger validation popup to show individual variants queried by user and institute.
- Fixed problem with setting up scout
- Fixes problem when exac file is not available through broad ftp
- Fetch transcripts for correct build in `adapter.hgnc_gene`

## [4.1.1]
- Fix problem with institute authentication flash message in utils
- Fix problem with comments
- Fix problem with ensembl link


## [4.1.0]

### Added
- OMIM phenotypes to case report
- Command to download all panel app gene panels `scout load panel --panel-app`
- Links to genenames.org and omim on gene page
- Popup on gene at variants page with gene information
- reset sanger status to "Not validated" for pinned variants
- highlight cases with variants to be evaluated by Sanger on the cases page
- option to point to local reference files to the genome viewer pileup.js. Documented in `docs.admin-guide.server`
- option to export single variants in `scout export variants`
- option to load a multiqc report together with a case(add line in load config)
- added a view for searching HPO terms. It is accessed from the top left corner menu
- Updates the variants view for cancer variants. Adds a small cancer specific filter for known variants
- Adds hgvs information on cancer variants page
- Adds option to update phenotype groups from CLI

### Fixed
- Improved Clinvar to submit variants from different cases. Fixed HPO terms in casedata according to feedback
- Fixed broken link to case page from Sanger modal in cases view
- Now only cases with non empty lists of causative variants are returned in `adapter.case(has_causatives=True)`
- Can handle Tumor only samples
- Long lists of HGNC symbols are now possible. This was previously difficult with manual, uploaded or by HPO search when changing filter settings due to GET request limitations. Relevant pages now use POST requests. Adds the dynamic HPO panel as a selection on the gene panel dropdown.
- Variant filter defaults to default panels also on SV and Cancer variants pages.

## [4.0.0]

### WARNING ###

This is a major version update and will require that the backend of pre releases is updated.
Run commands:

```
$scout update genes
$scout update hpo
```

- Created a Clinvar submission tool, to speed up Clinvar submission of SNVs and SVs
- Added an analysis report page (html and PDF format) containing phenotype, gene panels and variants that are relevant to solve a case.

### Fixed
- Optimized evaluated variants to speed up creation of case report
- Moved igv and pileup viewer under a common folder
- Fixed MT alignment view pileup.js
- Fixed coordinates for SVs with start chromosome different from end chromosome
- Global comments shown across cases and institutes. Case-specific variant comments are shown only for that specific case.
- Links to clinvar submitted variants at the cases level
- Adapts clinvar parsing to new format
- Fixed problem in `scout update user` when the user object had no roles
- Makes pileup.js use online genome resources when viewing alignments. Now any instance of Scout can make use of this functionality.
- Fix ensembl link for structural variants
- Works even when cases does not have `'madeline_info'`
- Parses Polyphen in correct way again
- Fix problem with parsing gnomad from VEP

### Added
- Added a PDF export function for gene panels
- Added a "Filter and export" button to export custom-filtered SNVs to CSV file
- Dismiss SVs
- Added IGV alignments viewer
- Read delivery report path from case config or CLI command
- Filter for spidex scores
- All HPO terms are now added and fetched from the correct source (https://github.com/obophenotype/human-phenotype-ontology/blob/master/hp.obo)
- New command `scout update hpo`
- New command `scout update genes` will fetch all the latest information about genes and update them
- Load **all** variants found on chromosome **MT**
- Adds choice in cases overview do show as many cases as user like

### Removed
- pileup.min.js and pileup css are imported from a remote web location now
- All source files for HPO information, this is instead fetched directly from source
- All source files for gene information, this is instead fetched directly from source

## [3.0.0]
### Fixed
- hide pedigree panel unless it exists

## [1.5.1] - 2016-07-27
### Fixed
- look for both ".bam.bai" and ".bai" extensions

## [1.4.0] - 2016-03-22
### Added
- support for local frequency through loqusdb
- bunch of other stuff

## [1.3.0] - 2016-02-19
### Fixed
- Update query-phenomizer and add username/password

### Changed
- Update the way a case is checked for rerun-status

### Added
- Add new button to mark a case as "checked"
- Link to clinical variants _without_ 1000G annotation

## [1.2.2] - 2016-02-18
### Fixed
- avoid filtering out variants lacking ExAC and 1000G annotations

## [1.1.3] - 2015-10-01
### Fixed
- persist (clinical) filter when clicking load more
- fix #154 by robustly setting clinical filter func. terms

## [1.1.2] - 2015-09-07
### Fixed
- avoid replacing coverage report with none
- update SO terms, refactored

## [1.1.1] - 2015-08-20
### Fixed
- fetch case based on collaborator status (not owner)

## [1.1.0] - 2015-05-29
### Added
- link(s) to SNPedia based on RS-numbers
- new Jinja filter to "humanize" decimal numbers
- show gene panels in variant view
- new Jinja filter for decoding URL encoding
- add indicator to variants in list that have comments
- add variant number threshold and rank score threshold to load function
- add event methods to mongo adapter
- add tests for models
- show badge "old" if comment was written for a previous analysis

### Changed
- show cDNA change in transcript summary unless variant is exonic
- moved compounds table further up the page
- show dates for case uploads in ISO format
- moved variant comments higher up on page
- updated documentation for pages
- read in coverage report as blob in database and serve directly
- change ``OmimPhenotype`` to ``PhenotypeTerm``
- reorganize models sub-package
- move events (and comments) to separate collection
- only display prev/next links for the research list
- include variant type in breadcrumbs e.g. "Clinical variants"

### Removed
- drop dependency on moment.js

### Fixed
- show the same level of detail for all frequencies on all pages
- properly decode URL encoded symbols in amino acid/cDNA change strings
- fixed issue with wipe permissions in MongoDB
- include default gene lists in "variants" link in breadcrumbs

## [1.0.2] - 2015-05-20
### Changed
- update case fetching function

### Fixed
- handle multiple cases with same id

## [1.0.1] - 2015-04-28
### Fixed
- Fix building URL parameters in cases list Vue component

## [1.0.0] - 2015-04-12
Codename: Sara Lund

![Release 1.0](artwork/releases/release-1-0.jpg)

### Added
- Add email logging for unexpected errors
- New command line tool for deleting case

### Changed
- Much improved logging overall
- Updated documentation/usage guide
- Removed non-working IGV link

### Fixed
- Show sample display name in GT call
- Various small bug fixes
- Make it easier to hover over popups

## [0.0.2-rc1] - 2015-03-04
### Added
- add protein table for each variant
- add many more external links
- add coverage reports as PDFs

### Changed
- incorporate user feedback updates
- big refactor of load scripts

## [0.0.2-rc2] - 2015-03-04
### Changes
- add gene table with gene description
- reorganize inheritance models box

### Fixed
- avoid overwriting gene list on "research" load
- fix various bugs in external links

## [0.0.2-rc3] - 2015-03-05
### Added
- Activity log feed to variant view
- Adds protein change strings to ODM and Sanger email

### Changed
- Extract activity log component to macro

### Fixes
- Make Ensembl transcript links use archive website<|MERGE_RESOLUTION|>--- conflicted
+++ resolved
@@ -21,11 +21,9 @@
 - Instructions on how to build docs
 - Keep sanger order + verification when updating/reloading variants
 - Fixed and moved broken filter actions (HPO gene panel and reset filter)
-<<<<<<< HEAD
+- Fixed string conversion to number
 - Better inheritance models customization for genes in gene panels
-=======
-- Fixed string conversion to number
->>>>>>> dee35c17
+
 
 ## [4.7.3]
 
