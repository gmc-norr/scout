--- conflicted
+++ resolved
@@ -4,17 +4,13 @@
 
 About changelog [here](https://keepachangelog.com/en/1.0.0/)
 
-<<<<<<< HEAD
+
 ## []
 ### Added
 ### Changed
 - Point Alamut API key docs link to new API version
 ### Fixed
-=======
-## [4.52
-### Fixed
 - Vulnerabilities flagged by SonarCloud
->>>>>>> b9d26d99
 
 ## [4.52]
 ### Added
