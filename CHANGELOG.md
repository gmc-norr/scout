# Change Log
All notable changes to this project will be documented in this file.
This project adheres to [Semantic Versioning](http://semver.org/).

About changelog [here](https://keepachangelog.com/en/1.0.0/)


## [X.X.X]
### Added
- gnomAD annotation field in admin guide
- Export also dynamic panel genes not associated to an HPO term when downloading the HPO panel
- Primary HGNC transcript info in variant export files
- Show variant quality (QUAL field from vcf) in the variant summary
<<<<<<< HEAD
- Display on case activity the event of a user resetting all dismissed variants
=======
- Load/update PDF gene fusion reports (clinical and research) generated with Arriba
>>>>>>> 3d37cb50
### Fixed
- Replace old docs link www.clinicalgenomics.se/scout with new https://clinical-genomics.github.io/scout
### Changed
- A more compact case groups panel

## [4.30.2]
### Added
### Fixed
- Use VEP RefSeq ID if RefSeq list is empty in RefSeq transcripts overview
- Bug creating variant links for variants with no end_chrom
### Changed

## [4.30.1]
### Added
### Fixed
- Cryptography dependency fixed to use version < 3.4
### Changed

## [4.30]
### Added
- Introduced a `reset dismiss variant` verb
- Button to reset all dismissed variants for a case
- Add black border to Chromograph ideograms
- Show ClinVar annotations on variantS page
- Added integration with GENS, copy number visualization tool
- Added a VUS label to the manual classification variant tags
- Add additional information to SNV verification emails
- Tooltips documenting manual annotations from default panels
- Case groups now show bam files from all cases on align view
### Fixed
- Center initial igv view on variant start with SNV/indels
- Don't set initial igv view to negative coordinates
- Display of GQ for SV and STR
- Parsing of AD and related info for STRs
- LoqusDB field in institute settings accepts only existing Loqus instances
- Fix DECIPHER link to work after DECIPHER migrated to GRCh38
- Removed visibility window param from igv.js genes track
- Updated HPO download URL
- Patch HPO download test correctly
- Reference size on STR hover not needed (also wrong)
- Introduced genome build check (allowed values: 37, 38, "37", "38") on case load
- Improve case searching by assignee full name
- Populating the LoqusDB select in institute settings
### Changed
- Cancer variants table header (pop freq etc)
- Only admin users can modify LoqusDB instance in Institute settings
- Style of case synopsis, variants and case comments
- Switched to igv.js 2.7.5
- Do not choke if case is missing research variants when research requested
- Improve create new gene panel form validation
- Make XM- transcripts less visible if they don't overlap with transcript refseq_id in variant page
- Color of gene panels and comments panels on cases and variant pages

## [4.29.1]
### Added
### Fixed
- Always load STR variants regardless of RankScore threshold (hotfix)
### Changed

## [4.29]
### Added
- Added a page about migrating potentially breaking changes to the documentation
- markdown_include in development requirements file
- STR variants filter
- Display source, Z-score, inheritance pattern for STR annotations from Stranger (>0.6.1) if available
- Coverage and quality report to cancer view
### Fixed
- ACMG classification page crashing when trying to visualize a classification that was removed
- Pretty print HGVS on gene variants (URL-decode VEP)
- Broken or missing link in the documentation
- Multiple gene names in ClinVar submission form
- Inheritance model select field in ClinVar submission
- IGV.js >2.7.0 has an issue with the gene track zoom levels - temp freeze at 2.7.0
- Revert CORS-anywhere and introduce a local http proxy for cloud tracks
### Changed

## [4.28]
### Added
- Chromograph integration for displaying PNGs in case-page
- Add VAF to cancer case general report, and remove some of its unused fields
- Variants filter compatible with genome browser location strings
- Support for custom public igv tracks stored on the cloud
- Add tests to increase testing coverage
- Update case variants count after deleting variants
- Update IGV.js to latest (v2.7.4)
- Bypass igv.js CORS check using `https://github.com/Rob--W/cors-anywhere`
- Documentation on default and custom IGV.js tracks (admin docs)
- Lock phenomodels so they're editable by admins only
- Small case group assessment sharing
- Tutorial and files for deploying app on containers (Kubernetes pods)
- Canonical transcript and protein change of canonical transcript in exported variants excel sheet
- Support for Font Awesome version 6
- Submit to Beacon from case page sidebar
- Hide dismissed variants in variants pages and variants export function
- Systemd service files and instruction to deploy Scout using podman
### Fixed
- Bugfix: unused `chromgraph_prefix |tojson` removed
- Freeze coloredlogs temporarily
- Marrvel link
- Don't show TP53 link for silent or synonymous changes
- OMIM gene field accepts any custom number as OMIM gene
- Fix Pytest single quote vs double quote string
- Bug in gene variants search by similar cases and no similar case is found
- Delete unused file `userpanel.py`
- Primary transcripts in variant overview and general report
- Google OAuth2 login setup in README file
- Redirect to 'missing file'-icon if configured Chromograph file is missing
- Javascript error in case page
- Fix compound matching during variant loading for hg38
- Cancer variants view containing variants dismissed with cancer-specific reasons
- Zoom to SV variant length was missing IGV contig select
- Tooltips on case page when case has no default gene panels
### Changed
- Save case variants count in case document and not in sessions
- Style of gene panels multiselect on case page
- Collapse/expand main HPO checkboxes in phenomodel preview
- Replaced GQ (Genotype quality) with VAF (Variant allele frequency) in cancer variants GT table
- Allow loading of cancer cases with no tumor_purity field
- Truncate cDNA and protein changes in case report if longer than 20 characters


## [4.27]
### Added
- Exclude one or more variant categories when running variants delete command
### Fixed
### Changed

## [4.26.1]
### Added
### Fixed
- Links with 1-letter aa codes crash on frameshift etc
### Changed

## [4.26]
### Added
- Extend the delete variants command to print analysis date, track, institute, status and research status
- Delete variants by type of analysis (wgs|wes|panel)
- Links to cBioPortal, MutanTP53, IARC TP53, OncoKB, MyCancerGenome, CIViC
### Fixed
- Deleted variants count
### Changed
- Print output of variants delete command as a tab separated table

## [4.25]
### Added
- Command line function to remove variants from one or all cases
### Fixed
- Parse SMN None calls to None rather than False

## [4.24.1]
### Fixed
- Install requirements.txt via setup file

## [4.24]
### Added
- Institute-level phenotype models with sub-panels containing HPO and OMIM terms
- Runnable Docker demo
- Docker image build and push github action
- Makefile with shortcuts to docker commands
- Parse and save synopsis, phenotype and cohort terms from config files upon case upload
### Fixed
- Update dismissed variant status when variant dismissed key is missing
- Breakpoint two IGV button now shows correct chromosome when different from bp1
- Missing font lib in Docker image causing the PDF report download page to crash
- Sentieon Manta calls lack Somaticscore - load anyway
- ClinVar submissions crashing due to pinned variants that are not loaded
- Point ExAC pLI score to new gnomad server address
- Bug uploading cases missing phenotype terms in config file
- STRs loaded but not shown on browser page
- Bug when using adapter.variant.get_causatives with case_id without causatives
- Problem with fetching "solved" from scout export cases cli
- Better serialising of datetime and bson.ObjectId
- Added `volumes` folder to .gitignore
### Changed
- Make matching causative and managed variants foldable on case page
- Remove calls to PyMongo functions marked as deprecated in backend and frontend(as of version 3.7).
- Improved `scout update individual` command
- Export dynamic phenotypes with ordered gene lists as PDF


## [4.23]
### Added
- Save custom IGV track settings
- Show a flash message with clear info about non-valid genes when gene panel creation fails
- CNV report link in cancer case side navigation
- Return to comment section after editing, deleting or submitting a comment
- Managed variants
- MT vs 14 chromosome mean coverage stats if Scout is connected to Chanjo
### Fixed
- missing `vcf_cancer_sv` and `vcf_cancer_sv_research` to manual.
- Split ClinVar multiple clnsig values (slash-separated) and strip them of underscore for annotations without accession number
- Timeout of `All SNVs and INDELs` page when no valid gene is provided in the search
- Round CADD (MIPv9)
- Missing default panel value
- Invisible other causatives lines when other causatives lack gene symbols
### Changed
- Do not freeze mkdocs-material to version 4.6.1
- Remove pre-commit dependency

## [4.22]
### Added
- Editable cases comments
- Editable variants comments
### Fixed
- Empty variant activity panel
- STRs variants popover
- Split new ClinVar multiple significance terms for a variant
- Edit the selected comment, not the latest
### Changed
- Updated RELEASE docs.
- Pinned variants card style on the case page
- Merged `scout export exons` and `scout view exons` commands


## [4.21.2]
### Added
### Fixed
- Do not pre-filter research variants by (case-default) gene panels
- Show OMIM disease tooltip reliably
### Changed

## [4.21.1]
### Added
### Fixed
- Small change to Pop Freq column in variants ang gene panels to avoid strange text shrinking on small screens
- Direct use of HPO list for Clinical HPO SNV (and cancer SNV) filtering
- PDF coverage report redirecting to login page
### Changed
- Remove the option to dismiss single variants from all variants pages
- Bulk dismiss SNVs, SVs and cancer SNVs from variants pages

## [4.21]
### Added
- Support to configure LoqusDB per institute
- Highlight causative variants in the variants list
- Add tests. Mostly regarding building internal datatypes.
- Remove leading and trailing whitespaces from panel_name and display_name when panel is created
- Mark MANE transcript in list of transcripts in "Transcript overview" on variant page
- Show default panel name in case sidebar
- Previous buttons for variants pagination
- Adds a gh action that checks that the changelog is updated
- Adds a gh action that deploys new releases automatically to pypi
- Warn users if case default panels are outdated
- Define institute-specific gene panels for filtering in institute settings
- Use institute-specific gene panels in variants filtering
- Show somatic VAF for pinned and causative variants on case page

### Fixed
- Report pages redirect to login instead of crashing when session expires
- Variants filter loading in cancer variants page
- User, Causative and Cases tables not scaling to full page
- Improved docs for an initial production setup
- Compatibility with latest version of Black
- Fixed tests for Click>7
- Clinical filter required an extra click to Filter to return variants
- Restore pagination and shrink badges in the variants page tables
- Removing a user from the command line now inactivates the case only if user is last assignee and case is active
- Bugfix, LoqusDB per institute feature crashed when institute id was empty string
- Bugfix, LoqusDB calls where missing case count
- filter removal and upload for filters deleted from another page/other user
- Visualize outdated gene panels info in a popover instead of a tooltip in case page side panel

### Changed
- Highlight color on normal STRs in the variants table from green to blue
- Display breakpoints coordinates in verification emails only for structural variants


## [4.20]
### Added
- Display number of filtered variants vs number of total variants in variants page
- Search case by HPO terms
- Dismiss variant column in the variants tables
- Black and pre-commit packages to dev requirements

### Fixed
- Bug occurring when rerun is requested twice
- Peddy info fields in the demo config file
- Added load config safety check for multiple alignment files for one individual
- Formatting of cancer variants table
- Missing Score in SV variants table

### Changed
- Updated the documentation on how to create a new software release
- Genome build-aware cytobands coordinates
- Styling update of the Matchmaker card
- Select search type in case search form


## [4.19]

### Added
- Show internal ID for case
- Add internal ID for downloaded CGH files
- Export dynamic HPO gene list from case page
- Remove users as case assignees when their account is deleted
- Keep variants filters panel expanded when filters have been used

### Fixed
- Handle the ProxyFix ModuleNotFoundError when Werkzeug installed version is >1.0
- General report formatting issues whenever case and variant comments contain extremely long strings with no spaces

### Changed
- Created an institute wrapper page that contains list of cases, causatives, SNVs & Indels, user list, shared data and institute settings
- Display case name instead of case ID on clinVar submissions
- Changed icon of sample update in clinVar submissions


## [4.18]

### Added
- Filter cancer variants on cytoband coordinates
- Show dismiss reasons in a badge with hover for clinical variants
- Show an ellipsis if 10 cases or more to display with loqusdb matches
- A new blog post for version 4.17
- Tooltip to better describe Tumor and Normal columns in cancer variants
- Filter cancer SNVs and SVs by chromosome coordinates
- Default export of `Assertion method citation` to clinVar variants submission file
- Button to export up to 500 cancer variants, filtered or not
- Rename samples of a clinVar submission file

### Fixed
- Apply default gene panel on return to cancer variantS from variant view
- Revert to certificate checking when asking for Chanjo reports
- `scout download everything` command failing while downloading HPO terms

### Changed
- Turn tumor and normal allelic fraction to decimal numbers in tumor variants page
- Moved clinVar submissions code to the institutes blueprints
- Changed name of clinVar export files to FILENAME.Variant.csv and FILENAME.CaseData.csv
- Switched Google login libraries from Flask-OAuthlib to Authlib


## [4.17.1]

### Fixed
- Load cytobands for cases with chromosome build not "37" or "38"


## [4.17]

### Added
- COSMIC badge shown in cancer variants
- Default gene-panel in non-cancer structural view in url
- Filter SNVs and SVs by cytoband coordinates
- Filter cancer SNV variants by alt allele frequency in tumor
- Correct genome build in UCSC link from structural variant page



### Fixed
- Bug in clinVar form when variant has no gene
- Bug when sharing cases with the same institute twice
- Page crashing when removing causative variant tag
- Do not default to GATK caller when no caller info is provided for cancer SNVs


## [4.16.1]

### Fixed
- Fix the fix for handling of delivery reports for rerun cases

## [4.16]

### Added
- Adds possibility to add "lims_id" to cases. Currently only stored in database, not shown anywhere
- Adds verification comment box to SVs (previously only available for small variants)
- Scrollable pedigree panel

### Fixed
- Error caused by changes in WTForm (new release 2.3.x)
- Bug in OMIM case page form, causing the page to crash when a string was provided instead of a numerical OMIM id
- Fix Alamut link to work properly on hg38
- Better handling of delivery reports for rerun cases
- Small CodeFactor style issues: matchmaker results counting, a couple of incomplete tests and safer external xml
- Fix an issue with Phenomizer introduced by CodeFactor style changes

### Changed
- Updated the version of igv.js to 2.5.4

## [4.15.1]

### Added
- Display gene names in ClinVar submissions page
- Links to Varsome in variant transcripts table

### Fixed
- Small fixes to ClinVar submission form
- Gene panel page crash when old panel has no maintainers

## [4.15]

### Added
- Clinvar CNVs IGV track
- Gene panels can have maintainers
- Keep variant actions (dismissed, manual rank, mosaic, acmg, comments) upon variant re-upload
- Keep variant actions also on full case re-upload

### Fixed
- Fix the link to Ensembl for SV variants when genome build 38.
- Arrange information in columns on variant page
- Fix so that new cosmic identifier (COSV) is also acceptable #1304
- Fixed COSMIC tag in INFO (outside of CSQ) to be parses as well with `&` splitter.
- COSMIC stub URL changed to https://cancer.sanger.ac.uk/cosmic/search?q= instead.
- Updated to a version of IGV where bigBed tracks are visualized correctly
- Clinvar submission files are named according to the content (variant_data and case_data)
- Always show causatives from other cases in case overview
- Correct disease associations for gene symbol aliases that exist as separate genes
- Re-add "custom annotations" for SV variants
- The override ClinVar P/LP add-in in the Clinical Filter failed for new CSQ strings

### Changed
- Runs all CI checks in github actions

## [4.14.1]

### Fixed
- Error when variant found in loqusdb is not loaded for other case

## [4.14]

### Added
- Use github actions to run tests
- Adds CLI command to update individual alignments path
- Update HPO terms using downloaded definitions files
- Option to use alternative flask config when running `scout serve`
- Requirement to use loqusdb >= 2.5 if integrated

### Fixed
- Do not display Pedigree panel in cancer view
- Do not rely on internet connection and services available when running CI tests
- Variant loading assumes GATK if no caller set given and GATK filter status is seen in FILTER
- Pass genome build param all the way in order to get the right gene mappings for cases with build 38
- Parse correctly variants with zero frequency values
- Continue even if there are problems to create a region vcf
- STR and cancer variant navigation back to variants pages could fail

### Changed
- Improved code that sends requests to the external APIs
- Updates ranges for user ranks to fit todays usage
- Run coveralls on github actions instead of travis
- Run pip checks on github actions instead of coveralls
- For hg38 cases, change gnomAD link to point to version 3.0 (which is hg38 based)
- Show pinned or causative STR variants a bit more human readable

## [4.13.1]

### Added
### Fixed
- Typo that caused not all clinvar conflicting interpretations to be loaded no matter what
- Parse and retrieve clinvar annotations from VEP-annotated (VEP 97+) CSQ VCF field
- Variant clinvar significance shown as `not provided` whenever is `Uncertain significance`
- Phenomizer query crashing when case has no HPO terms assigned
- Fixed a bug affecting `All SNVs and INDELs` page when variants don't have canonical transcript
- Add gene name or id in cancer variant view

### Changed
- Cancer Variant view changed "Variant:Transcript:Exon:HGVS" to "Gene:Transcript:Exon:HGVS"

## [4.13]

### Added
- ClinVar SNVs track in IGV
- Add SMA view with SMN Copy Number data
- Easier to assign OMIM diagnoses from case page
- OMIM terms and specific OMIM term page

### Fixed
- Bug when adding a new gene to a panel
- Restored missing recent delivery reports
- Fixed style and links to other reports in case side panel
- Deleting cases using display_name and institute not deleting its variants
- Fixed bug that caused coordinates filter to override other filters
- Fixed a problem with finding some INS in loqusdb
- Layout on SV page when local observations without cases are present
- Make scout compatible with the new HPO definition files from `http://compbio.charite.de/jenkins/`
- General report visualization error when SNVs display names are very long


### Changed


## [4.12.4]

### Fixed
- Layout on SV page when local observations without cases are present

## [4.12.3]

### Fixed
- Case report when causative or pinned SVs have non null allele frequencies

## [4.12.2]

### Fixed
- SV variant links now take you to the SV variant page again
- Cancer variant view has cleaner table data entries for "N/A" data
- Pinned variant case level display hotfix for cancer and str - more on this later
- Cancer variants show correct alt/ref reads mirroring alt frequency now
- Always load all clinical STR variants even if a region load is attempted - index may be missing
- Same case repetition in variant local observations

## [4.12.1]

### Fixed
- Bug in variant.gene when gene has no HGVS description


## [4.12]

### Added
- Accepts `alignment_path` in load config to pass bam/cram files
- Display all phenotypes on variant page
- Display hgvs coordinates on pinned and causatives
- Clear panel pending changes
- Adds option to setup the database with static files
- Adds cli command to download the resources from CLI that scout needs
- Adds dummy files for merged somatic SV and CNV; as well as merged SNV, and INDEL part of #1279
- Allows for upload of OMIM-AUTO gene panel from static files without api-key

### Fixed
- Cancer case HPO panel variants link
- Fix so that some drop downs have correct size
- First IGV button in str variants page
- Cancer case activates on SNV variants
- Cases activate when STR variants are viewed
- Always calculate code coverage
- Pinned/Classification/comments in all types of variants pages
- Null values for panel's custom_inheritance_models
- Discrepancy between the manual disease transcripts and those in database in gene-edit page
- ACMG classification not showing for some causatives
- Fix bug which caused IGV.js to use hg19 reference files for hg38 data
- Bug when multiple bam files sources with non-null values are available


### Changed
- Renamed `requests` file to `scout_requests`
- Cancer variant view shows two, instead of four, decimals for allele and normal


## [4.11.1]

### Fixed
- Institute settings page
- Link institute settings to sharing institutes choices

## [4.11.0]

### Added
- Display locus name on STR variant page
- Alternative key `GNOMADAF_popmax` for Gnomad popmax allele frequency
- Automatic suggestions on how to improve the code on Pull Requests
- Parse GERP, phastCons and phyloP annotations from vep annotated CSQ fields
- Avoid flickering comment popovers in variant list
- Parse REVEL score from vep annotated CSQ fields
- Allow users to modify general institute settings
- Optionally format code automatically on commit
- Adds command to backup vital parts `scout export database`
- Parsing and displaying cancer SV variants from Manta annotated VCF files
- Dismiss cancer snv variants with cancer-specific options
- Add IGV.js UPD, RHO and TIDDIT coverage wig tracks.


### Fixed
- Slightly darker page background
- Fixed an issued with parsed conservation values from CSQ
- Clinvar submissions accessible to all users of an institute
- Header toolbar when on Clinvar page now shows institute name correctly
- Case should not always inactivate upon update
- Show dismissed snv cancer variants as grey on the cancer variants page
- Improved style of mappability link and local observations on variant page
- Convert all the GET requests to the igv view to POST request
- Error when updating gene panels using a file containing BOM chars
- Add/replace gene radio button not working in gene panels


## [4.10.1]

### Fixed
- Fixed issue with opening research variants
- Problem with coveralls not called by Travis CI
- Handle Biomart service down in tests


## [4.10.0]

### Added
- Rank score model in causatives page
- Exportable HPO terms from phenotypes page
- AMP guideline tiers for cancer variants
- Adds scroll for the transcript tab
- Added CLI option to query cases on time since case event was added
- Shadow clinical assessments also on research variants display
- Support for CRAM alignment files
- Improved str variants view : sorting by locus, grouped by allele.
- Delivery report PDF export
- New mosaicism tag option
- Add or modify individuals' age or tissue type from case page
- Display GC and allele depth in causatives table.
- Included primary reference transcript in general report
- Included partial causative variants in general report
- Remove dependency of loqusdb by utilising the CLI

### Fixed
- Fixed update OMIM command bug due to change in the header of the genemap2 file
- Removed Mosaic Tag from Cancer variants
- Fixes issue with unaligned table headers that comes with hidden Datatables
- Layout in general report PDF export
- Fixed issue on the case statistics view. The validation bars didn't show up when all institutes were selected. Now they do.
- Fixed missing path import by importing pathlib.Path
- Handle index inconsistencies in the update index functions
- Fixed layout problems


## [4.9.0]

### Added
- Improved MatchMaker pages, including visible patient contacts email address
- New badges for the github repo
- Links to [GENEMANIA](genemania.org)
- Sort gene panel list on case view.
- More automatic tests
- Allow loading of custom annotations in VCF using the SCOUT_CUSTOM info tag.

### Fixed
- Fix error when a gene is added to an empty dynamic gene panel
- Fix crash when attempting to add genes on incorrect format to dynamic gene panel
- Manual rank variant tags could be saved in a "Select a tag"-state, a problem in the variants view.
- Same case evaluations are no longer shown as gray previous evaluations on the variants page
- Stay on research pages, even if reset, next first buttons are pressed..
- Overlapping variants will now be visible on variant page again
- Fix missing classification comments and links in evaluations page
- All prioritized cases are shown on cases page


## [4.8.3]

### Added

### Fixed
- Bug when ordering sanger
- Improved scrolling over long list of genes/transcripts


## [4.8.2]

### Added

### Fixed
- Avoid opening extra tab for coverage report
- Fixed a problem when rank model version was saved as floats and not strings
- Fixed a problem with displaying dismiss variant reasons on the general report
- Disable load and delete filter buttons if there are no saved filters
- Fix problem with missing verifications
- Remove duplicate users and merge their data and activity


## [4.8.1]

### Added

### Fixed
- Prevent login fail for users with id defined by ObjectId and not email
- Prevent the app from crashing with `AttributeError: 'NoneType' object has no attribute 'message'`


## [4.8.0]

### Added
- Updated Scout to use Bootstrap 4.3
- New looks for Scout
- Improved dashboard using Chart.js
- Ask before inactivating a case where last assigned user leaves it
- Genes can be manually added to the dynamic gene list directly on the case page
- Dynamic gene panels can optionally be used with clinical filter, instead of default gene panel
- Dynamic gene panels get link out to chanjo-report for coverage report
- Load all clinvar variants with clinvar Pathogenic, Likely Pathogenic and Conflicting pathogenic
- Show transcripts with exon numbers for structural variants
- Case sort order can now be toggled between ascending and descending.
- Variants can be marked as partial causative if phenotype is available for case.
- Show a frequency tooltip hover for SV-variants.
- Added support for LDAP login system
- Search snv and structural variants by chromosomal coordinates
- Structural variants can be marked as partial causative if phenotype is available for case.
- Show normal and pathologic limits for STRs in the STR variants view.
- Institute level persistent variant filter settings that can be retrieved and used.
- export causative variants to Excel
- Add support for ROH, WIG and chromosome PNGs in case-view

### Fixed
- Fixed missing import for variants with comments
- Instructions on how to build docs
- Keep sanger order + verification when updating/reloading variants
- Fixed and moved broken filter actions (HPO gene panel and reset filter)
- Fixed string conversion to number
- UCSC links for structural variants are now separated per breakpoint (and whole variant where applicable)
- Reintroduced missing coverage report
- Fixed a bug preventing loading samples using the command line
- Better inheritance models customization for genes in gene panels
- STR variant page back to list button now does its one job.
- Allows to setup scout without a omim api key
- Fixed error causing "favicon not found" flash messages
- Removed flask --version from base cli
- Request rerun no longer changes case status. Active or archived cases inactivate on upload.
- Fixed missing tooltip on the cancer variants page
- Fixed weird Rank cell in variants page
- Next and first buttons order swap
- Added pagination (and POST capability) to cancer variants.
- Improves loading speed for variant page
- Problem with updating variant rank when no variants
- Improved Clinvar submission form
- General report crashing when dismissed variant has no valid dismiss code
- Also show collaborative case variants on the All variants view.
- Improved phenotype search using dataTables.js on phenotypes page
- Search and delete users with `email` instead of `_id`
- Fixed css styles so that multiselect options will all fit one column


## [4.7.3]

### Added
- RankScore can be used with VCFs for vcf_cancer files

### Fixed
- Fix issue with STR view next page button not doing its one job.

### Deleted
- Removed pileup as a bam viewing option. This is replaced by IGV


## [4.7.2]

### Added
- Show earlier ACMG classification in the variant list

### Fixed
- Fixed igv search not working due to igv.js dist 2.2.17
- Fixed searches for cases with a gene with variants pinned or marked causative.
- Load variant pages faster after fixing other causatives query
- Fixed mitochondrial report bug for variants without genes

## [4.7.1]

### Added

### Fixed
- Fixed bug on genes page


## [4.7.0]

### Added
- Export genes and gene panels in build GRCh38
- Search for cases with variants pinned or marked causative in a given gene.
- Search for cases phenotypically similar to a case also from WUI.
- Case variant searches can be limited to similar cases, matching HPO-terms,
  phenogroups and cohorts.
- De-archive reruns and flag them as 'inactive' if archived
- Sort cases by analysis_date, track or status
- Display cases in the following order: prioritized, active, inactive, archived, solved
- Assign case to user when user activates it or asks for rerun
- Case becomes inactive when it has no assignees
- Fetch refseq version from entrez and use it in clinvar form
- Load and export of exons for all genes, independent on refseq
- Documentation for loading/updating exons
- Showing SV variant annotations: SV cgh frequencies, gnomad-SV, local SV frequencies
- Showing transcripts mapping score in segmental duplications
- Handle requests to Ensembl Rest API
- Handle requests to Ensembl Rest Biomart
- STR variants view now displays GT and IGV link.
- Description field for gene panels
- Export exons in build 37 and 38 using the command line

### Fixed
- Fixes of and induced by build tests
- Fixed bug affecting variant observations in other cases
- Fixed a bug that showed wrong gene coverage in general panel PDF export
- MT report only shows variants occurring in the specific individual of the excel sheet
- Disable SSL certifcate verification in requests to chanjo
- Updates how intervaltree and pymongo is used to void deprecated functions
- Increased size of IGV sample tracks
- Optimized tests


## [4.6.1]

### Added

### Fixed
- Missing 'father' and 'mother' keys when parsing single individual cases


## [4.6.0]

### Added
- Description of Scout branching model in CONTRIBUTING doc
- Causatives in alphabetical order, display ACMG classification and filter by gene.
- Added 'external' to the list of analysis type options
- Adds functionality to display "Tissue type". Passed via load config.
- Update to IGV 2.

### Fixed
- Fixed alignment visualization and vcf2cytosure availability for demo case samples
- Fixed 3 bugs affecting SV pages visualization
- Reintroduced the --version cli option
- Fixed variants query by panel (hpo panel + gene panel).
- Downloaded MT report contains excel files with individuals' display name
- Refactored code in parsing of config files.


## [4.5.1]

### Added

### Fixed
- update requirement to use PyYaml version >= 5.1
- Safer code when loading config params in cli base


## [4.5.0]

### Added
- Search for similar cases from scout view CLI
- Scout cli is now invoked from the app object and works under the app context

### Fixed
- PyYaml dependency fixed to use version >= 5.1


## [4.4.1]

### Added
- Display SV rank model version when available

### Fixed
- Fixed upload of delivery report via API


## [4.4.0]

### Added
- Displaying more info on the Causatives page and hiding those not causative at the case level
- Add a comment text field to Sanger order request form, allowing a message to be included in the email
- MatchMaker Exchange integration
- List cases with empty synopsis, missing HPO terms and phenotype groups.
- Search for cases with open research list, or a given case status (active, inactive, archived)

### Fixed
- Variant query builder split into several functions
- Fixed delivery report load bug


## [4.3.3]

### Added
- Different individual table for cancer cases

### Fixed
- Dashboard collects validated variants from verification events instead of using 'sanger' field
- Cases shared with collaborators are visible again in cases page
- Force users to select a real institute to share cases with (actionbar select fix)


## [4.3.2]

### Added
- Dashboard data can be filtered using filters available in cases page
- Causatives for each institute are displayed on a dedicated page
- SNVs and and SVs are searchable across cases by gene and rank score
- A more complete report with validated variants is downloadable from dashboard

### Fixed
- Clinsig filter is fixed so clinsig numerical values are returned
- Split multi clinsig string values in different elements of clinsig array
- Regex to search in multi clinsig string values or multi revstat string values
- It works to upload vcf files with no variants now
- Combined Pileup and IGV alignments for SVs having variant start and stop on the same chromosome


## [4.3.1]

### Added
- Show calls from all callers even if call is not available
- Instructions to install cairo and pango libs from WeasyPrint page
- Display cases with number of variants from CLI
- Only display cases with number of variants above certain treshold. (Also CLI)
- Export of verified variants by CLI or from the dashboard
- Extend case level queries with default panels, cohorts and phenotype groups.
- Slice dashboard statistics display using case level queries
- Add a view where all variants for an institute can be searched across cases, filtering on gene and rank score. Allows searching research variants for cases that have research open.

### Fixed
- Fixed code to extract variant conservation (gerp, phyloP, phastCons)
- Visualization of PDF-exported gene panels
- Reintroduced the exon/intron number in variant verification email
- Sex and affected status is correctly displayed on general report
- Force number validation in SV filter by size
- Display ensembl transcripts when no refseq exists


## [4.3.0]

### Added
- Mosaicism tag on variants
- Show and filter on SweGen frequency for SVs
- Show annotations for STR variants
- Show all transcripts in verification email
- Added mitochondrial export
- Adds alternative to search for SVs shorter that the given length
- Look for 'bcftools' in the `set` field of VCFs
- Display digenic inheritance from OMIM
- Displays what refseq transcript that is primary in hgnc

### Fixed

- Archived panels displays the correct date (not retroactive change)
- Fixed problem with waiting times in gene panel exports
- Clinvar fiter not working with human readable clinsig values

## [4.2.2]

### Fixed
- Fixed gene panel create/modify from CSV file utf-8 decoding error
- Updating genes in gene panels now supports edit comments and entry version
- Gene panel export timeout error

## [4.2.1]

### Fixed
- Re-introduced gene name(s) in verification email subject
- Better PDF rendering for excluded variants in report
- Problem to access old case when `is_default` did not exist on a panel


## [4.2.0]

### Added
- New index on variant_id for events
- Display overlapping compounds on variants view

### Fixed
- Fixed broken clinical filter


## [4.1.4]

### Added
- Download of filtered SVs

### Fixed
- Fixed broken download of filtered variants
- Fixed visualization issue in gene panel PDF export
- Fixed bug when updating gene names in variant controller


## [4.1.3]

### Fixed
- Displays all primary transcripts


## [4.1.2]

### Added
- Option add/replace when updating a panel via CSV file
- More flexible versioning of the gene panels
- Printing coverage report on the bottom of the pdf case report
- Variant verification option for SVs
- Logs uri without pwd when connecting
- Disease-causing transcripts in case report
- Thicker lines in case report
- Supports HPO search for cases, both terms or if described in synopsis
- Adds sanger information to dashboard

### Fixed
- Use db name instead of **auth** as default for authentication
- Fixes so that reports can be generated even with many variants
- Fixed sanger validation popup to show individual variants queried by user and institute.
- Fixed problem with setting up scout
- Fixes problem when exac file is not available through broad ftp
- Fetch transcripts for correct build in `adapter.hgnc_gene`

## [4.1.1]
- Fix problem with institute authentication flash message in utils
- Fix problem with comments
- Fix problem with ensembl link


## [4.1.0]

### Added
- OMIM phenotypes to case report
- Command to download all panel app gene panels `scout load panel --panel-app`
- Links to genenames.org and omim on gene page
- Popup on gene at variants page with gene information
- reset sanger status to "Not validated" for pinned variants
- highlight cases with variants to be evaluated by Sanger on the cases page
- option to point to local reference files to the genome viewer pileup.js. Documented in `docs.admin-guide.server`
- option to export single variants in `scout export variants`
- option to load a multiqc report together with a case(add line in load config)
- added a view for searching HPO terms. It is accessed from the top left corner menu
- Updates the variants view for cancer variants. Adds a small cancer specific filter for known variants
- Adds hgvs information on cancer variants page
- Adds option to update phenotype groups from CLI

### Fixed
- Improved Clinvar to submit variants from different cases. Fixed HPO terms in casedata according to feedback
- Fixed broken link to case page from Sanger modal in cases view
- Now only cases with non empty lists of causative variants are returned in `adapter.case(has_causatives=True)`
- Can handle Tumor only samples
- Long lists of HGNC symbols are now possible. This was previously difficult with manual, uploaded or by HPO search when changing filter settings due to GET request limitations. Relevant pages now use POST requests. Adds the dynamic HPO panel as a selection on the gene panel dropdown.
- Variant filter defaults to default panels also on SV and Cancer variants pages.

## [4.0.0]

### WARNING ###

This is a major version update and will require that the backend of pre releases is updated.
Run commands:

```
$scout update genes
$scout update hpo
```

- Created a Clinvar submission tool, to speed up Clinvar submission of SNVs and SVs
- Added an analysis report page (html and PDF format) containing phenotype, gene panels and variants that are relevant to solve a case.

### Fixed
- Optimized evaluated variants to speed up creation of case report
- Moved igv and pileup viewer under a common folder
- Fixed MT alignment view pileup.js
- Fixed coordinates for SVs with start chromosome different from end chromosome
- Global comments shown across cases and institutes. Case-specific variant comments are shown only for that specific case.
- Links to clinvar submitted variants at the cases level
- Adapts clinvar parsing to new format
- Fixed problem in `scout update user` when the user object had no roles
- Makes pileup.js use online genome resources when viewing alignments. Now any instance of Scout can make use of this functionality.
- Fix ensembl link for structural variants
- Works even when cases does not have `'madeline_info'`
- Parses Polyphen in correct way again
- Fix problem with parsing gnomad from VEP

### Added
- Added a PDF export function for gene panels
- Added a "Filter and export" button to export custom-filtered SNVs to CSV file
- Dismiss SVs
- Added IGV alignments viewer
- Read delivery report path from case config or CLI command
- Filter for spidex scores
- All HPO terms are now added and fetched from the correct source (https://github.com/obophenotype/human-phenotype-ontology/blob/master/hp.obo)
- New command `scout update hpo`
- New command `scout update genes` will fetch all the latest information about genes and update them
- Load **all** variants found on chromosome **MT**
- Adds choice in cases overview do show as many cases as user like

### Removed
- pileup.min.js and pileup css are imported from a remote web location now
- All source files for HPO information, this is instead fetched directly from source
- All source files for gene information, this is instead fetched directly from source

## [3.0.0]
### Fixed
- hide pedigree panel unless it exists

## [1.5.1] - 2016-07-27
### Fixed
- look for both ".bam.bai" and ".bai" extensions

## [1.4.0] - 2016-03-22
### Added
- support for local frequency through loqusdb
- bunch of other stuff

## [1.3.0] - 2016-02-19
### Fixed
- Update query-phenomizer and add username/password

### Changed
- Update the way a case is checked for rerun-status

### Added
- Add new button to mark a case as "checked"
- Link to clinical variants _without_ 1000G annotation

## [1.2.2] - 2016-02-18
### Fixed
- avoid filtering out variants lacking ExAC and 1000G annotations

## [1.1.3] - 2015-10-01
### Fixed
- persist (clinical) filter when clicking load more
- fix #154 by robustly setting clinical filter func. terms

## [1.1.2] - 2015-09-07
### Fixed
- avoid replacing coverage report with none
- update SO terms, refactored

## [1.1.1] - 2015-08-20
### Fixed
- fetch case based on collaborator status (not owner)

## [1.1.0] - 2015-05-29
### Added
- link(s) to SNPedia based on RS-numbers
- new Jinja filter to "humanize" decimal numbers
- show gene panels in variant view
- new Jinja filter for decoding URL encoding
- add indicator to variants in list that have comments
- add variant number threshold and rank score threshold to load function
- add event methods to mongo adapter
- add tests for models
- show badge "old" if comment was written for a previous analysis

### Changed
- show cDNA change in transcript summary unless variant is exonic
- moved compounds table further up the page
- show dates for case uploads in ISO format
- moved variant comments higher up on page
- updated documentation for pages
- read in coverage report as blob in database and serve directly
- change ``OmimPhenotype`` to ``PhenotypeTerm``
- reorganize models sub-package
- move events (and comments) to separate collection
- only display prev/next links for the research list
- include variant type in breadcrumbs e.g. "Clinical variants"

### Removed
- drop dependency on moment.js

### Fixed
- show the same level of detail for all frequencies on all pages
- properly decode URL encoded symbols in amino acid/cDNA change strings
- fixed issue with wipe permissions in MongoDB
- include default gene lists in "variants" link in breadcrumbs

## [1.0.2] - 2015-05-20
### Changed
- update case fetching function

### Fixed
- handle multiple cases with same id

## [1.0.1] - 2015-04-28
### Fixed
- Fix building URL parameters in cases list Vue component

## [1.0.0] - 2015-04-12
Codename: Sara Lund

![Release 1.0](artwork/releases/release-1-0.jpg)

### Added
- Add email logging for unexpected errors
- New command line tool for deleting case

### Changed
- Much improved logging overall
- Updated documentation/usage guide
- Removed non-working IGV link

### Fixed
- Show sample display name in GT call
- Various small bug fixes
- Make it easier to hover over popups

## [0.0.2-rc1] - 2015-03-04
### Added
- add protein table for each variant
- add many more external links
- add coverage reports as PDFs

### Changed
- incorporate user feedback updates
- big refactor of load scripts

## [0.0.2-rc2] - 2015-03-04
### Changes
- add gene table with gene description
- reorganize inheritance models box

### Fixed
- avoid overwriting gene list on "research" load
- fix various bugs in external links

## [0.0.2-rc3] - 2015-03-05
### Added
- Activity log feed to variant view
- Adds protein change strings to ODM and Sanger email

### Changed
- Extract activity log component to macro

### Fixes
- Make Ensembl transcript links use archive website<|MERGE_RESOLUTION|>--- conflicted
+++ resolved
@@ -11,11 +11,8 @@
 - Export also dynamic panel genes not associated to an HPO term when downloading the HPO panel
 - Primary HGNC transcript info in variant export files
 - Show variant quality (QUAL field from vcf) in the variant summary
-<<<<<<< HEAD
+- Load/update PDF gene fusion reports (clinical and research) generated with Arriba
 - Display on case activity the event of a user resetting all dismissed variants
-=======
-- Load/update PDF gene fusion reports (clinical and research) generated with Arriba
->>>>>>> 3d37cb50
 ### Fixed
 - Replace old docs link www.clinicalgenomics.se/scout with new https://clinical-genomics.github.io/scout
 ### Changed
