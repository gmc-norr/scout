--- conflicted
+++ resolved
@@ -15,12 +15,9 @@
 - Do not include coverage report in PDF case report since they might have different orientation
 - Export cancer cases's "Coverage and QC report" to PDF using PDFKit instead of Weasyprint
 - Updated cancer "Coverage and QC report" example
-<<<<<<< HEAD
-- Reduce code complexity (parse/ensembl.py)
-=======
 - Keep portrait orientation in PDF delivery report
 - Export delivery report to PDF using PDFKit
->>>>>>> 92753c7a
+- Reduce code complexity (parse/ensembl.py)
 ### Fixed
 - Reintroduced missing links to Swegen and Beacon and dbSNP in RD variant page, summary section
 - Demo delivery report orientation to fit new columns
