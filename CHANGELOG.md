--- conflicted
+++ resolved
@@ -15,11 +15,9 @@
 - Avoid flickering comment popovers in variant list
 - Parse REVEL score from vep annotated CSQ fields
 - Allow users to modify general institute settings
-<<<<<<< HEAD
+- Optionally format code automatically on commit
 - Adds command to backup vital parts `scout export database`
-=======
-- Optionally format code automatically on commit
->>>>>>> fdf16c58
+
 
 ### Fixed
 - Slightly darker page background
