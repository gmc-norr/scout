# Change Log
All notable changes to this project will be documented in this file.
This project adheres to [Semantic Versioning](http://semver.org/).

About changelog [here](https://keepachangelog.com/en/1.0.0/)

## []
### Changed
- Represent different tumor samples as vials in cases page
- Option to force-update the OMIM panel
### Fixed
- Low tumor purity badge alignment in cancer samples table on cancer case view
- VariantS comment popovers reactivate on hover
- Updating database genes in build 37
- ACMG classification summary hidden by sticky navbar
- Logo backgrounds fixed to white on welcome page
<<<<<<< HEAD
- Update KUH and GMS logos
- Link color for Managed variants
=======
- Update KUH logo
- Visited links turn purple again

>>>>>>> 88195456

## [4.54]
### Added
- Dark mode, using browser/OS media preference
- Allow marking case as solved without defining causative variants
- Admin users can create missing beacon datasets from the institute's settings page
- GenCC links on gene and variant pages
- Deprecation warnings when launching the app using a .yaml config file or loading cases using .ped files
### Changed
- Improved HTML syntax in case report template
- Modified message displayed when variant rank stats could not be calculated
- Expanded instructions on how to test on CG development server (cg-vm1)
- Added more somatic variant callers (Balsamic v9 SNV, develop SV)
### Fixed
- Remove load demo case command from docker-compose.yml
- Text elements being split across pages in PDF reports
- Made login password field of type `password` in LDAP login form
- Gene panels HTML select in institute's settings page
- Bootstrap upgraded to version 5
- Fix some Sourcery and SonarCloud suggestions
- Escape special characters in case search on institute and dashboard pages
- Broken case PDF reports when no Madeline pedigree image can be created
- Removed text-white links style that were invisible in new pages style
- Variants pagination after pressing "Filter variants" or "Clinical filter"
- Layout of buttons Matchmaker submission panel (case page)
- Removing cases from Matchmaker (simplified code and fixed functionality)
- Reintroduce check for missing alignment files purged from server

## [4.53]
### Added
### Changed
- Point Alamut API key docs link to new API version
- Parse dbSNP id from ID only if it says "rs", else use VEP CSQ fields
- Removed MarkupSafe from the dependencies
### Fixed
- Reintroduced loading of SVs for demo case 643595
- Successful parse of FOUND_IN should avoid GATK caller default
- All vulnerabilities flagged by SonarCloud

## [4.52]
### Added
- Demo cancer case gets loaded together with demo RD case in demo instance
- Parse REVEL_score alongside REVEL_rankscore from csq field and display it on SNV variant page
- Rank score results now show the ranking range
- cDNA and protein changes displayed on institute causatives pages
- Optional SESSION_TIMEOUT_MINUTES configuration in app config files
- Script to convert old OMIM case format (list of integers) to new format (list of dictionaries)
- Additional check for user logged in status before serving alignment files
- Download .cgh files from cancer samples table on cancer case page
- Number of documents and date of last update on genes page
### Changed
- Verify user before redirecting to IGV alignments and sashimi plots
- Build case IGV tracks starting from case and variant objects instead of passing all params in a form
- Unfreeze Werkzeug lib since Flask_login v.0.6 with bugfix has been released
- Sort gene panels by name (panelS and variant page)
- Removed unused `server.blueprints.alignviewers.unindexed_remote_static` endpoint
- User sessions to check files served by `server.blueprints.alignviewers.remote_static` endpoint
- Moved Beacon-related functions to a dedicated app extension
- Audit Filter now also loads filter displaying the variants for it
### Fixed
- Handle `attachment_filename` parameter renamed to `download_name` when Flask 2.2 will be released
- Removed cursor timeout param in cases find adapter function to avoid many code warnings
- Removed stream argument deprecation warning in tests
- Handle `no intervals found` warning in load_region test
- Beacon remove variants
- Protect remote_cors function in alignviewers view from Server-Side Request Forgery (SSRF)
- Check creation date of last document in gene collection to display when genes collection was updated last

## [4.51]
### Added
- Config file containing codecov settings for pull requests
- Add an IGV.js direct link button from case page
- Security policy file
- Hide/shade compound variants based on rank score on variantS from filter
- Chromograph legend documentation direct link
### Changed
- Updated deprecated Codecov GitHub action to v.2
- Simplified code of scout/adapter/mongo/variant
- Update IGV.js to v2.11.2
- Show summary number of variant gene panels on general report if more than 3
### Fixed
- Marrvel link for variants in genome build 38 (using liftover to build 37)
- Remove flags from codecov config file
- Fixed filter bug with high negative SPIDEX scores
- Renamed IARC TP53 button to to `TP53 Database`, modified also link since IARC has been moved to the US NCI: `https://tp53.isb-cgc.org/`
- Parsing new format of OMIM case info when exporting patients to Matchmaker
- Remove flask-debugtoolbar lib dependency that is using deprecated code and causes app to crash after new release of Jinja2 (3.1)
- Variant page crashing for cases with old OMIM terms structure (a list of integers instead of dictionary)
- Variant page crashing when creating MARRVEL link for cases with no genome build
- SpliceAI documentation link
- Fix deprecated `safe_str_cmp` import from `werkzeug.security` by freezing Werkzeug lib to v2.0 until Flask_login v.0.6 with bugfix is released
- List gene names densely in general report for SVs that contain more than 3 genes
- Show transcript ids on refseq genes on hg19 in IGV.js, using refgene source
- Display correct number of genes in general report for SVs that contain more than 32 genes
- Broken Google login after new major release of `lepture/authlib`
- Fix frequency and callers display on case general report

## [4.50.1]
### Fixed
- Show matching causative STR_repid for legacy str variants (pre Stranger hgnc_id)

## [4.50]
### Added
- Individual-specific OMIM terms
- OMIM disease descriptions in ClinVar submission form
- Add a toggle for melter rerun monitoring of cases
- Add a config option to show the rerun monitoring toggle
- Add a cli option to export cases with rerun monitoring enabled
- Add a link to STRipy for STR variants; shallow for ARX and HOXA13
- Hide by default variants only present in unaffected individuals in variants filters
- OMIM terms in general case report
- Individual-level info on OMIM and HPO terms in general case report
- PanelApp gene link among the external links on variant page
- Dashboard case filters fields help
- Filter cases by OMIM terms in cases and dashboard pages
### Fixed
- A malformed panel id request would crash with exception: now gives user warning flash with redirect
- Link to HPO resource file hosted on `http://purl.obolibrary.org`
- Gene search form when gene exists only in build 38
- Fixed odd redirect error and poor error message on missing column for gene panel csv upload
- Typo in parse variant transcripts function
- Modified keys name used to parse local observations (archived) frequencies to reflect change in MIP keys naming
- Better error handling for partly broken/timed out chanjo reports
- Broken javascript code when case Chromograph data is malformed
- Broader space for case synopsis in general report
- Show partial causatives on causatives and matching causatives panels
- Partial causative assignment in cases with no OMIM or HPO terms
- Partial causative OMIM select options in variant page
### Changed
- Slightly smaller and improved layout of content in case PDF report
- Relabel more cancer variant pages somatic for navigation
- Unify caseS nav links
- Removed unused `add_compounds` param from variant controllers function
- Changed default hg19 genome for IGV.js to legacy hg19_1kg_decoy to fix a few problematic loci
- Reduce code complexity (parse/ensembl.py)
- Silence certain fields in ClinVar export if prioritised ones exist (chrom-start-end if hgvs exist)
- Made phenotype non-mandatory when marking a variant as partial causative
- Only one phenotype condition type (OMIM or HPO) per variant is used in ClinVar submissions
- ClinVar submission variant condition prefers OMIM over HPO if available
- Use lighter version of gene objects in Omim MongoDB adapter, panels controllers, panels views and institute controllers
- Gene-variants table size is now adaptive
- Remove unused file upload on gene-variants page

## [4.49]
### Fixed
- Pydantic model types for genome_build, madeline_info, peddy_ped_check and peddy_sex_check, rank_model_version and sv_rank_model_version
- Replace `MatchMaker` with `Matchmaker` in all places visible by a user
- Save diagnosis labels along with OMIM terms in Matchmaker Exchange submission objects
- `libegl-mesa0_21.0.3-0ubuntu0.3~20.04.5_amd64.deb` lib not found by GitHub actions Docker build
- Remove unused `chromograph_image_files` and `chromograph_prefixes` keys saved when creating or updating an RD case
- Search managed variants by description and with ignore case
### Changed
- Introduced page margins on exported PDF reports
- Smaller gene fonts in downloaded HPO genes PDF reports
- Reintroduced gene coverage data in the PDF-exported general report of rare-disease cases
- Check for existence of case report files before creating sidebar links
- Better description of HPO and OMIM terms for patients submitted to Matchmaker Exchange
- Remove null non-mandatory key/values when updating a case
- Freeze WTForms<3 due to several form input rendering changes

## [4.48.1]
### Fixed
- General case PDF report for recent cases with no pedigree

## [4.48]
### Added
- Option to cancel a request for research variants in case page
### Changed
- Update igv.js to v2.10.5
- Updated example of a case delivery report
- Unfreeze cyvcf2
- Builder images used in Scout Dockerfiles
- Crash report email subject gives host name
- Export general case report to PDF using PDFKit instead of WeasyPrint
- Do not include coverage report in PDF case report since they might have different orientation
- Export cancer cases's "Coverage and QC report" to PDF using PDFKit instead of Weasyprint
- Updated cancer "Coverage and QC report" example
- Keep portrait orientation in PDF delivery report
- Export delivery report to PDF using PDFKit instead of Weasyprint
- PDF export of clinical and research HPO panels using PDFKit instead of Weasyprint
- Export gene panel report to PDF using PDFKit
- Removed WeasyPrint lib dependency

### Fixed
- Reintroduced missing links to Swegen and Beacon and dbSNP in RD variant page, summary section
- Demo delivery report orientation to fit new columns
- Missing delivery report in demo case
- Cast MNVs to SNV for test
- Export verified variants from all institutes when user is admin
- Cancer coverage and QC report not found for demo cancer case
- Pull request template instructions on how to deploy to test server
- PDF Delivery report not showing Swedac logo
- Fix code typos
- Disable codefactor raised by ESLint for javascript functions located on another file
- Loading spinner stuck after downloading a PDF gene panel report
- IGV browser crashing when file system with alignment files is not mounted

## [4.47]
### Added
- Added CADD, GnomAD and genotype calls to variantS export
### Changed
- Pull request template, to illustrate how to deploy pull request branches on cg-vm1 stage server
### Fixed
- Compiled Docker image contains a patched version (v4.9) of chanjo-report

## [4.46.1]
### Fixed
- Downloading of files generated within the app container (MT-report, verified variants, pedigrees, ..)

## [4.46]
### Added
- Created a Dockefile to be used to serve the dockerized app in production
- Modified the code to collect database params specified as env vars
- Created a GitHub action that pushes the Dockerfile-server image to Docker Hub (scout-server-stage) every time a PR is opened
- Created a GitHub action that pushes the Dockerfile-server image to Docker Hub (scout-server) every time a new release is created
- Reassign MatchMaker Exchange submission to another user when a Scout user is deleted
- Expose public API JSON gene panels endpoint, primarily to enable automated rerun checking for updates
- Add utils for dictionary type
- Filter institute cases using multiple HPO terms
- Vulture GitHub action to identify and remove unused variables and imports
### Changed
- Updated the python config file documentation in admin guide
- Case configuration parsing now uses Pydantic for improved typechecking and config handling
- Removed test matrices to speed up automatic testing of PRs
- Switch from Coveralls to Codecov to handle CI test coverage
- Speed-up CI tests by caching installation of libs and splitting tests into randomized groups using pytest-test-groups
- Improved LDAP login documentation
- Use lib flask-ldapconn instead of flask_ldap3_login> to handle ldap authentication
- Updated Managed variant documentation in user guide
- Fix and simplify creating and editing of gene panels
- Simplified gene variants search code
- Increased the height of the genes track in the IGV viewer
### Fixed
- Validate uploaded managed variant file lines, warning the user.
- Exporting validated variants with missing "genes" database key
- No results returned when searching for gene variants using a phenotype term
- Variants filtering by gene symbols file
- Make gene HGNC symbols field mandatory in gene variants page and run search only on form submit
- Make sure collaborator gene variants are still visible, even if HPO filter is used

## [4.45]
### Added
### Changed
- Start Scout also when loqusdbapi is not reachable
- Clearer definition of manual standard and custom inheritance models in gene panels
- Allow searching multiple chromosomes in filters
### Fixed
- Gene panel crashing on edit action

## [4.44]
### Added
### Changed
- Display Gene track beneath each sample track when displaying splice junctions in igv browser
- Check outdated gene symbols and update with aliases for both RD and cancer variantS
### Fixed
- Added query input check and fixed the Genes API endpoint to return a json formatted error when request is malformed
- Typo in ACMG BP6 tooltip

## [4.43.1]
### Added
- Added database index for OMIM disease term genes
### Changed
### Fixed
- Do not drop HPO terms collection when updating HPO terms via the command line
- Do not drop disease (OMIM) terms collection when updating diseases via the command line

## [4.43]
### Added
- Specify which collection(s) update/build indexes for
### Fixed
- Do not drop genes and transcripts collections when updating genes via the command line

## [4.42.1]
### Added
### Changed
### Fixed
- Freeze PyMongo lib to version<4.0 to keep supporting previous MongoDB versions
- Speed up gene panels creation and update by collecting only light gene info from database
- Avoid case page crash on Phenomizer queries timeout

## [4.42]
### Added
- Choose custom pinned variants to submit to MatchMaker Exchange
- Submit structural variant as genes to the MatchMaker Exchange
- Added function for maintainers and admins to remove gene panels
- Admins can restore deleted gene panels
- A development docker-compose file illustrating the scout/chanjo-report integration
- Show AD on variants view for cancer SV (tumor and normal)
- Cancer SV variants filter AD, AF (tumor and normal)
- Hiding the variants score column also from cancer SVs, as for the SNVs
### Changed
- Enforce same case _id and display_name when updating a case
- Enforce same individual ids, display names and affected status when updating a case
- Improved documentation for connecting to loqusdb instances (including loqusdbapi)
- Display and download HPO gene panels' gene symbols in italics
- A faster-built and lighter Docker image
- Reduce complexity of `panels` endpoint moving some code to the panels controllers
- Update requirements to use flask-ldap3-login>=0.9.17 instead of freezing WTForm
### Fixed
- Use of deprecated TextField after the upgrade of WTF to v3.0
- Freeze to WTForms to version < 3
- Remove the extra files (bed files and madeline.svg) introduced by mistake
- Cli command loading demo data in docker-compose when case custom images exist and is None
- Increased MongoDB connection serverSelectionTimeoutMS parameter to 30K (default value according to MongoDB documentation)
- Better differentiate old obs counts 0 vs N/A
- Broken cancer variants page when default gene panel was deleted
- Typo in tx_overview function in variant controllers file
- Fixed loqusdbapi SV search URL
- SV variants filtering using Decipher criterion
- Removing old gene panels that don't contain the `maintainer` key.

## [4.41.1]
### Fixed
- General reports crash for variant annotations with same variant on other cases

## [4.41]
### Added
- Extended the instructions for running the Scout Docker image (web app and cli).
- Enabled inclusion of custom images to STR variant view
### Fixed
- General case report sorting comments for variants with None genetic models
- Do not crash but redirect to variants page with error when a variant is not found for a case
- UCSC links coordinates for SV variants with start chromosome different than end chromosome
- Human readable variants name in case page for variants having start chromosome different from end chromosome
- Avoid always loading all transcripts when checking gene symbol: introduce gene captions
- Slow queries for evaluated variants on e.g. case page - use events instead
### Changed
- Rearrange variant page again, moving severity predictions down.
- More reactive layout width steps on variant page

## [4.40.1]
### Added
### Fixed
- Variants dismissed with inconsistent inheritance pattern can again be shown in general case report
- General report page for variants with genes=None
- General report crashing when variants have no panels
- Added other missing keys to case and variant dictionaries passed to general report
### Changed

## [4.40]
### Added
- A .cff citation file
- Phenotype search API endpoint
- Added pagination to phenotype API
- Extend case search to include internal MongoDB id
- Support for connecting to a MongoDB replica set (.py config files)
- Support for connecting to a MongoDB replica set (.yaml config files)
### Fixed
- Command to load the OMIM gene panel (`scout load panel --omim`)
- Unify style of pinned and causative variants' badges on case page
- Removed automatic spaces after punctuation in comments
- Remove the hardcoded number of total individuals from the variant's old observations panel
- Send delete requests to a connected Beacon using the DELETE method
- Layout of the SNV and SV variant page - move frequency up
### Changed
- Stop updating database indexes after loading exons via command line
- Display validation status badge also for not Sanger-sequenced variants
- Moved Frequencies, Severity and Local observations panels up in RD variants page
- Enabled Flask CORS to communicate CORS status to js apps
- Moved the code preparing the transcripts overview to the backend
- Refactored and filtered json data used in general case report
- Changed the database used in docker-compose file to use the official MongoDB v4.4 image
- Modified the Python (3.6, 3.8) and MongoDB (3.2, 4.4, 5.0) versions used in testing matrices (GitHub actions)
- Capitalize case search terms on institute and dashboard pages


## [4.39]
### Added
- COSMIC IDs collected from CSQ field named `COSMIC`
### Fixed
- Link to other causative variants on variant page
- Allow multiple COSMIC links for a cancer variant
- Fix floating text in severity box #2808
- Fixed MitoMap and HmtVar links for hg38 cases
- Do not open new browser tabs when downloading files
- Selectable IGV tracks on variant page
- Missing splice junctions button on variant page
- Refactor variantS representative gene selection, and use it also for cancer variant summary
### Changed
- Improve Javascript performance for displaying Chromograph images
- Make ClinVar classification more evident in cancer variant page

## [4.38]
### Added
- Option to hide Alamut button in the app config file
### Fixed
- Library deprecation warning fixed (insert is deprecated. Use insert_one or insert_many instead)
- Update genes command will not trigger an update of database indices any more
- Missing resources in temporary downloading directory when updating genes using the command line
- Restore previous variant ACMG classification in a scrollable div
- Loading spinner not stopping after downloading PDF case reports and variant list export
- Add extra Alamut links higher up on variant pages
- Improve UX for phenotypes in case page
- Filter and export of STR variants
- Update look of variants page navigation buttons
### Changed

## [4.37]
### Added
- Highlight and show version number for RefSeq MANE transcripts.
- Added integration to a rerunner service for toggling reanalysis with updated pedigree information
- SpliceAI display and parsing from VEP CSQ
- Display matching tiered variants for cancer variants
- Display a loading icon (spinner) until the page loads completely
- Display filter badges in cancer variants list
- Update genes from pre-downloaded file resources
- On login, OS, browser version and screen size are saved anonymously to understand how users are using Scout
- API returning institutes data for a given user: `/api/v1/institutes`
- API returning case data for a given institute: `/api/v1/institutes/<institute_id>/cases`
- Added GMS and Lund university hospital logos to login page
- Made display of Swedac logo configurable
- Support for displaying custom images in case view
- Individual-specific HPO terms
- Optional alamut_key in institute settings for Alamut Plus software
- Case report API endpoint
- Tooltip in case explaining that genes with genome build different than case genome build will not be added to dynamic HPO panel.
- Add DeepVariant as a caller
### Fixed
- Updated IGV to v2.8.5 to solve missing gene labels on some zoom levels
- Demo cancer case config file to load somatic SNVs and SVs only.
- Expand list of refseq trancripts in ClinVar submission form
- Renamed `All SNVs and INDELs` institute sidebar element to `Search SNVs and INDELs` and fixed its style.
- Add missing parameters to case load-config documentation
- Allow creating/editing gene panels and dynamic gene panels with genes present in genome build 38
- Bugfix broken Pytests
- Bulk dismissing variants error due to key conversion from string to integer
- Fix typo in index documentation
- Fixed crash in institute settings page if "collaborators" key is not set in database
- Don't stop Scout execution if LoqusDB call fails and print stacktrace to log
- Bug when case contains custom images with value `None`
- Bug introduced when fixing another bug in Scout-LoqusDB interaction
- Loading of OMIM diagnoses in Scout demo instance
- Remove the docker-compose with chanjo integration because it doesn't work yet.
- Fixed standard docker-compose with scout demo data and database
- Clinical variant assessments not present for pinned and causative variants on case page.
- MatchMaker matching one node at the time only
- Remove link from previously tiered variants badge in cancer variants page
- Typo in gene cell on cancer variants page
- Managed variants filter form
### Changed
- Better naming for variants buttons on cancer track (somatic, germline). Also show cancer research button if available.
- Load case with missing panels in config files, but show warning.
- Changing the (Female, Male) symbols to (F/M) letters in individuals_table and case-sma.
- Print stacktrace if case load command fails
- Added sort icon and a pointer to the cursor to all tables with sortable fields
- Moved variant, gene and panel info from the basic pane to summary panel for all variants.
- Renamed `Basics` panel to `Classify` on variant page.
- Revamped `Basics` panel to a panel dedicated to classify variants
- Revamped the summary panel to be more compact.
- Added dedicated template for cancer variants
- Removed Gene models, Gene annotations and Conservation panels for cancer variants
- Reorganized the orders of panels for variant and cancer variant views
- Added dedicated variant quality panel and removed relevant panes
- A more compact case page
- Removed OMIM genes panel
- Make genes panel, pinned variants panel, causative variants panel and ClinVar panel scrollable on case page
- Update to Scilifelab's 2020 logo
- Update Gens URL to support Gens v2.0 format
- Refactor tests for parsing case configurations
- Updated links to HPO downloadable resources
- Managed variants filtering defaults to all variant categories
- Changing the (Kind) drop-down according to (Category) drop-down in Managed variant add variant
- Moved Gens button to individuals table
- Check resource files availability before starting updating OMIM diagnoses
- Fix typo in `SHOW_OBSERVED_VARIANT_ARCHIVE` config param

## [4.36]
### Added
- Parse and save splice junction tracks from case config file
- Tooltip in observations panel, explaining that case variants with no link might be old variants, not uploaded after a case rerun
### Fixed
- Warning on overwriting variants with same position was no longer shown
- Increase the height of the dropdowns to 425px
- More indices for the case table as it grows, specifically for causatives queries
- Splice junction tracks not centered over variant genes
- Total number of research variants count
- Update variants stats in case documents every time new variants are loaded
- Bug in flashing warning messages when filtering variants
### Changed
- Clearer warning messages for genes and gene/gene-panels searches in variants filters

## [4.35]
### Added
- A new index for hgnc_symbol in the hgnc_gene collection
- A Pedigree panel in STR page
- Display Tier I and II variants in case view causatives card for cancer cases
### Fixed
- Send partial file data to igv.js when visualizing sashimi plots with splice junction tracks
- Research variants filtering by gene
- Do not attempt to populate annotations for not loaded pinned/causatives
- Add max-height to all dropdowns in filters
### Changed
- Switch off non-clinical gene warnings when filtering research variants
- Don't display OMIM disease card in case view for cancer cases
- Refactored Individuals and Causative card in case view for cancer cases
- Update and style STR case report

## [4.34]
### Added
- Saved filter lock and unlock
- Filters can optionally be marked audited, logging the filter name, user and date on the case events and general report.
- Added `ClinVar hits` and `Cosmic hits` in cancer SNVs filters
- Added `ClinVar hits` to variants filter (rare disease track)
- Load cancer demo case in docker-compose files (default and demo file)
- Inclusive-language check using [woke](https://github.com/get-woke/woke) github action
- Add link to HmtVar for mitochondrial variants (if VCF is annotated with HmtNote)
- Grey background for dismissed compounds in variants list and variant page
- Pin badge for pinned compounds in variants list and variant page
- Support LoqusDB REST API queries
- Add a docker-compose-matchmaker under scout/containers/development to test matchmaker locally
- Script to investigate consequences of symbol search bug
- Added GATK to list of SV and cancer SV callers
### Fixed
- Make MitoMap link work for hg38 again
- Export Variants feature crashing when one of the variants has no primary transcripts
- Redirect to last visited variantS page when dismissing variants from variants list
- Improved matching of SVs Loqus occurrences in other cases
- Remove padding from the list inside (Matching causatives from other cases) panel
- Pass None to get_app function in CLI base since passing script_info to app factory functions was deprecated in Flask 2.0
- Fixed failing tests due to Flask update to version 2.0
- Speed up user events view
- Causative view sort out of memory error
- Use hgnc_id for gene filter query
- Typo in case controllers displaying an error every time a patient is matched against external MatchMaker nodes
- Do not crash while attempting an update for variant documents that are too big (> 16 MB)
- Old STR causatives (and other variants) may not have HGNC symbols - fix sort lambda
- Check if gene_obj has primary_transcript before trying to access it
- Warn if a gene manually searched is in a clinical panel with an outdated name when filtering variants
- ChrPos split js not needed on STR page yet
### Changed
- Remove parsing of case `genome_version`, since it's not used anywhere downstream
- Introduce deprecation warning for Loqus configs that are not dictionaries
- SV clinical filter no longer filters out sub 100 nt variants
- Count cases in LoqusDB by variant type
- Commit pulse repo badge temporarily set to weekly
- Sort ClinVar submissions objects by ascending "Last evaluated" date
- Refactored the MatchMaker integration as an extension
- Replaced some sensitive words as suggested by woke linter
- Documentation for load-configuration rewritten.
- Add styles to MatchMaker matches table
- More detailed info on the data shared in MatchMaker submission form

## [4.33.1]
### Fixed
- Include markdown for release autodeploy docs
- Use standard inheritance model in ClinVar (https://ftp.ncbi.nlm.nih.gov/pub/GTR/standard_terms/Mode_of_inheritance.txt)
- Fix issue crash with variants that have been unflagged causative not being available in other causatives
### Added
### Changed

## [4.33]
### Fixed
- Command line crashing when updating an individual not found in database
- Dashboard page crashing when filters return no data
- Cancer variants filter by chromosome
- /api/v1/genes now searches for genes in all genome builds by default
- Upgraded igv.js to version 2.8.1 (Fixed Unparsable bed record error)
### Added
- Autodeploy docs on release
- Documentation for updating case individuals tracks
- Filter cases and dashboard stats by analysis track
### Changed
- Changed from deprecated db update method
- Pre-selected fields to run queries with in dashboard page
- Do not filter by any institute when first accessing the dashboard
- Removed OMIM panel in case view for cancer cases
- Display Tier I and II variants in case view causatives panel for cancer cases
- Refactored Individuals and Causative panels in case view for cancer cases

## [4.32.1]
### Fixed
- iSort lint check only
### Changed
- Institute cases page crashing when a case has track:Null
### Added

## [4.32]
### Added
- Load and show MITOMAP associated diseases from VCF (INFO field: MitomapAssociatedDiseases, via HmtNote)
- Show variant allele frequencies for mitochondrial variants (GRCh38 cases)
- Extend "public" json API with diseases (OMIM) and phenotypes (HPO)
- HPO gene list download now has option for clinical and non-clinical genes
- Display gene splice junctions data in sashimi plots
- Update case individuals with splice junctions tracks
- Simple Docker compose for development with local build
- Make Phenomodels subpanels collapsible
- User side documentation of cytogenomics features (Gens, Chromograph, vcf2cytosure, rhocall)
- iSort GitHub Action
- Support LoqusDB REST API queries
### Fixed
- Show other causative once, even if several events point to it
- Filtering variants by mitochondrial chromosome for cases with genome build=38
- HPO gene search button triggers any warnings for clinical / non-existing genes also on first search
- Fixed a bug in variants pages caused by MT variants without alt_frequency
- Tests for CADD score parsing function
- Fixed the look of IGV settings on SNV variant page
- Cases analyzed once shown as `rerun`
- Missing case track on case re-upload
- Fixed severity rank for SO term "regulatory region ablation"
### Changed
- Refactor according to CodeFactor - mostly reuse of duplicated code
- Phenomodels language adjustment
- Open variants in a new window (from variants page)
- Open overlapping and compound variants in a new window (from variant page)
- gnomAD link points to gnomAD v.3 (build GRCh38) for mitochondrial variants.
- Display only number of affected genes for dismissed SVs in general report
- Chromosome build check when populating the variants filter chromosome selection
- Display mitochondrial and rare diseases coverage report in cases with missing 'rare' track

## [4.31.1]
### Added
### Changed
- Remove mitochondrial and coverage report from cancer cases sidebar
### Fixed
- ClinVar page when dbSNP id is None

## [4.31]
### Added
- gnomAD annotation field in admin guide
- Export also dynamic panel genes not associated to an HPO term when downloading the HPO panel
- Primary HGNC transcript info in variant export files
- Show variant quality (QUAL field from vcf) in the variant summary
- Load/update PDF gene fusion reports (clinical and research) generated with Arriba
- Support new MANE annotations from VEP (both MANE Select and MANE Plus Clinical)
- Display on case activity the event of a user resetting all dismissed variants
- Support gnomAD population frequencies for mitochondrial variants
- Anchor links in Casedata ClinVar panels to redirect after renaming individuals
### Fixed
- Replace old docs link www.clinicalgenomics.se/scout with new https://clinical-genomics.github.io/scout
- Page formatting issues whenever case and variant comments contain extremely long strings with no spaces
- Chromograph images can be one column and have scrollbar. Removed legacy code.
- Column labels for ClinVar case submission
- Page crashing looking for LoqusDB observation when variant doesn't exist
- Missing inheritance models and custom inheritance models on newly created gene panels
- Accept only numbers in managed variants filter as position and end coordinates
- SNP id format and links in Variant page, ClinVar submission form and general report
- Case groups tooltip triggered only when mouse is on the panel header
### Changed
- A more compact case groups panel
- Added landscape orientation CSS style to cancer coverage and QC demo report
- Improve user documentation to create and save new gene panels
- Removed option to use space as separator when uploading gene panels
- Separating the columns of standard and custom inheritance models in gene panels
- Improved ClinVar instructions for users using non-English Excel

## [4.30.2]
### Added
### Fixed
- Use VEP RefSeq ID if RefSeq list is empty in RefSeq transcripts overview
- Bug creating variant links for variants with no end_chrom
### Changed

## [4.30.1]
### Added
### Fixed
- Cryptography dependency fixed to use version < 3.4
### Changed

## [4.30]
### Added
- Introduced a `reset dismiss variant` verb
- Button to reset all dismissed variants for a case
- Add black border to Chromograph ideograms
- Show ClinVar annotations on variantS page
- Added integration with GENS, copy number visualization tool
- Added a VUS label to the manual classification variant tags
- Add additional information to SNV verification emails
- Tooltips documenting manual annotations from default panels
- Case groups now show bam files from all cases on align view
### Fixed
- Center initial igv view on variant start with SNV/indels
- Don't set initial igv view to negative coordinates
- Display of GQ for SV and STR
- Parsing of AD and related info for STRs
- LoqusDB field in institute settings accepts only existing Loqus instances
- Fix DECIPHER link to work after DECIPHER migrated to GRCh38
- Removed visibility window param from igv.js genes track
- Updated HPO download URL
- Patch HPO download test correctly
- Reference size on STR hover not needed (also wrong)
- Introduced genome build check (allowed values: 37, 38, "37", "38") on case load
- Improve case searching by assignee full name
- Populating the LoqusDB select in institute settings
### Changed
- Cancer variants table header (pop freq etc)
- Only admin users can modify LoqusDB instance in Institute settings
- Style of case synopsis, variants and case comments
- Switched to igv.js 2.7.5
- Do not choke if case is missing research variants when research requested
- Count cases in LoqusDB by variant type
- Introduce deprecation warning for Loqus configs that are not dictionaries
- Improve create new gene panel form validation
- Make XM- transcripts less visible if they don't overlap with transcript refseq_id in variant page
- Color of gene panels and comments panels on cases and variant pages
- Do not choke if case is missing research variants when reserch requested

## [4.29.1]
### Added
### Fixed
- Always load STR variants regardless of RankScore threshold (hotfix)
### Changed

## [4.29]
### Added
- Added a page about migrating potentially breaking changes to the documentation
- markdown_include in development requirements file
- STR variants filter
- Display source, Z-score, inheritance pattern for STR annotations from Stranger (>0.6.1) if available
- Coverage and quality report to cancer view
### Fixed
- ACMG classification page crashing when trying to visualize a classification that was removed
- Pretty print HGVS on gene variants (URL-decode VEP)
- Broken or missing link in the documentation
- Multiple gene names in ClinVar submission form
- Inheritance model select field in ClinVar submission
- IGV.js >2.7.0 has an issue with the gene track zoom levels - temp freeze at 2.7.0
- Revert CORS-anywhere and introduce a local http proxy for cloud tracks
### Changed

## [4.28]
### Added
- Chromograph integration for displaying PNGs in case-page
- Add VAF to cancer case general report, and remove some of its unused fields
- Variants filter compatible with genome browser location strings
- Support for custom public igv tracks stored on the cloud
- Add tests to increase testing coverage
- Update case variants count after deleting variants
- Update IGV.js to latest (v2.7.4)
- Bypass igv.js CORS check using `https://github.com/Rob--W/cors-anywhere`
- Documentation on default and custom IGV.js tracks (admin docs)
- Lock phenomodels so they're editable by admins only
- Small case group assessment sharing
- Tutorial and files for deploying app on containers (Kubernetes pods)
- Canonical transcript and protein change of canonical transcript in exported variants excel sheet
- Support for Font Awesome version 6
- Submit to Beacon from case page sidebar
- Hide dismissed variants in variants pages and variants export function
- Systemd service files and instruction to deploy Scout using podman
### Fixed
- Bugfix: unused `chromgraph_prefix |tojson` removed
- Freeze coloredlogs temporarily
- Marrvel link
- Don't show TP53 link for silent or synonymous changes
- OMIM gene field accepts any custom number as OMIM gene
- Fix Pytest single quote vs double quote string
- Bug in gene variants search by similar cases and no similar case is found
- Delete unused file `userpanel.py`
- Primary transcripts in variant overview and general report
- Google OAuth2 login setup in README file
- Redirect to 'missing file'-icon if configured Chromograph file is missing
- Javascript error in case page
- Fix compound matching during variant loading for hg38
- Cancer variants view containing variants dismissed with cancer-specific reasons
- Zoom to SV variant length was missing IGV contig select
- Tooltips on case page when case has no default gene panels
### Changed
- Save case variants count in case document and not in sessions
- Style of gene panels multiselect on case page
- Collapse/expand main HPO checkboxes in phenomodel preview
- Replaced GQ (Genotype quality) with VAF (Variant allele frequency) in cancer variants GT table
- Allow loading of cancer cases with no tumor_purity field
- Truncate cDNA and protein changes in case report if longer than 20 characters


## [4.27]
### Added
- Exclude one or more variant categories when running variants delete command
### Fixed
### Changed

## [4.26.1]
### Added
### Fixed
- Links with 1-letter aa codes crash on frameshift etc
### Changed

## [4.26]
### Added
- Extend the delete variants command to print analysis date, track, institute, status and research status
- Delete variants by type of analysis (wgs|wes|panel)
- Links to cBioPortal, MutanTP53, IARC TP53, OncoKB, MyCancerGenome, CIViC
### Fixed
- Deleted variants count
### Changed
- Print output of variants delete command as a tab separated table

## [4.25]
### Added
- Command line function to remove variants from one or all cases
### Fixed
- Parse SMN None calls to None rather than False

## [4.24.1]
### Fixed
- Install requirements.txt via setup file

## [4.24]
### Added
- Institute-level phenotype models with sub-panels containing HPO and OMIM terms
- Runnable Docker demo
- Docker image build and push github action
- Makefile with shortcuts to docker commands
- Parse and save synopsis, phenotype and cohort terms from config files upon case upload
### Fixed
- Update dismissed variant status when variant dismissed key is missing
- Breakpoint two IGV button now shows correct chromosome when different from bp1
- Missing font lib in Docker image causing the PDF report download page to crash
- Sentieon Manta calls lack Somaticscore - load anyway
- ClinVar submissions crashing due to pinned variants that are not loaded
- Point ExAC pLI score to new gnomad server address
- Bug uploading cases missing phenotype terms in config file
- STRs loaded but not shown on browser page
- Bug when using adapter.variant.get_causatives with case_id without causatives
- Problem with fetching "solved" from scout export cases cli
- Better serialising of datetime and bson.ObjectId
- Added `volumes` folder to .gitignore
### Changed
- Make matching causative and managed variants foldable on case page
- Remove calls to PyMongo functions marked as deprecated in backend and frontend(as of version 3.7).
- Improved `scout update individual` command
- Export dynamic phenotypes with ordered gene lists as PDF


## [4.23]
### Added
- Save custom IGV track settings
- Show a flash message with clear info about non-valid genes when gene panel creation fails
- CNV report link in cancer case side navigation
- Return to comment section after editing, deleting or submitting a comment
- Managed variants
- MT vs 14 chromosome mean coverage stats if Scout is connected to Chanjo
### Fixed
- missing `vcf_cancer_sv` and `vcf_cancer_sv_research` to manual.
- Split ClinVar multiple clnsig values (slash-separated) and strip them of underscore for annotations without accession number
- Timeout of `All SNVs and INDELs` page when no valid gene is provided in the search
- Round CADD (MIPv9)
- Missing default panel value
- Invisible other causatives lines when other causatives lack gene symbols
### Changed
- Do not freeze mkdocs-material to version 4.6.1
- Remove pre-commit dependency

## [4.22]
### Added
- Editable cases comments
- Editable variants comments
### Fixed
- Empty variant activity panel
- STRs variants popover
- Split new ClinVar multiple significance terms for a variant
- Edit the selected comment, not the latest
### Changed
- Updated RELEASE docs.
- Pinned variants card style on the case page
- Merged `scout export exons` and `scout view exons` commands


## [4.21.2]
### Added
### Fixed
- Do not pre-filter research variants by (case-default) gene panels
- Show OMIM disease tooltip reliably
### Changed

## [4.21.1]
### Added
### Fixed
- Small change to Pop Freq column in variants ang gene panels to avoid strange text shrinking on small screens
- Direct use of HPO list for Clinical HPO SNV (and cancer SNV) filtering
- PDF coverage report redirecting to login page
### Changed
- Remove the option to dismiss single variants from all variants pages
- Bulk dismiss SNVs, SVs and cancer SNVs from variants pages

## [4.21]
### Added
- Support to configure LoqusDB per institute
- Highlight causative variants in the variants list
- Add tests. Mostly regarding building internal datatypes.
- Remove leading and trailing whitespaces from panel_name and display_name when panel is created
- Mark MANE transcript in list of transcripts in "Transcript overview" on variant page
- Show default panel name in case sidebar
- Previous buttons for variants pagination
- Adds a gh action that checks that the changelog is updated
- Adds a gh action that deploys new releases automatically to pypi
- Warn users if case default panels are outdated
- Define institute-specific gene panels for filtering in institute settings
- Use institute-specific gene panels in variants filtering
- Show somatic VAF for pinned and causative variants on case page

### Fixed
- Report pages redirect to login instead of crashing when session expires
- Variants filter loading in cancer variants page
- User, Causative and Cases tables not scaling to full page
- Improved docs for an initial production setup
- Compatibility with latest version of Black
- Fixed tests for Click>7
- Clinical filter required an extra click to Filter to return variants
- Restore pagination and shrink badges in the variants page tables
- Removing a user from the command line now inactivates the case only if user is last assignee and case is active
- Bugfix, LoqusDB per institute feature crashed when institute id was empty string
- Bugfix, LoqusDB calls where missing case count
- filter removal and upload for filters deleted from another page/other user
- Visualize outdated gene panels info in a popover instead of a tooltip in case page side panel

### Changed
- Highlight color on normal STRs in the variants table from green to blue
- Display breakpoints coordinates in verification emails only for structural variants


## [4.20]
### Added
- Display number of filtered variants vs number of total variants in variants page
- Search case by HPO terms
- Dismiss variant column in the variants tables
- Black and pre-commit packages to dev requirements

### Fixed
- Bug occurring when rerun is requested twice
- Peddy info fields in the demo config file
- Added load config safety check for multiple alignment files for one individual
- Formatting of cancer variants table
- Missing Score in SV variants table

### Changed
- Updated the documentation on how to create a new software release
- Genome build-aware cytobands coordinates
- Styling update of the Matchmaker card
- Select search type in case search form


## [4.19]

### Added
- Show internal ID for case
- Add internal ID for downloaded CGH files
- Export dynamic HPO gene list from case page
- Remove users as case assignees when their account is deleted
- Keep variants filters panel expanded when filters have been used

### Fixed
- Handle the ProxyFix ModuleNotFoundError when Werkzeug installed version is >1.0
- General report formatting issues whenever case and variant comments contain extremely long strings with no spaces

### Changed
- Created an institute wrapper page that contains list of cases, causatives, SNVs & Indels, user list, shared data and institute settings
- Display case name instead of case ID on clinVar submissions
- Changed icon of sample update in clinVar submissions


## [4.18]

### Added
- Filter cancer variants on cytoband coordinates
- Show dismiss reasons in a badge with hover for clinical variants
- Show an ellipsis if 10 cases or more to display with loqusdb matches
- A new blog post for version 4.17
- Tooltip to better describe Tumor and Normal columns in cancer variants
- Filter cancer SNVs and SVs by chromosome coordinates
- Default export of `Assertion method citation` to clinVar variants submission file
- Button to export up to 500 cancer variants, filtered or not
- Rename samples of a clinVar submission file

### Fixed
- Apply default gene panel on return to cancer variantS from variant view
- Revert to certificate checking when asking for Chanjo reports
- `scout download everything` command failing while downloading HPO terms

### Changed
- Turn tumor and normal allelic fraction to decimal numbers in tumor variants page
- Moved clinVar submissions code to the institutes blueprints
- Changed name of clinVar export files to FILENAME.Variant.csv and FILENAME.CaseData.csv
- Switched Google login libraries from Flask-OAuthlib to Authlib


## [4.17.1]

### Fixed
- Load cytobands for cases with chromosome build not "37" or "38"


## [4.17]

### Added
- COSMIC badge shown in cancer variants
- Default gene-panel in non-cancer structural view in url
- Filter SNVs and SVs by cytoband coordinates
- Filter cancer SNV variants by alt allele frequency in tumor
- Correct genome build in UCSC link from structural variant page



### Fixed
- Bug in clinVar form when variant has no gene
- Bug when sharing cases with the same institute twice
- Page crashing when removing causative variant tag
- Do not default to GATK caller when no caller info is provided for cancer SNVs


## [4.16.1]

### Fixed
- Fix the fix for handling of delivery reports for rerun cases

## [4.16]

### Added
- Adds possibility to add "lims_id" to cases. Currently only stored in database, not shown anywhere
- Adds verification comment box to SVs (previously only available for small variants)
- Scrollable pedigree panel

### Fixed
- Error caused by changes in WTForm (new release 2.3.x)
- Bug in OMIM case page form, causing the page to crash when a string was provided instead of a numerical OMIM id
- Fix Alamut link to work properly on hg38
- Better handling of delivery reports for rerun cases
- Small CodeFactor style issues: matchmaker results counting, a couple of incomplete tests and safer external xml
- Fix an issue with Phenomizer introduced by CodeFactor style changes

### Changed
- Updated the version of igv.js to 2.5.4

## [4.15.1]

### Added
- Display gene names in ClinVar submissions page
- Links to Varsome in variant transcripts table

### Fixed
- Small fixes to ClinVar submission form
- Gene panel page crash when old panel has no maintainers

## [4.15]

### Added
- Clinvar CNVs IGV track
- Gene panels can have maintainers
- Keep variant actions (dismissed, manual rank, mosaic, acmg, comments) upon variant re-upload
- Keep variant actions also on full case re-upload

### Fixed
- Fix the link to Ensembl for SV variants when genome build 38.
- Arrange information in columns on variant page
- Fix so that new cosmic identifier (COSV) is also acceptable #1304
- Fixed COSMIC tag in INFO (outside of CSQ) to be parses as well with `&` splitter.
- COSMIC stub URL changed to https://cancer.sanger.ac.uk/cosmic/search?q= instead.
- Updated to a version of IGV where bigBed tracks are visualized correctly
- Clinvar submission files are named according to the content (variant_data and case_data)
- Always show causatives from other cases in case overview
- Correct disease associations for gene symbol aliases that exist as separate genes
- Re-add "custom annotations" for SV variants
- The override ClinVar P/LP add-in in the Clinical Filter failed for new CSQ strings

### Changed
- Runs all CI checks in github actions

## [4.14.1]

### Fixed
- Error when variant found in loqusdb is not loaded for other case

## [4.14]

### Added
- Use github actions to run tests
- Adds CLI command to update individual alignments path
- Update HPO terms using downloaded definitions files
- Option to use alternative flask config when running `scout serve`
- Requirement to use loqusdb >= 2.5 if integrated

### Fixed
- Do not display Pedigree panel in cancer view
- Do not rely on internet connection and services available when running CI tests
- Variant loading assumes GATK if no caller set given and GATK filter status is seen in FILTER
- Pass genome build param all the way in order to get the right gene mappings for cases with build 38
- Parse correctly variants with zero frequency values
- Continue even if there are problems to create a region vcf
- STR and cancer variant navigation back to variants pages could fail

### Changed
- Improved code that sends requests to the external APIs
- Updates ranges for user ranks to fit todays usage
- Run coveralls on github actions instead of travis
- Run pip checks on github actions instead of coveralls
- For hg38 cases, change gnomAD link to point to version 3.0 (which is hg38 based)
- Show pinned or causative STR variants a bit more human readable

## [4.13.1]

### Added
### Fixed
- Typo that caused not all clinvar conflicting interpretations to be loaded no matter what
- Parse and retrieve clinvar annotations from VEP-annotated (VEP 97+) CSQ VCF field
- Variant clinvar significance shown as `not provided` whenever is `Uncertain significance`
- Phenomizer query crashing when case has no HPO terms assigned
- Fixed a bug affecting `All SNVs and INDELs` page when variants don't have canonical transcript
- Add gene name or id in cancer variant view

### Changed
- Cancer Variant view changed "Variant:Transcript:Exon:HGVS" to "Gene:Transcript:Exon:HGVS"

## [4.13]

### Added
- ClinVar SNVs track in IGV
- Add SMA view with SMN Copy Number data
- Easier to assign OMIM diagnoses from case page
- OMIM terms and specific OMIM term page

### Fixed
- Bug when adding a new gene to a panel
- Restored missing recent delivery reports
- Fixed style and links to other reports in case side panel
- Deleting cases using display_name and institute not deleting its variants
- Fixed bug that caused coordinates filter to override other filters
- Fixed a problem with finding some INS in loqusdb
- Layout on SV page when local observations without cases are present
- Make scout compatible with the new HPO definition files from `http://compbio.charite.de/jenkins/`
- General report visualization error when SNVs display names are very long


### Changed


## [4.12.4]

### Fixed
- Layout on SV page when local observations without cases are present

## [4.12.3]

### Fixed
- Case report when causative or pinned SVs have non null allele frequencies

## [4.12.2]

### Fixed
- SV variant links now take you to the SV variant page again
- Cancer variant view has cleaner table data entries for "N/A" data
- Pinned variant case level display hotfix for cancer and str - more on this later
- Cancer variants show correct alt/ref reads mirroring alt frequency now
- Always load all clinical STR variants even if a region load is attempted - index may be missing
- Same case repetition in variant local observations

## [4.12.1]

### Fixed
- Bug in variant.gene when gene has no HGVS description


## [4.12]

### Added
- Accepts `alignment_path` in load config to pass bam/cram files
- Display all phenotypes on variant page
- Display hgvs coordinates on pinned and causatives
- Clear panel pending changes
- Adds option to setup the database with static files
- Adds cli command to download the resources from CLI that scout needs
- Adds test files for merged somatic SV and CNV; as well as merged SNV, and INDEL part of #1279
- Allows for upload of OMIM-AUTO gene panel from static files without api-key

### Fixed
- Cancer case HPO panel variants link
- Fix so that some drop downs have correct size
- First IGV button in str variants page
- Cancer case activates on SNV variants
- Cases activate when STR variants are viewed
- Always calculate code coverage
- Pinned/Classification/comments in all types of variants pages
- Null values for panel's custom_inheritance_models
- Discrepancy between the manual disease transcripts and those in database in gene-edit page
- ACMG classification not showing for some causatives
- Fix bug which caused IGV.js to use hg19 reference files for hg38 data
- Bug when multiple bam files sources with non-null values are available


### Changed
- Renamed `requests` file to `scout_requests`
- Cancer variant view shows two, instead of four, decimals for allele and normal


## [4.11.1]

### Fixed
- Institute settings page
- Link institute settings to sharing institutes choices

## [4.11.0]

### Added
- Display locus name on STR variant page
- Alternative key `GNOMADAF_popmax` for Gnomad popmax allele frequency
- Automatic suggestions on how to improve the code on Pull Requests
- Parse GERP, phastCons and phyloP annotations from vep annotated CSQ fields
- Avoid flickering comment popovers in variant list
- Parse REVEL score from vep annotated CSQ fields
- Allow users to modify general institute settings
- Optionally format code automatically on commit
- Adds command to backup vital parts `scout export database`
- Parsing and displaying cancer SV variants from Manta annotated VCF files
- Dismiss cancer snv variants with cancer-specific options
- Add IGV.js UPD, RHO and TIDDIT coverage wig tracks.


### Fixed
- Slightly darker page background
- Fixed an issued with parsed conservation values from CSQ
- Clinvar submissions accessible to all users of an institute
- Header toolbar when on Clinvar page now shows institute name correctly
- Case should not always inactivate upon update
- Show dismissed snv cancer variants as grey on the cancer variants page
- Improved style of mappability link and local observations on variant page
- Convert all the GET requests to the igv view to POST request
- Error when updating gene panels using a file containing BOM chars
- Add/replace gene radio button not working in gene panels


## [4.10.1]

### Fixed
- Fixed issue with opening research variants
- Problem with coveralls not called by Travis CI
- Handle Biomart service down in tests


## [4.10.0]

### Added
- Rank score model in causatives page
- Exportable HPO terms from phenotypes page
- AMP guideline tiers for cancer variants
- Adds scroll for the transcript tab
- Added CLI option to query cases on time since case event was added
- Shadow clinical assessments also on research variants display
- Support for CRAM alignment files
- Improved str variants view : sorting by locus, grouped by allele.
- Delivery report PDF export
- New mosaicism tag option
- Add or modify individuals' age or tissue type from case page
- Display GC and allele depth in causatives table.
- Included primary reference transcript in general report
- Included partial causative variants in general report
- Remove dependency of loqusdb by utilising the CLI

### Fixed
- Fixed update OMIM command bug due to change in the header of the genemap2 file
- Removed Mosaic Tag from Cancer variants
- Fixes issue with unaligned table headers that comes with hidden Datatables
- Layout in general report PDF export
- Fixed issue on the case statistics view. The validation bars didn't show up when all institutes were selected. Now they do.
- Fixed missing path import by importing pathlib.Path
- Handle index inconsistencies in the update index functions
- Fixed layout problems


## [4.9.0]

### Added
- Improved MatchMaker pages, including visible patient contacts email address
- New badges for the github repo
- Links to [GENEMANIA](genemania.org)
- Sort gene panel list on case view.
- More automatic tests
- Allow loading of custom annotations in VCF using the SCOUT_CUSTOM info tag.

### Fixed
- Fix error when a gene is added to an empty dynamic gene panel
- Fix crash when attempting to add genes on incorrect format to dynamic gene panel
- Manual rank variant tags could be saved in a "Select a tag"-state, a problem in the variants view.
- Same case evaluations are no longer shown as gray previous evaluations on the variants page
- Stay on research pages, even if reset, next first buttons are pressed..
- Overlapping variants will now be visible on variant page again
- Fix missing classification comments and links in evaluations page
- All prioritized cases are shown on cases page


## [4.8.3]

### Added

### Fixed
- Bug when ordering sanger
- Improved scrolling over long list of genes/transcripts


## [4.8.2]

### Added

### Fixed
- Avoid opening extra tab for coverage report
- Fixed a problem when rank model version was saved as floats and not strings
- Fixed a problem with displaying dismiss variant reasons on the general report
- Disable load and delete filter buttons if there are no saved filters
- Fix problem with missing verifications
- Remove duplicate users and merge their data and activity


## [4.8.1]

### Added

### Fixed
- Prevent login fail for users with id defined by ObjectId and not email
- Prevent the app from crashing with `AttributeError: 'NoneType' object has no attribute 'message'`


## [4.8.0]

### Added
- Updated Scout to use Bootstrap 4.3
- New looks for Scout
- Improved dashboard using Chart.js
- Ask before inactivating a case where last assigned user leaves it
- Genes can be manually added to the dynamic gene list directly on the case page
- Dynamic gene panels can optionally be used with clinical filter, instead of default gene panel
- Dynamic gene panels get link out to chanjo-report for coverage report
- Load all clinvar variants with clinvar Pathogenic, Likely Pathogenic and Conflicting pathogenic
- Show transcripts with exon numbers for structural variants
- Case sort order can now be toggled between ascending and descending.
- Variants can be marked as partial causative if phenotype is available for case.
- Show a frequency tooltip hover for SV-variants.
- Added support for LDAP login system
- Search snv and structural variants by chromosomal coordinates
- Structural variants can be marked as partial causative if phenotype is available for case.
- Show normal and pathologic limits for STRs in the STR variants view.
- Institute level persistent variant filter settings that can be retrieved and used.
- export causative variants to Excel
- Add support for ROH, WIG and chromosome PNGs in case-view

### Fixed
- Fixed missing import for variants with comments
- Instructions on how to build docs
- Keep sanger order + verification when updating/reloading variants
- Fixed and moved broken filter actions (HPO gene panel and reset filter)
- Fixed string conversion to number
- UCSC links for structural variants are now separated per breakpoint (and whole variant where applicable)
- Reintroduced missing coverage report
- Fixed a bug preventing loading samples using the command line
- Better inheritance models customization for genes in gene panels
- STR variant page back to list button now does its one job.
- Allows to setup scout without a omim api key
- Fixed error causing "favicon not found" flash messages
- Removed flask --version from base cli
- Request rerun no longer changes case status. Active or archived cases inactivate on upload.
- Fixed missing tooltip on the cancer variants page
- Fixed weird Rank cell in variants page
- Next and first buttons order swap
- Added pagination (and POST capability) to cancer variants.
- Improves loading speed for variant page
- Problem with updating variant rank when no variants
- Improved Clinvar submission form
- General report crashing when dismissed variant has no valid dismiss code
- Also show collaborative case variants on the All variants view.
- Improved phenotype search using dataTables.js on phenotypes page
- Search and delete users with `email` instead of `_id`
- Fixed css styles so that multiselect options will all fit one column


## [4.7.3]

### Added
- RankScore can be used with VCFs for vcf_cancer files

### Fixed
- Fix issue with STR view next page button not doing its one job.

### Deleted
- Removed pileup as a bam viewing option. This is replaced by IGV


## [4.7.2]

### Added
- Show earlier ACMG classification in the variant list

### Fixed
- Fixed igv search not working due to igv.js dist 2.2.17
- Fixed searches for cases with a gene with variants pinned or marked causative.
- Load variant pages faster after fixing other causatives query
- Fixed mitochondrial report bug for variants without genes

## [4.7.1]

### Added

### Fixed
- Fixed bug on genes page


## [4.7.0]

### Added
- Export genes and gene panels in build GRCh38
- Search for cases with variants pinned or marked causative in a given gene.
- Search for cases phenotypically similar to a case also from WUI.
- Case variant searches can be limited to similar cases, matching HPO-terms,
  phenogroups and cohorts.
- De-archive reruns and flag them as 'inactive' if archived
- Sort cases by analysis_date, track or status
- Display cases in the following order: prioritized, active, inactive, archived, solved
- Assign case to user when user activates it or asks for rerun
- Case becomes inactive when it has no assignees
- Fetch refseq version from entrez and use it in clinvar form
- Load and export of exons for all genes, independent on refseq
- Documentation for loading/updating exons
- Showing SV variant annotations: SV cgh frequencies, gnomad-SV, local SV frequencies
- Showing transcripts mapping score in segmental duplications
- Handle requests to Ensembl Rest API
- Handle requests to Ensembl Rest Biomart
- STR variants view now displays GT and IGV link.
- Description field for gene panels
- Export exons in build 37 and 38 using the command line

### Fixed
- Fixes of and induced by build tests
- Fixed bug affecting variant observations in other cases
- Fixed a bug that showed wrong gene coverage in general panel PDF export
- MT report only shows variants occurring in the specific individual of the excel sheet
- Disable SSL certifcate verification in requests to chanjo
- Updates how intervaltree and pymongo is used to void deprecated functions
- Increased size of IGV sample tracks
- Optimized tests


## [4.6.1]

### Added

### Fixed
- Missing 'father' and 'mother' keys when parsing single individual cases


## [4.6.0]

### Added
- Description of Scout branching model in CONTRIBUTING doc
- Causatives in alphabetical order, display ACMG classification and filter by gene.
- Added 'external' to the list of analysis type options
- Adds functionality to display "Tissue type". Passed via load config.
- Update to IGV 2.

### Fixed
- Fixed alignment visualization and vcf2cytosure availability for demo case samples
- Fixed 3 bugs affecting SV pages visualization
- Reintroduced the --version cli option
- Fixed variants query by panel (hpo panel + gene panel).
- Downloaded MT report contains excel files with individuals' display name
- Refactored code in parsing of config files.


## [4.5.1]

### Added

### Fixed
- update requirement to use PyYaml version >= 5.1
- Safer code when loading config params in cli base


## [4.5.0]

### Added
- Search for similar cases from scout view CLI
- Scout cli is now invoked from the app object and works under the app context

### Fixed
- PyYaml dependency fixed to use version >= 5.1


## [4.4.1]

### Added
- Display SV rank model version when available

### Fixed
- Fixed upload of delivery report via API


## [4.4.0]

### Added
- Displaying more info on the Causatives page and hiding those not causative at the case level
- Add a comment text field to Sanger order request form, allowing a message to be included in the email
- MatchMaker Exchange integration
- List cases with empty synopsis, missing HPO terms and phenotype groups.
- Search for cases with open research list, or a given case status (active, inactive, archived)

### Fixed
- Variant query builder split into several functions
- Fixed delivery report load bug


## [4.3.3]

### Added
- Different individual table for cancer cases

### Fixed
- Dashboard collects validated variants from verification events instead of using 'sanger' field
- Cases shared with collaborators are visible again in cases page
- Force users to select a real institute to share cases with (actionbar select fix)


## [4.3.2]

### Added
- Dashboard data can be filtered using filters available in cases page
- Causatives for each institute are displayed on a dedicated page
- SNVs and and SVs are searchable across cases by gene and rank score
- A more complete report with validated variants is downloadable from dashboard

### Fixed
- Clinsig filter is fixed so clinsig numerical values are returned
- Split multi clinsig string values in different elements of clinsig array
- Regex to search in multi clinsig string values or multi revstat string values
- It works to upload vcf files with no variants now
- Combined Pileup and IGV alignments for SVs having variant start and stop on the same chromosome


## [4.3.1]

### Added
- Show calls from all callers even if call is not available
- Instructions to install cairo and pango libs from WeasyPrint page
- Display cases with number of variants from CLI
- Only display cases with number of variants above certain treshold. (Also CLI)
- Export of verified variants by CLI or from the dashboard
- Extend case level queries with default panels, cohorts and phenotype groups.
- Slice dashboard statistics display using case level queries
- Add a view where all variants for an institute can be searched across cases, filtering on gene and rank score. Allows searching research variants for cases that have research open.

### Fixed
- Fixed code to extract variant conservation (gerp, phyloP, phastCons)
- Visualization of PDF-exported gene panels
- Reintroduced the exon/intron number in variant verification email
- Sex and affected status is correctly displayed on general report
- Force number validation in SV filter by size
- Display ensembl transcripts when no refseq exists


## [4.3.0]

### Added
- Mosaicism tag on variants
- Show and filter on SweGen frequency for SVs
- Show annotations for STR variants
- Show all transcripts in verification email
- Added mitochondrial export
- Adds alternative to search for SVs shorter that the given length
- Look for 'bcftools' in the `set` field of VCFs
- Display digenic inheritance from OMIM
- Displays what refseq transcript that is primary in hgnc

### Fixed

- Archived panels displays the correct date (not retroactive change)
- Fixed problem with waiting times in gene panel exports
- Clinvar fiter not working with human readable clinsig values

## [4.2.2]

### Fixed
- Fixed gene panel create/modify from CSV file utf-8 decoding error
- Updating genes in gene panels now supports edit comments and entry version
- Gene panel export timeout error

## [4.2.1]

### Fixed
- Re-introduced gene name(s) in verification email subject
- Better PDF rendering for excluded variants in report
- Problem to access old case when `is_default` did not exist on a panel


## [4.2.0]

### Added
- New index on variant_id for events
- Display overlapping compounds on variants view

### Fixed
- Fixed broken clinical filter


## [4.1.4]

### Added
- Download of filtered SVs

### Fixed
- Fixed broken download of filtered variants
- Fixed visualization issue in gene panel PDF export
- Fixed bug when updating gene names in variant controller


## [4.1.3]

### Fixed
- Displays all primary transcripts


## [4.1.2]

### Added
- Option add/replace when updating a panel via CSV file
- More flexible versioning of the gene panels
- Printing coverage report on the bottom of the pdf case report
- Variant verification option for SVs
- Logs uri without pwd when connecting
- Disease-causing transcripts in case report
- Thicker lines in case report
- Supports HPO search for cases, both terms or if described in synopsis
- Adds sanger information to dashboard

### Fixed
- Use db name instead of **auth** as default for authentication
- Fixes so that reports can be generated even with many variants
- Fixed sanger validation popup to show individual variants queried by user and institute.
- Fixed problem with setting up scout
- Fixes problem when exac file is not available through broad ftp
- Fetch transcripts for correct build in `adapter.hgnc_gene`

## [4.1.1]
- Fix problem with institute authentication flash message in utils
- Fix problem with comments
- Fix problem with ensembl link


## [4.1.0]

### Added
- OMIM phenotypes to case report
- Command to download all panel app gene panels `scout load panel --panel-app`
- Links to genenames.org and omim on gene page
- Popup on gene at variants page with gene information
- reset sanger status to "Not validated" for pinned variants
- highlight cases with variants to be evaluated by Sanger on the cases page
- option to point to local reference files to the genome viewer pileup.js. Documented in `docs.admin-guide.server`
- option to export single variants in `scout export variants`
- option to load a multiqc report together with a case(add line in load config)
- added a view for searching HPO terms. It is accessed from the top left corner menu
- Updates the variants view for cancer variants. Adds a small cancer specific filter for known variants
- Adds hgvs information on cancer variants page
- Adds option to update phenotype groups from CLI

### Fixed
- Improved Clinvar to submit variants from different cases. Fixed HPO terms in casedata according to feedback
- Fixed broken link to case page from Sanger modal in cases view
- Now only cases with non empty lists of causative variants are returned in `adapter.case(has_causatives=True)`
- Can handle Tumor only samples
- Long lists of HGNC symbols are now possible. This was previously difficult with manual, uploaded or by HPO search when changing filter settings due to GET request limitations. Relevant pages now use POST requests. Adds the dynamic HPO panel as a selection on the gene panel dropdown.
- Variant filter defaults to default panels also on SV and Cancer variants pages.

## [4.0.0]

### WARNING ###

This is a major version update and will require that the backend of pre releases is updated.
Run commands:

```
$scout update genes
$scout update hpo
```

- Created a Clinvar submission tool, to speed up Clinvar submission of SNVs and SVs
- Added an analysis report page (html and PDF format) containing phenotype, gene panels and variants that are relevant to solve a case.

### Fixed
- Optimized evaluated variants to speed up creation of case report
- Moved igv and pileup viewer under a common folder
- Fixed MT alignment view pileup.js
- Fixed coordinates for SVs with start chromosome different from end chromosome
- Global comments shown across cases and institutes. Case-specific variant comments are shown only for that specific case.
- Links to clinvar submitted variants at the cases level
- Adapts clinvar parsing to new format
- Fixed problem in `scout update user` when the user object had no roles
- Makes pileup.js use online genome resources when viewing alignments. Now any instance of Scout can make use of this functionality.
- Fix ensembl link for structural variants
- Works even when cases does not have `'madeline_info'`
- Parses Polyphen in correct way again
- Fix problem with parsing gnomad from VEP

### Added
- Added a PDF export function for gene panels
- Added a "Filter and export" button to export custom-filtered SNVs to CSV file
- Dismiss SVs
- Added IGV alignments viewer
- Read delivery report path from case config or CLI command
- Filter for spidex scores
- All HPO terms are now added and fetched from the correct source (https://github.com/obophenotype/human-phenotype-ontology/blob/master/hp.obo)
- New command `scout update hpo`
- New command `scout update genes` will fetch all the latest information about genes and update them
- Load **all** variants found on chromosome **MT**
- Adds choice in cases overview do show as many cases as user like

### Removed
- pileup.min.js and pileup css are imported from a remote web location now
- All source files for HPO information, this is instead fetched directly from source
- All source files for gene information, this is instead fetched directly from source

## [3.0.0]
### Fixed
- hide pedigree panel unless it exists

## [1.5.1] - 2016-07-27
### Fixed
- look for both ".bam.bai" and ".bai" extensions

## [1.4.0] - 2016-03-22
### Added
- support for local frequency through loqusdb
- bunch of other stuff

## [1.3.0] - 2016-02-19
### Fixed
- Update query-phenomizer and add username/password

### Changed
- Update the way a case is checked for rerun-status

### Added
- Add new button to mark a case as "checked"
- Link to clinical variants _without_ 1000G annotation

## [1.2.2] - 2016-02-18
### Fixed
- avoid filtering out variants lacking ExAC and 1000G annotations

## [1.1.3] - 2015-10-01
### Fixed
- persist (clinical) filter when clicking load more
- fix #154 by robustly setting clinical filter func. terms

## [1.1.2] - 2015-09-07
### Fixed
- avoid replacing coverage report with none
- update SO terms, refactored

## [1.1.1] - 2015-08-20
### Fixed
- fetch case based on collaborator status (not owner)

## [1.1.0] - 2015-05-29
### Added
- link(s) to SNPedia based on RS-numbers
- new Jinja filter to "humanize" decimal numbers
- show gene panels in variant view
- new Jinja filter for decoding URL encoding
- add indicator to variants in list that have comments
- add variant number threshold and rank score threshold to load function
- add event methods to mongo adapter
- add tests for models
- show badge "old" if comment was written for a previous analysis

### Changed
- show cDNA change in transcript summary unless variant is exonic
- moved compounds table further up the page
- show dates for case uploads in ISO format
- moved variant comments higher up on page
- updated documentation for pages
- read in coverage report as blob in database and serve directly
- change ``OmimPhenotype`` to ``PhenotypeTerm``
- reorganize models sub-package
- move events (and comments) to separate collection
- only display prev/next links for the research list
- include variant type in breadcrumbs e.g. "Clinical variants"

### Removed
- drop dependency on moment.js

### Fixed
- show the same level of detail for all frequencies on all pages
- properly decode URL encoded symbols in amino acid/cDNA change strings
- fixed issue with wipe permissions in MongoDB
- include default gene lists in "variants" link in breadcrumbs

## [1.0.2] - 2015-05-20
### Changed
- update case fetching function

### Fixed
- handle multiple cases with same id

## [1.0.1] - 2015-04-28
### Fixed
- Fix building URL parameters in cases list Vue component

## [1.0.0] - 2015-04-12
Codename: Sara Lund

![Release 1.0](artwork/releases/release-1-0.jpg)

### Added
- Add email logging for unexpected errors
- New command line tool for deleting case

### Changed
- Much improved logging overall
- Updated documentation/usage guide
- Removed non-working IGV link

### Fixed
- Show sample display name in GT call
- Various small bug fixes
- Make it easier to hover over popups

## [0.0.2-rc1] - 2015-03-04
### Added
- add protein table for each variant
- add many more external links
- add coverage reports as PDFs

### Changed
- incorporate user feedback updates
- big refactor of load scripts

## [0.0.2-rc2] - 2015-03-04
### Changes
- add gene table with gene description
- reorganize inheritance models box

### Fixed
- avoid overwriting gene list on "research" load
- fix various bugs in external links

## [0.0.2-rc3] - 2015-03-05
### Added
- Activity log feed to variant view
- Adds protein change strings to ODM and Sanger email

### Changed
- Extract activity log component to macro

### Fixes
- Make Ensembl transcript links use archive website<|MERGE_RESOLUTION|>--- conflicted
+++ resolved
@@ -14,14 +14,9 @@
 - Updating database genes in build 37
 - ACMG classification summary hidden by sticky navbar
 - Logo backgrounds fixed to white on welcome page
-<<<<<<< HEAD
+- Visited links turn purple again
 - Update KUH and GMS logos
 - Link color for Managed variants
-=======
-- Update KUH logo
-- Visited links turn purple again
-
->>>>>>> 88195456
 
 ## [4.54]
 ### Added
