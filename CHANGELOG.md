--- conflicted
+++ resolved
@@ -8,12 +8,9 @@
 ## [X.X.X]
 ### Added
 - gnomAD annotation field in admin guide
-<<<<<<< HEAD
-- Show variant quality (QUAL field from vcf) in the variant summary
-=======
 - Export also dynamic panel genes not associated to an HPO term when downloading the HPO panel
 - Primary HGNC transcript info in variant export files
->>>>>>> dd771131
+- Show variant quality (QUAL field from vcf) in the variant summary
 ### Fixed
 - Replace old docs link www.clinicalgenomics.se/scout with new https://clinical-genomics.github.io/scout
 ### Changed
