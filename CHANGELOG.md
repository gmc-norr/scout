# Change Log
All notable changes to this project will be documented in this file.
This project adheres to [Semantic Versioning](http://semver.org/).

About changelog [here](https://keepachangelog.com/en/1.0.0/)

## [x.x.x]
### Added
- Introduced a `reset dismiss variant` verb
- Button to reset all dismissed variants for a case
### Fixed
- Center initial igv view on variant start with SNV/indels
- Display of GQ for SV and STR
- Parsing of AD and related info for STRs
<<<<<<< HEAD
- Fix DECIPHER link to work after DECIPHER migrated to GRCh38
=======
- LoqusDB field in institute settings accepts only existing Loqus instances
>>>>>>> d85392cb
### Changed
- Cancer variants table header (pop freq etc)
- Only admin users can modify LoqusDB instance in Institute settings

## [4.29]
### Added
- Added a page about migrating potentially breaking changes to the documentation
- markdown_include in development requirements file
- STR variants filter
- Display source, Z-score, inheritance pattern for STR annotations from Stranger (>0.6.1) if available
- Coverage and quality report to cancer view
### Fixed
- ACMG classification page crashing when trying to visualize a classification that was removed
- Pretty print HGVS on gene variants (URL-decode VEP)
- Broken or missing link in the documentation
- Multiple gene names in ClinVar submission form
- Inheritance model select field in ClinVar submission
- IGV.js >2.7.0 has an issue with the gene track zoom levels - temp freeze at 2.7.0
- Revert CORS-anywhere and introduce a local http proxy for cloud tracks
### Changed

## [4.28]
### Added
- Chromograph integration for displaying PNGs in case-page
- Add VAF to cancer case general report, and remove some of its unused fields
- Variants filter compatible with genome browser location strings
- Support for custom public igv tracks stored on the cloud
- Add tests to increase testing coverage
- Update case variants count after deleting variants
- Update IGV.js to latest (v2.7.4)
- Bypass igv.js CORS check using `https://github.com/Rob--W/cors-anywhere`
- Documentation on default and custom IGV.js tracks (admin docs)
- Lock phenomodels so they're editable by admins only
- Small case group assessment sharing
- Tutorial and files for deploying app on containers (Kubernetes pods)
- Canonical transcript and protein change of canonical transcript in exported variants excel sheet
- Support for Font Awesome version 6
- Submit to Beacon from case page sidebar
- Hide dismissed variants in variants pages and variants export function
- Systemd service files and instruction to deploy Scout using podman
### Fixed
- Bugfix: unused `chromgraph_prefix |tojson` removed
- Freeze coloredlogs temporarily
- Marrvel link
- Don't show TP53 link for silent or synonymous changes
- OMIM gene field accepts any custom number as OMIM gene
- Fix Pytest single quote vs double quote string
- Bug in gene variants search by similar cases and no similar case is found
- Delete unused file `userpanel.py`
- Primary transcripts in variant overview and general report
- Google OAuth2 login setup in README file
- Redirect to 'missing file'-icon if configured Chromograph file is missing
- Javascript error in case page
- Fix compound matching during variant loading for hg38
- Cancer variants view containing variants dismissed with cancer-specific reasons
- Zoom to SV variant length was missing IGV contig select
- Tooltips on case page when case has no default gene panels
### Changed
- Save case variants count in case document and not in sessions
- Style of gene panels multiselect on case page
- Collapse/expand main HPO checkboxes in phenomodel preview
- Replaced GQ (Genotype quality) with VAF (Variant allele frequency) in cancer variants GT table
- Allow loading of cancer cases with no tumor_purity field
- Truncate cDNA and protein changes in case report if longer than 20 characters


## [4.27]
### Added
- Exclude one or more variant categories when running variants delete command
### Fixed
### Changed

## [4.26.1]
### Added
### Fixed
- Links with 1-letter aa codes crash on frameshift etc
### Changed

## [4.26]
### Added
- Extend the delete variants command to print analysis date, track, institute, status and research status
- Delete variants by type of analysis (wgs|wes|panel)
- Links to cBioPortal, MutanTP53, IARC TP53, OncoKB, MyCancerGenome, CIViC
### Fixed
- Deleted variants count
### Changed
- Print output of variants delete command as a tab separated table

## [4.25]
### Added
- Command line function to remove variants from one or all cases
### Fixed
- Parse SMN None calls to None rather than False

## [4.24.1]
### Fixed
- Install requirements.txt via setup file

## [4.24]
### Added
- Institute-level phenotype models with sub-panels containing HPO and OMIM terms
- Runnable Docker demo
- Docker image build and push github action
- Makefile with shortcuts to docker commands
- Parse and save synopsis, phenotype and cohort terms from config files upon case upload
### Fixed
- Update dismissed variant status when variant dismissed key is missing
- Breakpoint two IGV button now shows correct chromosome when different from bp1
- Missing font lib in Docker image causing the PDF report download page to crash
- Sentieon Manta calls lack Somaticscore - load anyway
- ClinVar submissions crashing due to pinned variants that are not loaded
- Point ExAC pLI score to new gnomad server address
- Bug uploading cases missing phenotype terms in config file
- STRs loaded but not shown on browser page
- Bug when using adapter.variant.get_causatives with case_id without causatives
- Problem with fetching "solved" from scout export cases cli
- Better serialising of datetime and bson.ObjectId
- Added `volumes` folder to .gitignore
### Changed
- Make matching causative and managed variants foldable on case page
- Remove calls to PyMongo functions marked as deprecated in backend and frontend(as of version 3.7).
- Improved `scout update individual` command
- Export dynamic phenotypes with ordered gene lists as PDF


## [4.23]
### Added
- Save custom IGV track settings
- Show a flash message with clear info about non-valid genes when gene panel creation fails
- CNV report link in cancer case side navigation
- Return to comment section after editing, deleting or submitting a comment
- Managed variants
- MT vs 14 chromosome mean coverage stats if Scout is connected to Chanjo
### Fixed
- missing `vcf_cancer_sv` and `vcf_cancer_sv_research` to manual.
- Split ClinVar multiple clnsig values (slash-separated) and strip them of underscore for annotations without accession number
- Timeout of `All SNVs and INDELs` page when no valid gene is provided in the search
- Round CADD (MIPv9)
- Missing default panel value
- Invisible other causatives lines when other causatives lack gene symbols
### Changed
- Do not freeze mkdocs-material to version 4.6.1
- Remove pre-commit dependency

## [4.22]
### Added
- Editable cases comments
- Editable variants comments
### Fixed
- Empty variant activity panel
- STRs variants popover
- Split new ClinVar multiple significance terms for a variant
- Edit the selected comment, not the latest
### Changed
- Updated RELEASE docs.
- Pinned variants card style on the case page
- Merged `scout export exons` and `scout view exons` commands


## [4.21.2]
### Added
### Fixed
- Do not pre-filter research variants by (case-default) gene panels
- Show OMIM disease tooltip reliably
### Changed

## [4.21.1]
### Added
### Fixed
- Small change to Pop Freq column in variants ang gene panels to avoid strange text shrinking on small screens
- Direct use of HPO list for Clinical HPO SNV (and cancer SNV) filtering
- PDF coverage report redirecting to login page
### Changed
- Remove the option to dismiss single variants from all variants pages
- Bulk dismiss SNVs, SVs and cancer SNVs from variants pages

## [4.21]
### Added
- Support to configure LoqusDB per institute
- Highlight causative variants in the variants list
- Add tests. Mostly regarding building internal datatypes.
- Remove leading and trailing whitespaces from panel_name and display_name when panel is created
- Mark MANE transcript in list of transcripts in "Transcript overview" on variant page
- Show default panel name in case sidebar
- Previous buttons for variants pagination
- Adds a gh action that checks that the changelog is updated
- Adds a gh action that deploys new releases automatically to pypi
- Warn users if case default panels are outdated
- Define institute-specific gene panels for filtering in institute settings
- Use institute-specific gene panels in variants filtering
- Show somatic VAF for pinned and causative variants on case page

### Fixed
- Report pages redirect to login instead of crashing when session expires
- Variants filter loading in cancer variants page
- User, Causative and Cases tables not scaling to full page
- Improved docs for an initial production setup
- Compatibility with latest version of Black
- Fixed tests for Click>7
- Clinical filter required an extra click to Filter to return variants
- Restore pagination and shrink badges in the variants page tables
- Removing a user from the command line now inactivates the case only if user is last assignee and case is active
- Bugfix, LoqusDB per institute feature crashed when institute id was empty string
- Bugfix, LoqusDB calls where missing case count
- filter removal and upload for filters deleted from another page/other user
- Visualize outdated gene panels info in a popover instead of a tooltip in case page side panel

### Changed
- Highlight color on normal STRs in the variants table from green to blue
- Display breakpoints coordinates in verification emails only for structural variants


## [4.20]
### Added
- Display number of filtered variants vs number of total variants in variants page
- Search case by HPO terms
- Dismiss variant column in the variants tables
- Black and pre-commit packages to dev requirements

### Fixed
- Bug occurring when rerun is requested twice
- Peddy info fields in the demo config file
- Added load config safety check for multiple alignment files for one individual
- Formatting of cancer variants table
- Missing Score in SV variants table

### Changed
- Updated the documentation on how to create a new software release
- Genome build-aware cytobands coordinates
- Styling update of the Matchmaker card
- Select search type in case search form


## [4.19]

### Added
- Show internal ID for case
- Add internal ID for downloaded CGH files
- Export dynamic HPO gene list from case page
- Remove users as case assignees when their account is deleted
- Keep variants filters panel expanded when filters have been used

### Fixed
- Handle the ProxyFix ModuleNotFoundError when Werkzeug installed version is >1.0
- General report formatting issues whenever case and variant comments contain extremely long strings with no spaces

### Changed
- Created an institute wrapper page that contains list of cases, causatives, SNVs & Indels, user list, shared data and institute settings
- Display case name instead of case ID on clinVar submissions
- Changed icon of sample update in clinVar submissions


## [4.18]

### Added
- Filter cancer variants on cytoband coordinates
- Show dismiss reasons in a badge with hover for clinical variants
- Show an ellipsis if 10 cases or more to display with loqusdb matches
- A new blog post for version 4.17
- Tooltip to better describe Tumor and Normal columns in cancer variants
- Filter cancer SNVs and SVs by chromosome coordinates
- Default export of `Assertion method citation` to clinVar variants submission file
- Button to export up to 500 cancer variants, filtered or not
- Rename samples of a clinVar submission file

### Fixed
- Apply default gene panel on return to cancer variantS from variant view
- Revert to certificate checking when asking for Chanjo reports
- `scout download everything` command failing while downloading HPO terms

### Changed
- Turn tumor and normal allelic fraction to decimal numbers in tumor variants page
- Moved clinVar submissions code to the institutes blueprints
- Changed name of clinVar export files to FILENAME.Variant.csv and FILENAME.CaseData.csv
- Switched Google login libraries from Flask-OAuthlib to Authlib


## [4.17.1]

### Fixed
- Load cytobands for cases with chromosome build not "37" or "38"


## [4.17]

### Added
- COSMIC badge shown in cancer variants
- Default gene-panel in non-cancer structural view in url
- Filter SNVs and SVs by cytoband coordinates
- Filter cancer SNV variants by alt allele frequency in tumor
- Correct genome build in UCSC link from structural variant page



### Fixed
- Bug in clinVar form when variant has no gene
- Bug when sharing cases with the same institute twice
- Page crashing when removing causative variant tag
- Do not default to GATK caller when no caller info is provided for cancer SNVs


## [4.16.1]

### Fixed
- Fix the fix for handling of delivery reports for rerun cases

## [4.16]

### Added
- Adds possibility to add "lims_id" to cases. Currently only stored in database, not shown anywhere
- Adds verification comment box to SVs (previously only available for small variants)
- Scrollable pedigree panel

### Fixed
- Error caused by changes in WTForm (new release 2.3.x)
- Bug in OMIM case page form, causing the page to crash when a string was provided instead of a numerical OMIM id
- Fix Alamut link to work properly on hg38
- Better handling of delivery reports for rerun cases
- Small CodeFactor style issues: matchmaker results counting, a couple of incomplete tests and safer external xml
- Fix an issue with Phenomizer introduced by CodeFactor style changes

### Changed
- Updated the version of igv.js to 2.5.4

## [4.15.1]

### Added
- Display gene names in ClinVar submissions page
- Links to Varsome in variant transcripts table

### Fixed
- Small fixes to ClinVar submission form
- Gene panel page crash when old panel has no maintainers

## [4.15]

### Added
- Clinvar CNVs IGV track
- Gene panels can have maintainers
- Keep variant actions (dismissed, manual rank, mosaic, acmg, comments) upon variant re-upload
- Keep variant actions also on full case re-upload

### Fixed
- Fix the link to Ensembl for SV variants when genome build 38.
- Arrange information in columns on variant page
- Fix so that new cosmic identifier (COSV) is also acceptable #1304
- Fixed COSMIC tag in INFO (outside of CSQ) to be parses as well with `&` splitter.
- COSMIC stub URL changed to https://cancer.sanger.ac.uk/cosmic/search?q= instead.
- Updated to a version of IGV where bigBed tracks are visualized correctly
- Clinvar submission files are named according to the content (variant_data and case_data)
- Always show causatives from other cases in case overview
- Correct disease associations for gene symbol aliases that exist as separate genes
- Re-add "custom annotations" for SV variants
- The override ClinVar P/LP add-in in the Clinical Filter failed for new CSQ strings

### Changed
- Runs all CI checks in github actions

## [4.14.1]

### Fixed
- Error when variant found in loqusdb is not loaded for other case

## [4.14]

### Added
- Use github actions to run tests
- Adds CLI command to update individual alignments path
- Update HPO terms using downloaded definitions files
- Option to use alternative flask config when running `scout serve`
- Requirement to use loqusdb >= 2.5 if integrated

### Fixed
- Do not display Pedigree panel in cancer view
- Do not rely on internet connection and services available when running CI tests
- Variant loading assumes GATK if no caller set given and GATK filter status is seen in FILTER
- Pass genome build param all the way in order to get the right gene mappings for cases with build 38
- Parse correctly variants with zero frequency values
- Continue even if there are problems to create a region vcf
- STR and cancer variant navigation back to variants pages could fail

### Changed
- Improved code that sends requests to the external APIs
- Updates ranges for user ranks to fit todays usage
- Run coveralls on github actions instead of travis
- Run pip checks on github actions instead of coveralls
- For hg38 cases, change gnomAD link to point to version 3.0 (which is hg38 based)
- Show pinned or causative STR variants a bit more human readable

## [4.13.1]

### Added
### Fixed
- Typo that caused not all clinvar conflicting interpretations to be loaded no matter what
- Parse and retrieve clinvar annotations from VEP-annotated (VEP 97+) CSQ VCF field
- Variant clinvar significance shown as `not provided` whenever is `Uncertain significance`
- Phenomizer query crashing when case has no HPO terms assigned
- Fixed a bug affecting `All SNVs and INDELs` page when variants don't have canonical transcript
- Add gene name or id in cancer variant view

### Changed
- Cancer Variant view changed "Variant:Transcript:Exon:HGVS" to "Gene:Transcript:Exon:HGVS"

## [4.13]

### Added
- ClinVar SNVs track in IGV
- Add SMA view with SMN Copy Number data
- Easier to assign OMIM diagnoses from case page
- OMIM terms and specific OMIM term page

### Fixed
- Bug when adding a new gene to a panel
- Restored missing recent delivery reports
- Fixed style and links to other reports in case side panel
- Deleting cases using display_name and institute not deleting its variants
- Fixed bug that caused coordinates filter to override other filters
- Fixed a problem with finding some INS in loqusdb
- Layout on SV page when local observations without cases are present
- Make scout compatible with the new HPO definition files from `http://compbio.charite.de/jenkins/`
- General report visualization error when SNVs display names are very long


### Changed


## [4.12.4]

### Fixed
- Layout on SV page when local observations without cases are present

## [4.12.3]

### Fixed
- Case report when causative or pinned SVs have non null allele frequencies

## [4.12.2]

### Fixed
- SV variant links now take you to the SV variant page again
- Cancer variant view has cleaner table data entries for "N/A" data
- Pinned variant case level display hotfix for cancer and str - more on this later
- Cancer variants show correct alt/ref reads mirroring alt frequency now
- Always load all clinical STR variants even if a region load is attempted - index may be missing
- Same case repetition in variant local observations

## [4.12.1]

### Fixed
- Bug in variant.gene when gene has no HGVS description


## [4.12]

### Added
- Accepts `alignment_path` in load config to pass bam/cram files
- Display all phenotypes on variant page
- Display hgvs coordinates on pinned and causatives
- Clear panel pending changes
- Adds option to setup the database with static files
- Adds cli command to download the resources from CLI that scout needs
- Adds dummy files for merged somatic SV and CNV; as well as merged SNV, and INDEL part of #1279
- Allows for upload of OMIM-AUTO gene panel from static files without api-key

### Fixed
- Cancer case HPO panel variants link
- Fix so that some drop downs have correct size
- First IGV button in str variants page
- Cancer case activates on SNV variants
- Cases activate when STR variants are viewed
- Always calculate code coverage
- Pinned/Classification/comments in all types of variants pages
- Null values for panel's custom_inheritance_models
- Discrepancy between the manual disease transcripts and those in database in gene-edit page
- ACMG classification not showing for some causatives
- Fix bug which caused IGV.js to use hg19 reference files for hg38 data
- Bug when multiple bam files sources with non-null values are available


### Changed
- Renamed `requests` file to `scout_requests`
- Cancer variant view shows two, instead of four, decimals for allele and normal


## [4.11.1]

### Fixed
- Institute settings page
- Link institute settings to sharing institutes choices

## [4.11.0]

### Added
- Display locus name on STR variant page
- Alternative key `GNOMADAF_popmax` for Gnomad popmax allele frequency
- Automatic suggestions on how to improve the code on Pull Requests
- Parse GERP, phastCons and phyloP annotations from vep annotated CSQ fields
- Avoid flickering comment popovers in variant list
- Parse REVEL score from vep annotated CSQ fields
- Allow users to modify general institute settings
- Optionally format code automatically on commit
- Adds command to backup vital parts `scout export database`
- Parsing and displaying cancer SV variants from Manta annotated VCF files
- Dismiss cancer snv variants with cancer-specific options
- Add IGV.js UPD, RHO and TIDDIT coverage wig tracks.


### Fixed
- Slightly darker page background
- Fixed an issued with parsed conservation values from CSQ
- Clinvar submissions accessible to all users of an institute
- Header toolbar when on Clinvar page now shows institute name correctly
- Case should not always inactivate upon update
- Show dismissed snv cancer variants as grey on the cancer variants page
- Improved style of mappability link and local observations on variant page
- Convert all the GET requests to the igv view to POST request
- Error when updating gene panels using a file containing BOM chars
- Add/replace gene radio button not working in gene panels


## [4.10.1]

### Fixed
- Fixed issue with opening research variants
- Problem with coveralls not called by Travis CI
- Handle Biomart service down in tests


## [4.10.0]

### Added
- Rank score model in causatives page
- Exportable HPO terms from phenotypes page
- AMP guideline tiers for cancer variants
- Adds scroll for the transcript tab
- Added CLI option to query cases on time since case event was added
- Shadow clinical assessments also on research variants display
- Support for CRAM alignment files
- Improved str variants view : sorting by locus, grouped by allele.
- Delivery report PDF export
- New mosaicism tag option
- Add or modify individuals' age or tissue type from case page
- Display GC and allele depth in causatives table.
- Included primary reference transcript in general report
- Included partial causative variants in general report
- Remove dependency of loqusdb by utilising the CLI

### Fixed
- Fixed update OMIM command bug due to change in the header of the genemap2 file
- Removed Mosaic Tag from Cancer variants
- Fixes issue with unaligned table headers that comes with hidden Datatables
- Layout in general report PDF export
- Fixed issue on the case statistics view. The validation bars didn't show up when all institutes were selected. Now they do.
- Fixed missing path import by importing pathlib.Path
- Handle index inconsistencies in the update index functions
- Fixed layout problems


## [4.9.0]

### Added
- Improved MatchMaker pages, including visible patient contacts email address
- New badges for the github repo
- Links to [GENEMANIA](genemania.org)
- Sort gene panel list on case view.
- More automatic tests
- Allow loading of custom annotations in VCF using the SCOUT_CUSTOM info tag.

### Fixed
- Fix error when a gene is added to an empty dynamic gene panel
- Fix crash when attempting to add genes on incorrect format to dynamic gene panel
- Manual rank variant tags could be saved in a "Select a tag"-state, a problem in the variants view.
- Same case evaluations are no longer shown as gray previous evaluations on the variants page
- Stay on research pages, even if reset, next first buttons are pressed..
- Overlapping variants will now be visible on variant page again
- Fix missing classification comments and links in evaluations page
- All prioritized cases are shown on cases page


## [4.8.3]

### Added

### Fixed
- Bug when ordering sanger
- Improved scrolling over long list of genes/transcripts


## [4.8.2]

### Added

### Fixed
- Avoid opening extra tab for coverage report
- Fixed a problem when rank model version was saved as floats and not strings
- Fixed a problem with displaying dismiss variant reasons on the general report
- Disable load and delete filter buttons if there are no saved filters
- Fix problem with missing verifications
- Remove duplicate users and merge their data and activity


## [4.8.1]

### Added

### Fixed
- Prevent login fail for users with id defined by ObjectId and not email
- Prevent the app from crashing with `AttributeError: 'NoneType' object has no attribute 'message'`


## [4.8.0]

### Added
- Updated Scout to use Bootstrap 4.3
- New looks for Scout
- Improved dashboard using Chart.js
- Ask before inactivating a case where last assigned user leaves it
- Genes can be manually added to the dynamic gene list directly on the case page
- Dynamic gene panels can optionally be used with clinical filter, instead of default gene panel
- Dynamic gene panels get link out to chanjo-report for coverage report
- Load all clinvar variants with clinvar Pathogenic, Likely Pathogenic and Conflicting pathogenic
- Show transcripts with exon numbers for structural variants
- Case sort order can now be toggled between ascending and descending.
- Variants can be marked as partial causative if phenotype is available for case.
- Show a frequency tooltip hover for SV-variants.
- Added support for LDAP login system
- Search snv and structural variants by chromosomal coordinates
- Structural variants can be marked as partial causative if phenotype is available for case.
- Show normal and pathologic limits for STRs in the STR variants view.
- Institute level persistent variant filter settings that can be retrieved and used.
- export causative variants to Excel
- Add support for ROH, WIG and chromosome PNGs in case-view

### Fixed
- Fixed missing import for variants with comments
- Instructions on how to build docs
- Keep sanger order + verification when updating/reloading variants
- Fixed and moved broken filter actions (HPO gene panel and reset filter)
- Fixed string conversion to number
- UCSC links for structural variants are now separated per breakpoint (and whole variant where applicable)
- Reintroduced missing coverage report
- Fixed a bug preventing loading samples using the command line
- Better inheritance models customization for genes in gene panels
- STR variant page back to list button now does its one job.
- Allows to setup scout without a omim api key
- Fixed error causing "favicon not found" flash messages
- Removed flask --version from base cli
- Request rerun no longer changes case status. Active or archived cases inactivate on upload.
- Fixed missing tooltip on the cancer variants page
- Fixed weird Rank cell in variants page
- Next and first buttons order swap
- Added pagination (and POST capability) to cancer variants.
- Improves loading speed for variant page
- Problem with updating variant rank when no variants
- Improved Clinvar submission form
- General report crashing when dismissed variant has no valid dismiss code
- Also show collaborative case variants on the All variants view.
- Improved phenotype search using dataTables.js on phenotypes page
- Search and delete users with `email` instead of `_id`
- Fixed css styles so that multiselect options will all fit one column


## [4.7.3]

### Added
- RankScore can be used with VCFs for vcf_cancer files

### Fixed
- Fix issue with STR view next page button not doing its one job.

### Deleted
- Removed pileup as a bam viewing option. This is replaced by IGV


## [4.7.2]

### Added
- Show earlier ACMG classification in the variant list

### Fixed
- Fixed igv search not working due to igv.js dist 2.2.17
- Fixed searches for cases with a gene with variants pinned or marked causative.
- Load variant pages faster after fixing other causatives query
- Fixed mitochondrial report bug for variants without genes

## [4.7.1]

### Added

### Fixed
- Fixed bug on genes page


## [4.7.0]

### Added
- Export genes and gene panels in build GRCh38
- Search for cases with variants pinned or marked causative in a given gene.
- Search for cases phenotypically similar to a case also from WUI.
- Case variant searches can be limited to similar cases, matching HPO-terms,
  phenogroups and cohorts.
- De-archive reruns and flag them as 'inactive' if archived
- Sort cases by analysis_date, track or status
- Display cases in the following order: prioritized, active, inactive, archived, solved
- Assign case to user when user activates it or asks for rerun
- Case becomes inactive when it has no assignees
- Fetch refseq version from entrez and use it in clinvar form
- Load and export of exons for all genes, independent on refseq
- Documentation for loading/updating exons
- Showing SV variant annotations: SV cgh frequencies, gnomad-SV, local SV frequencies
- Showing transcripts mapping score in segmental duplications
- Handle requests to Ensembl Rest API
- Handle requests to Ensembl Rest Biomart
- STR variants view now displays GT and IGV link.
- Description field for gene panels
- Export exons in build 37 and 38 using the command line

### Fixed
- Fixes of and induced by build tests
- Fixed bug affecting variant observations in other cases
- Fixed a bug that showed wrong gene coverage in general panel PDF export
- MT report only shows variants occurring in the specific individual of the excel sheet
- Disable SSL certifcate verification in requests to chanjo
- Updates how intervaltree and pymongo is used to void deprecated functions
- Increased size of IGV sample tracks
- Optimized tests


## [4.6.1]

### Added

### Fixed
- Missing 'father' and 'mother' keys when parsing single individual cases


## [4.6.0]

### Added
- Description of Scout branching model in CONTRIBUTING doc
- Causatives in alphabetical order, display ACMG classification and filter by gene.
- Added 'external' to the list of analysis type options
- Adds functionality to display "Tissue type". Passed via load config.
- Update to IGV 2.

### Fixed
- Fixed alignment visualization and vcf2cytosure availability for demo case samples
- Fixed 3 bugs affecting SV pages visualization
- Reintroduced the --version cli option
- Fixed variants query by panel (hpo panel + gene panel).
- Downloaded MT report contains excel files with individuals' display name
- Refactored code in parsing of config files.


## [4.5.1]

### Added

### Fixed
- update requirement to use PyYaml version >= 5.1
- Safer code when loading config params in cli base


## [4.5.0]

### Added
- Search for similar cases from scout view CLI
- Scout cli is now invoked from the app object and works under the app context

### Fixed
- PyYaml dependency fixed to use version >= 5.1


## [4.4.1]

### Added
- Display SV rank model version when available

### Fixed
- Fixed upload of delivery report via API


## [4.4.0]

### Added
- Displaying more info on the Causatives page and hiding those not causative at the case level
- Add a comment text field to Sanger order request form, allowing a message to be included in the email
- MatchMaker Exchange integration
- List cases with empty synopsis, missing HPO terms and phenotype groups.
- Search for cases with open research list, or a given case status (active, inactive, archived)

### Fixed
- Variant query builder split into several functions
- Fixed delivery report load bug


## [4.3.3]

### Added
- Different individual table for cancer cases

### Fixed
- Dashboard collects validated variants from verification events instead of using 'sanger' field
- Cases shared with collaborators are visible again in cases page
- Force users to select a real institute to share cases with (actionbar select fix)


## [4.3.2]

### Added
- Dashboard data can be filtered using filters available in cases page
- Causatives for each institute are displayed on a dedicated page
- SNVs and and SVs are searchable across cases by gene and rank score
- A more complete report with validated variants is downloadable from dashboard

### Fixed
- Clinsig filter is fixed so clinsig numerical values are returned
- Split multi clinsig string values in different elements of clinsig array
- Regex to search in multi clinsig string values or multi revstat string values
- It works to upload vcf files with no variants now
- Combined Pileup and IGV alignments for SVs having variant start and stop on the same chromosome


## [4.3.1]

### Added
- Show calls from all callers even if call is not available
- Instructions to install cairo and pango libs from WeasyPrint page
- Display cases with number of variants from CLI
- Only display cases with number of variants above certain treshold. (Also CLI)
- Export of verified variants by CLI or from the dashboard
- Extend case level queries with default panels, cohorts and phenotype groups.
- Slice dashboard statistics display using case level queries
- Add a view where all variants for an institute can be searched across cases, filtering on gene and rank score. Allows searching research variants for cases that have research open.

### Fixed
- Fixed code to extract variant conservation (gerp, phyloP, phastCons)
- Visualization of PDF-exported gene panels
- Reintroduced the exon/intron number in variant verification email
- Sex and affected status is correctly displayed on general report
- Force number validation in SV filter by size
- Display ensembl transcripts when no refseq exists


## [4.3.0]

### Added
- Mosaicism tag on variants
- Show and filter on SweGen frequency for SVs
- Show annotations for STR variants
- Show all transcripts in verification email
- Added mitochondrial export
- Adds alternative to search for SVs shorter that the given length
- Look for 'bcftools' in the `set` field of VCFs
- Display digenic inheritance from OMIM
- Displays what refseq transcript that is primary in hgnc

### Fixed

- Archived panels displays the correct date (not retroactive change)
- Fixed problem with waiting times in gene panel exports
- Clinvar fiter not working with human readable clinsig values

## [4.2.2]

### Fixed
- Fixed gene panel create/modify from CSV file utf-8 decoding error
- Updating genes in gene panels now supports edit comments and entry version
- Gene panel export timeout error

## [4.2.1]

### Fixed
- Re-introduced gene name(s) in verification email subject
- Better PDF rendering for excluded variants in report
- Problem to access old case when `is_default` did not exist on a panel


## [4.2.0]

### Added
- New index on variant_id for events
- Display overlapping compounds on variants view

### Fixed
- Fixed broken clinical filter


## [4.1.4]

### Added
- Download of filtered SVs

### Fixed
- Fixed broken download of filtered variants
- Fixed visualization issue in gene panel PDF export
- Fixed bug when updating gene names in variant controller


## [4.1.3]

### Fixed
- Displays all primary transcripts


## [4.1.2]

### Added
- Option add/replace when updating a panel via CSV file
- More flexible versioning of the gene panels
- Printing coverage report on the bottom of the pdf case report
- Variant verification option for SVs
- Logs uri without pwd when connecting
- Disease-causing transcripts in case report
- Thicker lines in case report
- Supports HPO search for cases, both terms or if described in synopsis
- Adds sanger information to dashboard

### Fixed
- Use db name instead of **auth** as default for authentication
- Fixes so that reports can be generated even with many variants
- Fixed sanger validation popup to show individual variants queried by user and institute.
- Fixed problem with setting up scout
- Fixes problem when exac file is not available through broad ftp
- Fetch transcripts for correct build in `adapter.hgnc_gene`

## [4.1.1]
- Fix problem with institute authentication flash message in utils
- Fix problem with comments
- Fix problem with ensembl link


## [4.1.0]

### Added
- OMIM phenotypes to case report
- Command to download all panel app gene panels `scout load panel --panel-app`
- Links to genenames.org and omim on gene page
- Popup on gene at variants page with gene information
- reset sanger status to "Not validated" for pinned variants
- highlight cases with variants to be evaluated by Sanger on the cases page
- option to point to local reference files to the genome viewer pileup.js. Documented in `docs.admin-guide.server`
- option to export single variants in `scout export variants`
- option to load a multiqc report together with a case(add line in load config)
- added a view for searching HPO terms. It is accessed from the top left corner menu
- Updates the variants view for cancer variants. Adds a small cancer specific filter for known variants
- Adds hgvs information on cancer variants page
- Adds option to update phenotype groups from CLI

### Fixed
- Improved Clinvar to submit variants from different cases. Fixed HPO terms in casedata according to feedback
- Fixed broken link to case page from Sanger modal in cases view
- Now only cases with non empty lists of causative variants are returned in `adapter.case(has_causatives=True)`
- Can handle Tumor only samples
- Long lists of HGNC symbols are now possible. This was previously difficult with manual, uploaded or by HPO search when changing filter settings due to GET request limitations. Relevant pages now use POST requests. Adds the dynamic HPO panel as a selection on the gene panel dropdown.
- Variant filter defaults to default panels also on SV and Cancer variants pages.

## [4.0.0]

### WARNING ###

This is a major version update and will require that the backend of pre releases is updated.
Run commands:

```
$scout update genes
$scout update hpo
```

- Created a Clinvar submission tool, to speed up Clinvar submission of SNVs and SVs
- Added an analysis report page (html and PDF format) containing phenotype, gene panels and variants that are relevant to solve a case.

### Fixed
- Optimized evaluated variants to speed up creation of case report
- Moved igv and pileup viewer under a common folder
- Fixed MT alignment view pileup.js
- Fixed coordinates for SVs with start chromosome different from end chromosome
- Global comments shown across cases and institutes. Case-specific variant comments are shown only for that specific case.
- Links to clinvar submitted variants at the cases level
- Adapts clinvar parsing to new format
- Fixed problem in `scout update user` when the user object had no roles
- Makes pileup.js use online genome resources when viewing alignments. Now any instance of Scout can make use of this functionality.
- Fix ensembl link for structural variants
- Works even when cases does not have `'madeline_info'`
- Parses Polyphen in correct way again
- Fix problem with parsing gnomad from VEP

### Added
- Added a PDF export function for gene panels
- Added a "Filter and export" button to export custom-filtered SNVs to CSV file
- Dismiss SVs
- Added IGV alignments viewer
- Read delivery report path from case config or CLI command
- Filter for spidex scores
- All HPO terms are now added and fetched from the correct source (https://github.com/obophenotype/human-phenotype-ontology/blob/master/hp.obo)
- New command `scout update hpo`
- New command `scout update genes` will fetch all the latest information about genes and update them
- Load **all** variants found on chromosome **MT**
- Adds choice in cases overview do show as many cases as user like

### Removed
- pileup.min.js and pileup css are imported from a remote web location now
- All source files for HPO information, this is instead fetched directly from source
- All source files for gene information, this is instead fetched directly from source

## [3.0.0]
### Fixed
- hide pedigree panel unless it exists

## [1.5.1] - 2016-07-27
### Fixed
- look for both ".bam.bai" and ".bai" extensions

## [1.4.0] - 2016-03-22
### Added
- support for local frequency through loqusdb
- bunch of other stuff

## [1.3.0] - 2016-02-19
### Fixed
- Update query-phenomizer and add username/password

### Changed
- Update the way a case is checked for rerun-status

### Added
- Add new button to mark a case as "checked"
- Link to clinical variants _without_ 1000G annotation

## [1.2.2] - 2016-02-18
### Fixed
- avoid filtering out variants lacking ExAC and 1000G annotations

## [1.1.3] - 2015-10-01
### Fixed
- persist (clinical) filter when clicking load more
- fix #154 by robustly setting clinical filter func. terms

## [1.1.2] - 2015-09-07
### Fixed
- avoid replacing coverage report with none
- update SO terms, refactored

## [1.1.1] - 2015-08-20
### Fixed
- fetch case based on collaborator status (not owner)

## [1.1.0] - 2015-05-29
### Added
- link(s) to SNPedia based on RS-numbers
- new Jinja filter to "humanize" decimal numbers
- show gene panels in variant view
- new Jinja filter for decoding URL encoding
- add indicator to variants in list that have comments
- add variant number threshold and rank score threshold to load function
- add event methods to mongo adapter
- add tests for models
- show badge "old" if comment was written for a previous analysis

### Changed
- show cDNA change in transcript summary unless variant is exonic
- moved compounds table further up the page
- show dates for case uploads in ISO format
- moved variant comments higher up on page
- updated documentation for pages
- read in coverage report as blob in database and serve directly
- change ``OmimPhenotype`` to ``PhenotypeTerm``
- reorganize models sub-package
- move events (and comments) to separate collection
- only display prev/next links for the research list
- include variant type in breadcrumbs e.g. "Clinical variants"

### Removed
- drop dependency on moment.js

### Fixed
- show the same level of detail for all frequencies on all pages
- properly decode URL encoded symbols in amino acid/cDNA change strings
- fixed issue with wipe permissions in MongoDB
- include default gene lists in "variants" link in breadcrumbs

## [1.0.2] - 2015-05-20
### Changed
- update case fetching function

### Fixed
- handle multiple cases with same id

## [1.0.1] - 2015-04-28
### Fixed
- Fix building URL parameters in cases list Vue component

## [1.0.0] - 2015-04-12
Codename: Sara Lund

![Release 1.0](artwork/releases/release-1-0.jpg)

### Added
- Add email logging for unexpected errors
- New command line tool for deleting case

### Changed
- Much improved logging overall
- Updated documentation/usage guide
- Removed non-working IGV link

### Fixed
- Show sample display name in GT call
- Various small bug fixes
- Make it easier to hover over popups

## [0.0.2-rc1] - 2015-03-04
### Added
- add protein table for each variant
- add many more external links
- add coverage reports as PDFs

### Changed
- incorporate user feedback updates
- big refactor of load scripts

## [0.0.2-rc2] - 2015-03-04
### Changes
- add gene table with gene description
- reorganize inheritance models box

### Fixed
- avoid overwriting gene list on "research" load
- fix various bugs in external links

## [0.0.2-rc3] - 2015-03-05
### Added
- Activity log feed to variant view
- Adds protein change strings to ODM and Sanger email

### Changed
- Extract activity log component to macro

### Fixes
- Make Ensembl transcript links use archive website<|MERGE_RESOLUTION|>--- conflicted
+++ resolved
@@ -12,11 +12,8 @@
 - Center initial igv view on variant start with SNV/indels
 - Display of GQ for SV and STR
 - Parsing of AD and related info for STRs
-<<<<<<< HEAD
+- LoqusDB field in institute settings accepts only existing Loqus instances
 - Fix DECIPHER link to work after DECIPHER migrated to GRCh38
-=======
-- LoqusDB field in institute settings accepts only existing Loqus instances
->>>>>>> d85392cb
 ### Changed
 - Cancer variants table header (pop freq etc)
 - Only admin users can modify LoqusDB instance in Institute settings
