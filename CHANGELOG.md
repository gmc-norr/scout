--- conflicted
+++ resolved
@@ -4,17 +4,13 @@
 
 About changelog [here](https://keepachangelog.com/en/1.0.0/)
 
-<<<<<<< HEAD
+
 ## []
 ### Added
 ### Changed
 - Parse dbSNP id from ID only if it says "rs", else use VEP CSQ fields
 ### Fixed
-=======
-## [4.52
-### Fixed
 - Vulnerabilities flagged by SonarCloud
->>>>>>> b9d26d99
 
 ## [4.52]
 ### Added
