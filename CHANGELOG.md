# Change Log
All notable changes to this project will be documented in this file.
This project adheres to [Semantic Versioning](http://semver.org/).

About changelog [here](https://keepachangelog.com/en/1.0.0/)

## [ ]
### Changed
- Update igv.js to v2.10.5
<<<<<<< HEAD
- Reduce code complexity (parse/ensembl.py)
=======
### Fixed
- Reintroduced missing links to Swegen and Beacon and dbSNP in RD variant page, summary section
>>>>>>> 163c45d4

## [4.47]
### Added
- Added CADD, GnomAD and genotype calls to variantS export
### Changed
- Pull request template, to illustrate how to deploy pull request branches on cg-vm1 stage server
### Fixed
- Compiled Docker image contains a patched version (v4.9) of chanjo-report

## [4.46.1]
### Fixed
- Downloading of files generated within the app container (MT-report, verified variants, pedigrees, ..)

## [4.46]
### Added
- Created a Dockefile to be used to serve the dockerized app in production
- Modified the code to collect database params specified as env vars
- Created a GitHub action that pushes the Dockerfile-server image to Docker Hub (scout-server-stage) every time a PR is opened
- Created a GitHub action that pushes the Dockerfile-server image to Docker Hub (scout-server) every time a new release is created
- Reassign MatchMaker Exchange submission to another user when a Scout user is deleted
- Expose public API JSON gene panels endpoint, primarily to enable automated rerun checking for updates
- Add utils for dictionary type
- Filter institute cases using multiple HPO terms
- Vulture GitHub action to identify and remove unused variables and imports
### Changed
- Updated the python config file documentation in admin guide
- Case configuration parsing now uses Pydantic for improved typechecking and config handling
- Removed test matrices to speed up automatic testing of PRs
- Switch from Coveralls to Codecov to handle CI test coverage
- Speed-up CI tests by caching installation of libs and splitting tests into randomized groups using pytest-test-groups
- Improved LDAP login documentation
- Use lib flask-ldapconn instead of flask_ldap3_login> to handle ldap authentication
- Updated Managed variant documentation in user guide
- Fix and simplify creating and editing of gene panels
- Simplified gene variants search code
- Increased the height of the genes track in the IGV viewer
### Fixed
- Validate uploaded managed variant file lines, warning the user.
- Exporting validated variants with missing "genes" database key
- No results returned when searching for gene variants using a phenotype term
- Variants filtering by gene symbols file
- Make gene HGNC symbols field mandatory in gene variants page and run search only on form submit
- Make sure collaborator gene variants are still visible, even if HPO filter is used

## [4.45]
### Added
### Changed
- Start Scout also when loqusdbapi is not reachable
- Clearer definition of manual standard and custom inheritance models in gene panels
### Fixed
- Gene panel crashing on edit action

## [4.44]
### Added
### Changed
- Display Gene track beneath each sample track when displaying splice junctions in igv browser
- Check outdated gene symbols and update with aliases for both RD and cancer variantS
### Fixed
- Added query input check and fixed the Genes API endpoint to return a json formatted error when request is malformed
- Typo in ACMG BP6 tooltip

## [4.43.1]
### Added
- Added database index for OMIM disease term genes
### Changed
### Fixed
- Do not drop HPO terms collection when updating HPO terms via the command line
- Do not drop disease (OMIM) terms collection when updating diseases via the command line

## [4.43]
### Added
- Specify which collection(s) update/build indexes for
### Fixed
- Do not drop genes and transcripts collections when updating genes via the command line

## [4.42.1]
### Added
### Changed
### Fixed
- Freeze PyMongo lib to version<4.0 to keep supporting previous MongoDB versions
- Speed up gene panels creation and update by collecting only light gene info from database
- Avoid case page crash on Phenomizer queries timeout

## [4.42]
### Added
- Choose custom pinned variants to submit to MatchMaker Exchange
- Submit structural variant as genes to the MatchMaker Exchange
- Added function for maintainers and admins to remove gene panels
- Admins can restore deleted gene panels
- A development docker-compose file illustrating the scout/chanjo-report integration
- Show AD on variants view for cancer SV (tumor and normal)
- Cancer SV variants filter AD, AF (tumor and normal)
- Hiding the variants score column also from cancer SVs, as for the SNVs
### Changed
- Enforce same case _id and display_name when updating a case
- Enforce same individual ids, display names and affected status when updating a case
- Improved documentation for connecting to loqusdb instances (including loqusdbapi)
- Display and download HPO gene panels' gene symbols in italics
- A faster-built and lighter Docker image
- Reduce complexity of `panels` endpoint moving some code to the panels controllers
- Update requirements to use flask-ldap3-login>=0.9.17 instead of freezing WTForm
### Fixed
- Use of deprecated TextField after the upgrade of WTF to v3.0
- Freeze to WTForms to version < 3
- Remove the extra files (bed files and madeline.svg) introduced by mistake
- Cli command loading demo data in docker-compose when case custom images exist and is None
- Increased MongoDB connection serverSelectionTimeoutMS parameter to 30K (default value according to MongoDB documentation)
- Better differentiate old obs counts 0 vs N/A
- Broken cancer variants page when default gene panel was deleted
- Typo in tx_overview function in variant controllers file
- Fixed loqusdbapi SV search URL
- SV variants filtering using Decipher criterion
- Removing old gene panels that don't contain the `maintainer` key.

## [4.41.1]
### Fixed
- General reports crash for variant annotations with same variant on other cases

## [4.41]
### Added
- Extended the instructions for running the Scout Docker image (web app and cli).
- Enabled inclusion of custom images to STR variant view
### Fixed
- General case report sorting comments for variants with None genetic models
- Do not crash but redirect to variants page with error when a variant is not found for a case
- UCSC links coordinates for SV variants with start chromosome different than end chromosome
- Human readable variants name in case page for variants having start chromosome different from end chromosome
- Avoid always loading all transcripts when checking gene symbol: introduce gene captions
- Slow queries for evaluated variants on e.g. case page - use events instead
### Changed
- Rearrange variant page again, moving severity predictions down.
- More reactive layout width steps on variant page

## [4.40.1]
### Added
### Fixed
- Variants dismissed with inconsistent inheritance pattern can again be shown in general case report
- General report page for variants with genes=None
- General report crashing when variants have no panels
- Added other missing keys to case and variant dictionaries passed to general report
### Changed

## [4.40]
### Added
- A .cff citation file
- Phenotype search API endpoint
- Added pagination to phenotype API
- Extend case search to include internal MongoDB id
- Support for connecting to a MongoDB replica set (.py config files)
- Support for connecting to a MongoDB replica set (.yaml config files)
### Fixed
- Command to load the OMIM gene panel (`scout load panel --omim`)
- Unify style of pinned and causative variants' badges on case page
- Removed automatic spaces after punctuation in comments
- Remove the hardcoded number of total individuals from the variant's old observations panel
- Send delete requests to a connected Beacon using the DELETE method
- Layout of the SNV and SV variant page - move frequency up
### Changed
- Stop updating database indexes after loading exons via command line
- Display validation status badge also for not Sanger-sequenced variants
- Moved Frequencies, Severity and Local observations panels up in RD variants page
- Enabled Flask CORS to communicate CORS status to js apps
- Moved the code preparing the transcripts overview to the backend
- Refactored and filtered json data used in general case report
- Changed the database used in docker-compose file to use the official MongoDB v4.4 image
- Modified the Python (3.6, 3.8) and MongoDB (3.2, 4.4, 5.0) versions used in testing matrices (GitHub actions)
- Capitalize case search terms on institute and dashboard pages


## [4.39]
### Added
- COSMIC IDs collected from CSQ field named `COSMIC`
### Fixed
- Link to other causative variants on variant page
- Allow multiple COSMIC links for a cancer variant
- Fix floating text in severity box #2808
- Fixed MitoMap and HmtVar links for hg38 cases
- Do not open new browser tabs when downloading files
- Selectable IGV tracks on variant page
- Missing splice junctions button on variant page
- Refactor variantS representative gene selection, and use it also for cancer variant summary
### Changed
- Improve Javascript performance for displaying Chromograph images
- Make ClinVar classification more evident in cancer variant page

## [4.38]
### Added
- Option to hide Alamut button in the app config file
### Fixed
- Library deprecation warning fixed (insert is deprecated. Use insert_one or insert_many instead)
- Update genes command will not trigger an update of database indices any more
- Missing resources in temporary downloading directory when updating genes using the command line
- Restore previous variant ACMG classification in a scrollable div
- Loading spinner not stopping after downloading PDF case reports and variant list export
- Add extra Alamut links higher up on variant pages
- Improve UX for phenotypes in case page
- Filter and export of STR variants
- Update look of variants page navigation buttons
### Changed

## [4.37]
### Added
- Highlight and show version number for RefSeq MANE transcripts.
- Added integration to a rerunner service for toggling reanalysis with updated pedigree information
- SpliceAI display and parsing from VEP CSQ
- Display matching tiered variants for cancer variants
- Display a loading icon (spinner) until the page loads completely
- Display filter badges in cancer variants list
- Update genes from pre-downloaded file resources
- On login, OS, browser version and screen size are saved anonymously to understand how users are using Scout
- API returning institutes data for a given user: `/api/v1/institutes`
- API returning case data for a given institute: `/api/v1/institutes/<institute_id>/cases`
- Added GMS and Lund university hospital logos to login page
- Made display of Swedac logo configurable
- Support for displaying custom images in case view
- Individual-specific HPO terms
- Optional alamut_key in institute settings for Alamut Plus software
- Case report API endpoint
- Tooltip in case explaining that genes with genome build different than case genome build will not be added to dynamic HPO panel.
- Add DeepVariant as a caller
### Fixed
- Updated IGV to v2.8.5 to solve missing gene labels on some zoom levels
- Demo cancer case config file to load somatic SNVs and SVs only.
- Expand list of refseq trancripts in ClinVar submission form
- Renamed `All SNVs and INDELs` institute sidebar element to `Search SNVs and INDELs` and fixed its style.
- Add missing parameters to case load-config documentation
- Allow creating/editing gene panels and dynamic gene panels with genes present in genome build 38
- Bugfix broken Pytests
- Bulk dismissing variants error due to key conversion from string to integer
- Fix typo in index documentation
- Fixed crash in institute settings page if "collaborators" key is not set in database
- Don't stop Scout execution if LoqusDB call fails and print stacktrace to log
- Bug when case contains custom images with value `None`
- Bug introduced when fixing another bug in Scout-LoqusDB interaction
- Loading of OMIM diagnoses in Scout demo instance
- Remove the docker-compose with chanjo integration because it doesn't work yet.
- Fixed standard docker-compose with scout demo data and database
- Clinical variant assessments not present for pinned and causative variants on case page.
- MatchMaker matching one node at the time only
- Remove link from previously tiered variants badge in cancer variants page
- Typo in gene cell on cancer variants page
- Managed variants filter form
### Changed
- Better naming for variants buttons on cancer track (somatic, germline). Also show cancer research button if available.
- Load case with missing panels in config files, but show warning.
- Changing the (Female, Male) symbols to (F/M) letters in individuals_table and case-sma.
- Print stacktrace if case load command fails
- Added sort icon and a pointer to the cursor to all tables with sortable fields
- Moved variant, gene and panel info from the basic pane to summary panel for all variants.
- Renamed `Basics` panel to `Classify` on variant page.
- Revamped `Basics` panel to a panel dedicated to classify variants
- Revamped the summary panel to be more compact.
- Added dedicated template for cancer variants
- Removed Gene models, Gene annotations and Conservation panels for cancer variants
- Reorganized the orders of panels for variant and cancer variant views
- Added dedicated variant quality panel and removed relevant panes
- A more compact case page
- Removed OMIM genes panel
- Make genes panel, pinned variants panel, causative variants panel and ClinVar panel scrollable on case page
- Update to Scilifelab's 2020 logo
- Update Gens URL to support Gens v2.0 format
- Refactor tests for parsing case configurations
- Updated links to HPO downloadable resources
- Managed variants filtering defaults to all variant categories
- Changing the (Kind) drop-down according to (Category) drop-down in Managed variant add variant
- Moved Gens button to individuals table
- Check resource files availability before starting updating OMIM diagnoses
- Fix typo in `SHOW_OBSERVED_VARIANT_ARCHIVE` config param

## [4.36]
### Added
- Parse and save splice junction tracks from case config file
- Tooltip in observations panel, explaining that case variants with no link might be old variants, not uploaded after a case rerun
### Fixed
- Warning on overwriting variants with same position was no longer shown
- Increase the height of the dropdowns to 425px
- More indices for the case table as it grows, specifically for causatives queries
- Splice junction tracks not centered over variant genes
- Total number of research variants count
- Update variants stats in case documents every time new variants are loaded
- Bug in flashing warning messages when filtering variants
### Changed
- Clearer warning messages for genes and gene/gene-panels searches in variants filters

## [4.35]
### Added
- A new index for hgnc_symbol in the hgnc_gene collection
- A Pedigree panel in STR page
- Display Tier I and II variants in case view causatives card for cancer cases
### Fixed
- Send partial file data to igv.js when visualizing sashimi plots with splice junction tracks
- Research variants filtering by gene
- Do not attempt to populate annotations for not loaded pinned/causatives
- Add max-height to all dropdowns in filters
### Changed
- Switch off non-clinical gene warnings when filtering research variants
- Don't display OMIM disease card in case view for cancer cases
- Refactored Individuals and Causative card in case view for cancer cases
- Update and style STR case report

## [4.34]
### Added
- Saved filter lock and unlock
- Filters can optionally be marked audited, logging the filter name, user and date on the case events and general report.
- Added `ClinVar hits` and `Cosmic hits` in cancer SNVs filters
- Added `ClinVar hits` to variants filter (rare disease track)
- Load cancer demo case in docker-compose files (default and demo file)
- Inclusive-language check using [woke](https://github.com/get-woke/woke) github action
- Add link to HmtVar for mitochondrial variants (if VCF is annotated with HmtNote)
- Grey background for dismissed compounds in variants list and variant page
- Pin badge for pinned compounds in variants list and variant page
- Support LoqusDB REST API queries
- Add a docker-compose-matchmaker under scout/containers/development to test matchmaker locally
- Script to investigate consequences of symbol search bug
- Added GATK to list of SV and cancer SV callers
### Fixed
- Make MitoMap link work for hg38 again
- Export Variants feature crashing when one of the variants has no primary transcripts
- Redirect to last visited variantS page when dismissing variants from variants list
- Improved matching of SVs Loqus occurrences in other cases
- Remove padding from the list inside (Matching causatives from other cases) panel
- Pass None to get_app function in CLI base since passing script_info to app factory functions was deprecated in Flask 2.0
- Fixed failing tests due to Flask update to version 2.0
- Speed up user events view
- Causative view sort out of memory error
- Use hgnc_id for gene filter query
- Typo in case controllers displaying an error every time a patient is matched against external MatchMaker nodes
- Do not crash while attempting an update for variant documents that are too big (> 16 MB)
- Old STR causatives (and other variants) may not have HGNC symbols - fix sort lambda
- Check if gene_obj has primary_transcript before trying to access it
- Warn if a gene manually searched is in a clinical panel with an outdated name when filtering variants
- ChrPos split js not needed on STR page yet
### Changed
- Remove parsing of case `genome_version`, since it's not used anywhere downstream
- Introduce deprecation warning for Loqus configs that are not dictionaries
- SV clinical filter no longer filters out sub 100 nt variants
- Count cases in LoqusDB by variant type
- Commit pulse repo badge temporarily set to weekly
- Sort ClinVar submissions objects by ascending "Last evaluated" date
- Refactored the MatchMaker integration as an extension
- Replaced some sensitive words as suggested by woke linter
- Documentation for load-configuration rewritten.
- Add styles to MatchMaker matches table
- More detailed info on the data shared in MatchMaker submission form

## [4.33.1]
### Fixed
- Include markdown for release autodeploy docs
- Use standard inheritance model in ClinVar (https://ftp.ncbi.nlm.nih.gov/pub/GTR/standard_terms/Mode_of_inheritance.txt)
- Fix issue crash with variants that have been unflagged causative not being available in other causatives
### Added
### Changed

## [4.33]
### Fixed
- Command line crashing when updating an individual not found in database
- Dashboard page crashing when filters return no data
- Cancer variants filter by chromosome
- /api/v1/genes now searches for genes in all genome builds by default
- Upgraded igv.js to version 2.8.1 (Fixed Unparsable bed record error)
### Added
- Autodeploy docs on release
- Documentation for updating case individuals tracks
- Filter cases and dashboard stats by analysis track
### Changed
- Changed from deprecated db update method
- Pre-selected fields to run queries with in dashboard page
- Do not filter by any institute when first accessing the dashboard
- Removed OMIM panel in case view for cancer cases
- Display Tier I and II variants in case view causatives panel for cancer cases
- Refactored Individuals and Causative panels in case view for cancer cases

## [4.32.1]
### Fixed
- iSort lint check only
### Changed
- Institute cases page crashing when a case has track:Null
### Added

## [4.32]
### Added
- Load and show MITOMAP associated diseases from VCF (INFO field: MitomapAssociatedDiseases, via HmtNote)
- Show variant allele frequencies for mitochondrial variants (GRCh38 cases)
- Extend "public" json API with diseases (OMIM) and phenotypes (HPO)
- HPO gene list download now has option for clinical and non-clinical genes
- Display gene splice junctions data in sashimi plots
- Update case individuals with splice junctions tracks
- Simple Docker compose for development with local build
- Make Phenomodels subpanels collapsible
- User side documentation of cytogenomics features (Gens, Chromograph, vcf2cytosure, rhocall)
- iSort GitHub Action
- Support LoqusDB REST API queries
### Fixed
- Show other causative once, even if several events point to it
- Filtering variants by mitochondrial chromosome for cases with genome build=38
- HPO gene search button triggers any warnings for clinical / non-existing genes also on first search
- Fixed a bug in variants pages caused by MT variants without alt_frequency
- Tests for CADD score parsing function
- Fixed the look of IGV settings on SNV variant page
- Cases analyzed once shown as `rerun`
- Missing case track on case re-upload
- Fixed severity rank for SO term "regulatory region ablation"
### Changed
- Refactor according to CodeFactor - mostly reuse of duplicated code
- Phenomodels language adjustment
- Open variants in a new window (from variants page)
- Open overlapping and compound variants in a new window (from variant page)
- gnomAD link points to gnomAD v.3 (build GRCh38) for mitochondrial variants.
- Display only number of affected genes for dismissed SVs in general report
- Chromosome build check when populating the variants filter chromosome selection
- Display mitochondrial and rare diseases coverage report in cases with missing 'rare' track

## [4.31.1]
### Added
### Changed
- Remove mitochondrial and coverage report from cancer cases sidebar
### Fixed
- ClinVar page when dbSNP id is None

## [4.31]
### Added
- gnomAD annotation field in admin guide
- Export also dynamic panel genes not associated to an HPO term when downloading the HPO panel
- Primary HGNC transcript info in variant export files
- Show variant quality (QUAL field from vcf) in the variant summary
- Load/update PDF gene fusion reports (clinical and research) generated with Arriba
- Support new MANE annotations from VEP (both MANE Select and MANE Plus Clinical)
- Display on case activity the event of a user resetting all dismissed variants
- Support gnomAD population frequencies for mitochondrial variants
- Anchor links in Casedata ClinVar panels to redirect after renaming individuals
### Fixed
- Replace old docs link www.clinicalgenomics.se/scout with new https://clinical-genomics.github.io/scout
- Page formatting issues whenever case and variant comments contain extremely long strings with no spaces
- Chromograph images can be one column and have scrollbar. Removed legacy code.
- Column labels for ClinVar case submission
- Page crashing looking for LoqusDB observation when variant doesn't exist
- Missing inheritance models and custom inheritance models on newly created gene panels
- Accept only numbers in managed variants filter as position and end coordinates
- SNP id format and links in Variant page, ClinVar submission form and general report
- Case groups tooltip triggered only when mouse is on the panel header
### Changed
- A more compact case groups panel
- Added landscape orientation CSS style to cancer coverage and QC demo report
- Improve user documentation to create and save new gene panels
- Removed option to use space as separator when uploading gene panels
- Separating the columns of standard and custom inheritance models in gene panels
- Improved ClinVar instructions for users using non-English Excel

## [4.30.2]
### Added
### Fixed
- Use VEP RefSeq ID if RefSeq list is empty in RefSeq transcripts overview
- Bug creating variant links for variants with no end_chrom
### Changed

## [4.30.1]
### Added
### Fixed
- Cryptography dependency fixed to use version < 3.4
### Changed

## [4.30]
### Added
- Introduced a `reset dismiss variant` verb
- Button to reset all dismissed variants for a case
- Add black border to Chromograph ideograms
- Show ClinVar annotations on variantS page
- Added integration with GENS, copy number visualization tool
- Added a VUS label to the manual classification variant tags
- Add additional information to SNV verification emails
- Tooltips documenting manual annotations from default panels
- Case groups now show bam files from all cases on align view
### Fixed
- Center initial igv view on variant start with SNV/indels
- Don't set initial igv view to negative coordinates
- Display of GQ for SV and STR
- Parsing of AD and related info for STRs
- LoqusDB field in institute settings accepts only existing Loqus instances
- Fix DECIPHER link to work after DECIPHER migrated to GRCh38
- Removed visibility window param from igv.js genes track
- Updated HPO download URL
- Patch HPO download test correctly
- Reference size on STR hover not needed (also wrong)
- Introduced genome build check (allowed values: 37, 38, "37", "38") on case load
- Improve case searching by assignee full name
- Populating the LoqusDB select in institute settings
### Changed
- Cancer variants table header (pop freq etc)
- Only admin users can modify LoqusDB instance in Institute settings
- Style of case synopsis, variants and case comments
- Switched to igv.js 2.7.5
- Do not choke if case is missing research variants when research requested
- Count cases in LoqusDB by variant type
- Introduce deprecation warning for Loqus configs that are not dictionaries
- Improve create new gene panel form validation
- Make XM- transcripts less visible if they don't overlap with transcript refseq_id in variant page
- Color of gene panels and comments panels on cases and variant pages
- Do not choke if case is missing research variants when reserch requested

## [4.29.1]
### Added
### Fixed
- Always load STR variants regardless of RankScore threshold (hotfix)
### Changed

## [4.29]
### Added
- Added a page about migrating potentially breaking changes to the documentation
- markdown_include in development requirements file
- STR variants filter
- Display source, Z-score, inheritance pattern for STR annotations from Stranger (>0.6.1) if available
- Coverage and quality report to cancer view
### Fixed
- ACMG classification page crashing when trying to visualize a classification that was removed
- Pretty print HGVS on gene variants (URL-decode VEP)
- Broken or missing link in the documentation
- Multiple gene names in ClinVar submission form
- Inheritance model select field in ClinVar submission
- IGV.js >2.7.0 has an issue with the gene track zoom levels - temp freeze at 2.7.0
- Revert CORS-anywhere and introduce a local http proxy for cloud tracks
### Changed

## [4.28]
### Added
- Chromograph integration for displaying PNGs in case-page
- Add VAF to cancer case general report, and remove some of its unused fields
- Variants filter compatible with genome browser location strings
- Support for custom public igv tracks stored on the cloud
- Add tests to increase testing coverage
- Update case variants count after deleting variants
- Update IGV.js to latest (v2.7.4)
- Bypass igv.js CORS check using `https://github.com/Rob--W/cors-anywhere`
- Documentation on default and custom IGV.js tracks (admin docs)
- Lock phenomodels so they're editable by admins only
- Small case group assessment sharing
- Tutorial and files for deploying app on containers (Kubernetes pods)
- Canonical transcript and protein change of canonical transcript in exported variants excel sheet
- Support for Font Awesome version 6
- Submit to Beacon from case page sidebar
- Hide dismissed variants in variants pages and variants export function
- Systemd service files and instruction to deploy Scout using podman
### Fixed
- Bugfix: unused `chromgraph_prefix |tojson` removed
- Freeze coloredlogs temporarily
- Marrvel link
- Don't show TP53 link for silent or synonymous changes
- OMIM gene field accepts any custom number as OMIM gene
- Fix Pytest single quote vs double quote string
- Bug in gene variants search by similar cases and no similar case is found
- Delete unused file `userpanel.py`
- Primary transcripts in variant overview and general report
- Google OAuth2 login setup in README file
- Redirect to 'missing file'-icon if configured Chromograph file is missing
- Javascript error in case page
- Fix compound matching during variant loading for hg38
- Cancer variants view containing variants dismissed with cancer-specific reasons
- Zoom to SV variant length was missing IGV contig select
- Tooltips on case page when case has no default gene panels
### Changed
- Save case variants count in case document and not in sessions
- Style of gene panels multiselect on case page
- Collapse/expand main HPO checkboxes in phenomodel preview
- Replaced GQ (Genotype quality) with VAF (Variant allele frequency) in cancer variants GT table
- Allow loading of cancer cases with no tumor_purity field
- Truncate cDNA and protein changes in case report if longer than 20 characters


## [4.27]
### Added
- Exclude one or more variant categories when running variants delete command
### Fixed
### Changed

## [4.26.1]
### Added
### Fixed
- Links with 1-letter aa codes crash on frameshift etc
### Changed

## [4.26]
### Added
- Extend the delete variants command to print analysis date, track, institute, status and research status
- Delete variants by type of analysis (wgs|wes|panel)
- Links to cBioPortal, MutanTP53, IARC TP53, OncoKB, MyCancerGenome, CIViC
### Fixed
- Deleted variants count
### Changed
- Print output of variants delete command as a tab separated table

## [4.25]
### Added
- Command line function to remove variants from one or all cases
### Fixed
- Parse SMN None calls to None rather than False

## [4.24.1]
### Fixed
- Install requirements.txt via setup file

## [4.24]
### Added
- Institute-level phenotype models with sub-panels containing HPO and OMIM terms
- Runnable Docker demo
- Docker image build and push github action
- Makefile with shortcuts to docker commands
- Parse and save synopsis, phenotype and cohort terms from config files upon case upload
### Fixed
- Update dismissed variant status when variant dismissed key is missing
- Breakpoint two IGV button now shows correct chromosome when different from bp1
- Missing font lib in Docker image causing the PDF report download page to crash
- Sentieon Manta calls lack Somaticscore - load anyway
- ClinVar submissions crashing due to pinned variants that are not loaded
- Point ExAC pLI score to new gnomad server address
- Bug uploading cases missing phenotype terms in config file
- STRs loaded but not shown on browser page
- Bug when using adapter.variant.get_causatives with case_id without causatives
- Problem with fetching "solved" from scout export cases cli
- Better serialising of datetime and bson.ObjectId
- Added `volumes` folder to .gitignore
### Changed
- Make matching causative and managed variants foldable on case page
- Remove calls to PyMongo functions marked as deprecated in backend and frontend(as of version 3.7).
- Improved `scout update individual` command
- Export dynamic phenotypes with ordered gene lists as PDF


## [4.23]
### Added
- Save custom IGV track settings
- Show a flash message with clear info about non-valid genes when gene panel creation fails
- CNV report link in cancer case side navigation
- Return to comment section after editing, deleting or submitting a comment
- Managed variants
- MT vs 14 chromosome mean coverage stats if Scout is connected to Chanjo
### Fixed
- missing `vcf_cancer_sv` and `vcf_cancer_sv_research` to manual.
- Split ClinVar multiple clnsig values (slash-separated) and strip them of underscore for annotations without accession number
- Timeout of `All SNVs and INDELs` page when no valid gene is provided in the search
- Round CADD (MIPv9)
- Missing default panel value
- Invisible other causatives lines when other causatives lack gene symbols
### Changed
- Do not freeze mkdocs-material to version 4.6.1
- Remove pre-commit dependency

## [4.22]
### Added
- Editable cases comments
- Editable variants comments
### Fixed
- Empty variant activity panel
- STRs variants popover
- Split new ClinVar multiple significance terms for a variant
- Edit the selected comment, not the latest
### Changed
- Updated RELEASE docs.
- Pinned variants card style on the case page
- Merged `scout export exons` and `scout view exons` commands


## [4.21.2]
### Added
### Fixed
- Do not pre-filter research variants by (case-default) gene panels
- Show OMIM disease tooltip reliably
### Changed

## [4.21.1]
### Added
### Fixed
- Small change to Pop Freq column in variants ang gene panels to avoid strange text shrinking on small screens
- Direct use of HPO list for Clinical HPO SNV (and cancer SNV) filtering
- PDF coverage report redirecting to login page
### Changed
- Remove the option to dismiss single variants from all variants pages
- Bulk dismiss SNVs, SVs and cancer SNVs from variants pages

## [4.21]
### Added
- Support to configure LoqusDB per institute
- Highlight causative variants in the variants list
- Add tests. Mostly regarding building internal datatypes.
- Remove leading and trailing whitespaces from panel_name and display_name when panel is created
- Mark MANE transcript in list of transcripts in "Transcript overview" on variant page
- Show default panel name in case sidebar
- Previous buttons for variants pagination
- Adds a gh action that checks that the changelog is updated
- Adds a gh action that deploys new releases automatically to pypi
- Warn users if case default panels are outdated
- Define institute-specific gene panels for filtering in institute settings
- Use institute-specific gene panels in variants filtering
- Show somatic VAF for pinned and causative variants on case page

### Fixed
- Report pages redirect to login instead of crashing when session expires
- Variants filter loading in cancer variants page
- User, Causative and Cases tables not scaling to full page
- Improved docs for an initial production setup
- Compatibility with latest version of Black
- Fixed tests for Click>7
- Clinical filter required an extra click to Filter to return variants
- Restore pagination and shrink badges in the variants page tables
- Removing a user from the command line now inactivates the case only if user is last assignee and case is active
- Bugfix, LoqusDB per institute feature crashed when institute id was empty string
- Bugfix, LoqusDB calls where missing case count
- filter removal and upload for filters deleted from another page/other user
- Visualize outdated gene panels info in a popover instead of a tooltip in case page side panel

### Changed
- Highlight color on normal STRs in the variants table from green to blue
- Display breakpoints coordinates in verification emails only for structural variants


## [4.20]
### Added
- Display number of filtered variants vs number of total variants in variants page
- Search case by HPO terms
- Dismiss variant column in the variants tables
- Black and pre-commit packages to dev requirements

### Fixed
- Bug occurring when rerun is requested twice
- Peddy info fields in the demo config file
- Added load config safety check for multiple alignment files for one individual
- Formatting of cancer variants table
- Missing Score in SV variants table

### Changed
- Updated the documentation on how to create a new software release
- Genome build-aware cytobands coordinates
- Styling update of the Matchmaker card
- Select search type in case search form


## [4.19]

### Added
- Show internal ID for case
- Add internal ID for downloaded CGH files
- Export dynamic HPO gene list from case page
- Remove users as case assignees when their account is deleted
- Keep variants filters panel expanded when filters have been used

### Fixed
- Handle the ProxyFix ModuleNotFoundError when Werkzeug installed version is >1.0
- General report formatting issues whenever case and variant comments contain extremely long strings with no spaces

### Changed
- Created an institute wrapper page that contains list of cases, causatives, SNVs & Indels, user list, shared data and institute settings
- Display case name instead of case ID on clinVar submissions
- Changed icon of sample update in clinVar submissions


## [4.18]

### Added
- Filter cancer variants on cytoband coordinates
- Show dismiss reasons in a badge with hover for clinical variants
- Show an ellipsis if 10 cases or more to display with loqusdb matches
- A new blog post for version 4.17
- Tooltip to better describe Tumor and Normal columns in cancer variants
- Filter cancer SNVs and SVs by chromosome coordinates
- Default export of `Assertion method citation` to clinVar variants submission file
- Button to export up to 500 cancer variants, filtered or not
- Rename samples of a clinVar submission file

### Fixed
- Apply default gene panel on return to cancer variantS from variant view
- Revert to certificate checking when asking for Chanjo reports
- `scout download everything` command failing while downloading HPO terms

### Changed
- Turn tumor and normal allelic fraction to decimal numbers in tumor variants page
- Moved clinVar submissions code to the institutes blueprints
- Changed name of clinVar export files to FILENAME.Variant.csv and FILENAME.CaseData.csv
- Switched Google login libraries from Flask-OAuthlib to Authlib


## [4.17.1]

### Fixed
- Load cytobands for cases with chromosome build not "37" or "38"


## [4.17]

### Added
- COSMIC badge shown in cancer variants
- Default gene-panel in non-cancer structural view in url
- Filter SNVs and SVs by cytoband coordinates
- Filter cancer SNV variants by alt allele frequency in tumor
- Correct genome build in UCSC link from structural variant page



### Fixed
- Bug in clinVar form when variant has no gene
- Bug when sharing cases with the same institute twice
- Page crashing when removing causative variant tag
- Do not default to GATK caller when no caller info is provided for cancer SNVs


## [4.16.1]

### Fixed
- Fix the fix for handling of delivery reports for rerun cases

## [4.16]

### Added
- Adds possibility to add "lims_id" to cases. Currently only stored in database, not shown anywhere
- Adds verification comment box to SVs (previously only available for small variants)
- Scrollable pedigree panel

### Fixed
- Error caused by changes in WTForm (new release 2.3.x)
- Bug in OMIM case page form, causing the page to crash when a string was provided instead of a numerical OMIM id
- Fix Alamut link to work properly on hg38
- Better handling of delivery reports for rerun cases
- Small CodeFactor style issues: matchmaker results counting, a couple of incomplete tests and safer external xml
- Fix an issue with Phenomizer introduced by CodeFactor style changes

### Changed
- Updated the version of igv.js to 2.5.4

## [4.15.1]

### Added
- Display gene names in ClinVar submissions page
- Links to Varsome in variant transcripts table

### Fixed
- Small fixes to ClinVar submission form
- Gene panel page crash when old panel has no maintainers

## [4.15]

### Added
- Clinvar CNVs IGV track
- Gene panels can have maintainers
- Keep variant actions (dismissed, manual rank, mosaic, acmg, comments) upon variant re-upload
- Keep variant actions also on full case re-upload

### Fixed
- Fix the link to Ensembl for SV variants when genome build 38.
- Arrange information in columns on variant page
- Fix so that new cosmic identifier (COSV) is also acceptable #1304
- Fixed COSMIC tag in INFO (outside of CSQ) to be parses as well with `&` splitter.
- COSMIC stub URL changed to https://cancer.sanger.ac.uk/cosmic/search?q= instead.
- Updated to a version of IGV where bigBed tracks are visualized correctly
- Clinvar submission files are named according to the content (variant_data and case_data)
- Always show causatives from other cases in case overview
- Correct disease associations for gene symbol aliases that exist as separate genes
- Re-add "custom annotations" for SV variants
- The override ClinVar P/LP add-in in the Clinical Filter failed for new CSQ strings

### Changed
- Runs all CI checks in github actions

## [4.14.1]

### Fixed
- Error when variant found in loqusdb is not loaded for other case

## [4.14]

### Added
- Use github actions to run tests
- Adds CLI command to update individual alignments path
- Update HPO terms using downloaded definitions files
- Option to use alternative flask config when running `scout serve`
- Requirement to use loqusdb >= 2.5 if integrated

### Fixed
- Do not display Pedigree panel in cancer view
- Do not rely on internet connection and services available when running CI tests
- Variant loading assumes GATK if no caller set given and GATK filter status is seen in FILTER
- Pass genome build param all the way in order to get the right gene mappings for cases with build 38
- Parse correctly variants with zero frequency values
- Continue even if there are problems to create a region vcf
- STR and cancer variant navigation back to variants pages could fail

### Changed
- Improved code that sends requests to the external APIs
- Updates ranges for user ranks to fit todays usage
- Run coveralls on github actions instead of travis
- Run pip checks on github actions instead of coveralls
- For hg38 cases, change gnomAD link to point to version 3.0 (which is hg38 based)
- Show pinned or causative STR variants a bit more human readable

## [4.13.1]

### Added
### Fixed
- Typo that caused not all clinvar conflicting interpretations to be loaded no matter what
- Parse and retrieve clinvar annotations from VEP-annotated (VEP 97+) CSQ VCF field
- Variant clinvar significance shown as `not provided` whenever is `Uncertain significance`
- Phenomizer query crashing when case has no HPO terms assigned
- Fixed a bug affecting `All SNVs and INDELs` page when variants don't have canonical transcript
- Add gene name or id in cancer variant view

### Changed
- Cancer Variant view changed "Variant:Transcript:Exon:HGVS" to "Gene:Transcript:Exon:HGVS"

## [4.13]

### Added
- ClinVar SNVs track in IGV
- Add SMA view with SMN Copy Number data
- Easier to assign OMIM diagnoses from case page
- OMIM terms and specific OMIM term page

### Fixed
- Bug when adding a new gene to a panel
- Restored missing recent delivery reports
- Fixed style and links to other reports in case side panel
- Deleting cases using display_name and institute not deleting its variants
- Fixed bug that caused coordinates filter to override other filters
- Fixed a problem with finding some INS in loqusdb
- Layout on SV page when local observations without cases are present
- Make scout compatible with the new HPO definition files from `http://compbio.charite.de/jenkins/`
- General report visualization error when SNVs display names are very long


### Changed


## [4.12.4]

### Fixed
- Layout on SV page when local observations without cases are present

## [4.12.3]

### Fixed
- Case report when causative or pinned SVs have non null allele frequencies

## [4.12.2]

### Fixed
- SV variant links now take you to the SV variant page again
- Cancer variant view has cleaner table data entries for "N/A" data
- Pinned variant case level display hotfix for cancer and str - more on this later
- Cancer variants show correct alt/ref reads mirroring alt frequency now
- Always load all clinical STR variants even if a region load is attempted - index may be missing
- Same case repetition in variant local observations

## [4.12.1]

### Fixed
- Bug in variant.gene when gene has no HGVS description


## [4.12]

### Added
- Accepts `alignment_path` in load config to pass bam/cram files
- Display all phenotypes on variant page
- Display hgvs coordinates on pinned and causatives
- Clear panel pending changes
- Adds option to setup the database with static files
- Adds cli command to download the resources from CLI that scout needs
- Adds test files for merged somatic SV and CNV; as well as merged SNV, and INDEL part of #1279
- Allows for upload of OMIM-AUTO gene panel from static files without api-key

### Fixed
- Cancer case HPO panel variants link
- Fix so that some drop downs have correct size
- First IGV button in str variants page
- Cancer case activates on SNV variants
- Cases activate when STR variants are viewed
- Always calculate code coverage
- Pinned/Classification/comments in all types of variants pages
- Null values for panel's custom_inheritance_models
- Discrepancy between the manual disease transcripts and those in database in gene-edit page
- ACMG classification not showing for some causatives
- Fix bug which caused IGV.js to use hg19 reference files for hg38 data
- Bug when multiple bam files sources with non-null values are available


### Changed
- Renamed `requests` file to `scout_requests`
- Cancer variant view shows two, instead of four, decimals for allele and normal


## [4.11.1]

### Fixed
- Institute settings page
- Link institute settings to sharing institutes choices

## [4.11.0]

### Added
- Display locus name on STR variant page
- Alternative key `GNOMADAF_popmax` for Gnomad popmax allele frequency
- Automatic suggestions on how to improve the code on Pull Requests
- Parse GERP, phastCons and phyloP annotations from vep annotated CSQ fields
- Avoid flickering comment popovers in variant list
- Parse REVEL score from vep annotated CSQ fields
- Allow users to modify general institute settings
- Optionally format code automatically on commit
- Adds command to backup vital parts `scout export database`
- Parsing and displaying cancer SV variants from Manta annotated VCF files
- Dismiss cancer snv variants with cancer-specific options
- Add IGV.js UPD, RHO and TIDDIT coverage wig tracks.


### Fixed
- Slightly darker page background
- Fixed an issued with parsed conservation values from CSQ
- Clinvar submissions accessible to all users of an institute
- Header toolbar when on Clinvar page now shows institute name correctly
- Case should not always inactivate upon update
- Show dismissed snv cancer variants as grey on the cancer variants page
- Improved style of mappability link and local observations on variant page
- Convert all the GET requests to the igv view to POST request
- Error when updating gene panels using a file containing BOM chars
- Add/replace gene radio button not working in gene panels


## [4.10.1]

### Fixed
- Fixed issue with opening research variants
- Problem with coveralls not called by Travis CI
- Handle Biomart service down in tests


## [4.10.0]

### Added
- Rank score model in causatives page
- Exportable HPO terms from phenotypes page
- AMP guideline tiers for cancer variants
- Adds scroll for the transcript tab
- Added CLI option to query cases on time since case event was added
- Shadow clinical assessments also on research variants display
- Support for CRAM alignment files
- Improved str variants view : sorting by locus, grouped by allele.
- Delivery report PDF export
- New mosaicism tag option
- Add or modify individuals' age or tissue type from case page
- Display GC and allele depth in causatives table.
- Included primary reference transcript in general report
- Included partial causative variants in general report
- Remove dependency of loqusdb by utilising the CLI

### Fixed
- Fixed update OMIM command bug due to change in the header of the genemap2 file
- Removed Mosaic Tag from Cancer variants
- Fixes issue with unaligned table headers that comes with hidden Datatables
- Layout in general report PDF export
- Fixed issue on the case statistics view. The validation bars didn't show up when all institutes were selected. Now they do.
- Fixed missing path import by importing pathlib.Path
- Handle index inconsistencies in the update index functions
- Fixed layout problems


## [4.9.0]

### Added
- Improved MatchMaker pages, including visible patient contacts email address
- New badges for the github repo
- Links to [GENEMANIA](genemania.org)
- Sort gene panel list on case view.
- More automatic tests
- Allow loading of custom annotations in VCF using the SCOUT_CUSTOM info tag.

### Fixed
- Fix error when a gene is added to an empty dynamic gene panel
- Fix crash when attempting to add genes on incorrect format to dynamic gene panel
- Manual rank variant tags could be saved in a "Select a tag"-state, a problem in the variants view.
- Same case evaluations are no longer shown as gray previous evaluations on the variants page
- Stay on research pages, even if reset, next first buttons are pressed..
- Overlapping variants will now be visible on variant page again
- Fix missing classification comments and links in evaluations page
- All prioritized cases are shown on cases page


## [4.8.3]

### Added

### Fixed
- Bug when ordering sanger
- Improved scrolling over long list of genes/transcripts


## [4.8.2]

### Added

### Fixed
- Avoid opening extra tab for coverage report
- Fixed a problem when rank model version was saved as floats and not strings
- Fixed a problem with displaying dismiss variant reasons on the general report
- Disable load and delete filter buttons if there are no saved filters
- Fix problem with missing verifications
- Remove duplicate users and merge their data and activity


## [4.8.1]

### Added

### Fixed
- Prevent login fail for users with id defined by ObjectId and not email
- Prevent the app from crashing with `AttributeError: 'NoneType' object has no attribute 'message'`


## [4.8.0]

### Added
- Updated Scout to use Bootstrap 4.3
- New looks for Scout
- Improved dashboard using Chart.js
- Ask before inactivating a case where last assigned user leaves it
- Genes can be manually added to the dynamic gene list directly on the case page
- Dynamic gene panels can optionally be used with clinical filter, instead of default gene panel
- Dynamic gene panels get link out to chanjo-report for coverage report
- Load all clinvar variants with clinvar Pathogenic, Likely Pathogenic and Conflicting pathogenic
- Show transcripts with exon numbers for structural variants
- Case sort order can now be toggled between ascending and descending.
- Variants can be marked as partial causative if phenotype is available for case.
- Show a frequency tooltip hover for SV-variants.
- Added support for LDAP login system
- Search snv and structural variants by chromosomal coordinates
- Structural variants can be marked as partial causative if phenotype is available for case.
- Show normal and pathologic limits for STRs in the STR variants view.
- Institute level persistent variant filter settings that can be retrieved and used.
- export causative variants to Excel
- Add support for ROH, WIG and chromosome PNGs in case-view

### Fixed
- Fixed missing import for variants with comments
- Instructions on how to build docs
- Keep sanger order + verification when updating/reloading variants
- Fixed and moved broken filter actions (HPO gene panel and reset filter)
- Fixed string conversion to number
- UCSC links for structural variants are now separated per breakpoint (and whole variant where applicable)
- Reintroduced missing coverage report
- Fixed a bug preventing loading samples using the command line
- Better inheritance models customization for genes in gene panels
- STR variant page back to list button now does its one job.
- Allows to setup scout without a omim api key
- Fixed error causing "favicon not found" flash messages
- Removed flask --version from base cli
- Request rerun no longer changes case status. Active or archived cases inactivate on upload.
- Fixed missing tooltip on the cancer variants page
- Fixed weird Rank cell in variants page
- Next and first buttons order swap
- Added pagination (and POST capability) to cancer variants.
- Improves loading speed for variant page
- Problem with updating variant rank when no variants
- Improved Clinvar submission form
- General report crashing when dismissed variant has no valid dismiss code
- Also show collaborative case variants on the All variants view.
- Improved phenotype search using dataTables.js on phenotypes page
- Search and delete users with `email` instead of `_id`
- Fixed css styles so that multiselect options will all fit one column


## [4.7.3]

### Added
- RankScore can be used with VCFs for vcf_cancer files

### Fixed
- Fix issue with STR view next page button not doing its one job.

### Deleted
- Removed pileup as a bam viewing option. This is replaced by IGV


## [4.7.2]

### Added
- Show earlier ACMG classification in the variant list

### Fixed
- Fixed igv search not working due to igv.js dist 2.2.17
- Fixed searches for cases with a gene with variants pinned or marked causative.
- Load variant pages faster after fixing other causatives query
- Fixed mitochondrial report bug for variants without genes

## [4.7.1]

### Added

### Fixed
- Fixed bug on genes page


## [4.7.0]

### Added
- Export genes and gene panels in build GRCh38
- Search for cases with variants pinned or marked causative in a given gene.
- Search for cases phenotypically similar to a case also from WUI.
- Case variant searches can be limited to similar cases, matching HPO-terms,
  phenogroups and cohorts.
- De-archive reruns and flag them as 'inactive' if archived
- Sort cases by analysis_date, track or status
- Display cases in the following order: prioritized, active, inactive, archived, solved
- Assign case to user when user activates it or asks for rerun
- Case becomes inactive when it has no assignees
- Fetch refseq version from entrez and use it in clinvar form
- Load and export of exons for all genes, independent on refseq
- Documentation for loading/updating exons
- Showing SV variant annotations: SV cgh frequencies, gnomad-SV, local SV frequencies
- Showing transcripts mapping score in segmental duplications
- Handle requests to Ensembl Rest API
- Handle requests to Ensembl Rest Biomart
- STR variants view now displays GT and IGV link.
- Description field for gene panels
- Export exons in build 37 and 38 using the command line

### Fixed
- Fixes of and induced by build tests
- Fixed bug affecting variant observations in other cases
- Fixed a bug that showed wrong gene coverage in general panel PDF export
- MT report only shows variants occurring in the specific individual of the excel sheet
- Disable SSL certifcate verification in requests to chanjo
- Updates how intervaltree and pymongo is used to void deprecated functions
- Increased size of IGV sample tracks
- Optimized tests


## [4.6.1]

### Added

### Fixed
- Missing 'father' and 'mother' keys when parsing single individual cases


## [4.6.0]

### Added
- Description of Scout branching model in CONTRIBUTING doc
- Causatives in alphabetical order, display ACMG classification and filter by gene.
- Added 'external' to the list of analysis type options
- Adds functionality to display "Tissue type". Passed via load config.
- Update to IGV 2.

### Fixed
- Fixed alignment visualization and vcf2cytosure availability for demo case samples
- Fixed 3 bugs affecting SV pages visualization
- Reintroduced the --version cli option
- Fixed variants query by panel (hpo panel + gene panel).
- Downloaded MT report contains excel files with individuals' display name
- Refactored code in parsing of config files.


## [4.5.1]

### Added

### Fixed
- update requirement to use PyYaml version >= 5.1
- Safer code when loading config params in cli base


## [4.5.0]

### Added
- Search for similar cases from scout view CLI
- Scout cli is now invoked from the app object and works under the app context

### Fixed
- PyYaml dependency fixed to use version >= 5.1


## [4.4.1]

### Added
- Display SV rank model version when available

### Fixed
- Fixed upload of delivery report via API


## [4.4.0]

### Added
- Displaying more info on the Causatives page and hiding those not causative at the case level
- Add a comment text field to Sanger order request form, allowing a message to be included in the email
- MatchMaker Exchange integration
- List cases with empty synopsis, missing HPO terms and phenotype groups.
- Search for cases with open research list, or a given case status (active, inactive, archived)

### Fixed
- Variant query builder split into several functions
- Fixed delivery report load bug


## [4.3.3]

### Added
- Different individual table for cancer cases

### Fixed
- Dashboard collects validated variants from verification events instead of using 'sanger' field
- Cases shared with collaborators are visible again in cases page
- Force users to select a real institute to share cases with (actionbar select fix)


## [4.3.2]

### Added
- Dashboard data can be filtered using filters available in cases page
- Causatives for each institute are displayed on a dedicated page
- SNVs and and SVs are searchable across cases by gene and rank score
- A more complete report with validated variants is downloadable from dashboard

### Fixed
- Clinsig filter is fixed so clinsig numerical values are returned
- Split multi clinsig string values in different elements of clinsig array
- Regex to search in multi clinsig string values or multi revstat string values
- It works to upload vcf files with no variants now
- Combined Pileup and IGV alignments for SVs having variant start and stop on the same chromosome


## [4.3.1]

### Added
- Show calls from all callers even if call is not available
- Instructions to install cairo and pango libs from WeasyPrint page
- Display cases with number of variants from CLI
- Only display cases with number of variants above certain treshold. (Also CLI)
- Export of verified variants by CLI or from the dashboard
- Extend case level queries with default panels, cohorts and phenotype groups.
- Slice dashboard statistics display using case level queries
- Add a view where all variants for an institute can be searched across cases, filtering on gene and rank score. Allows searching research variants for cases that have research open.

### Fixed
- Fixed code to extract variant conservation (gerp, phyloP, phastCons)
- Visualization of PDF-exported gene panels
- Reintroduced the exon/intron number in variant verification email
- Sex and affected status is correctly displayed on general report
- Force number validation in SV filter by size
- Display ensembl transcripts when no refseq exists


## [4.3.0]

### Added
- Mosaicism tag on variants
- Show and filter on SweGen frequency for SVs
- Show annotations for STR variants
- Show all transcripts in verification email
- Added mitochondrial export
- Adds alternative to search for SVs shorter that the given length
- Look for 'bcftools' in the `set` field of VCFs
- Display digenic inheritance from OMIM
- Displays what refseq transcript that is primary in hgnc

### Fixed

- Archived panels displays the correct date (not retroactive change)
- Fixed problem with waiting times in gene panel exports
- Clinvar fiter not working with human readable clinsig values

## [4.2.2]

### Fixed
- Fixed gene panel create/modify from CSV file utf-8 decoding error
- Updating genes in gene panels now supports edit comments and entry version
- Gene panel export timeout error

## [4.2.1]

### Fixed
- Re-introduced gene name(s) in verification email subject
- Better PDF rendering for excluded variants in report
- Problem to access old case when `is_default` did not exist on a panel


## [4.2.0]

### Added
- New index on variant_id for events
- Display overlapping compounds on variants view

### Fixed
- Fixed broken clinical filter


## [4.1.4]

### Added
- Download of filtered SVs

### Fixed
- Fixed broken download of filtered variants
- Fixed visualization issue in gene panel PDF export
- Fixed bug when updating gene names in variant controller


## [4.1.3]

### Fixed
- Displays all primary transcripts


## [4.1.2]

### Added
- Option add/replace when updating a panel via CSV file
- More flexible versioning of the gene panels
- Printing coverage report on the bottom of the pdf case report
- Variant verification option for SVs
- Logs uri without pwd when connecting
- Disease-causing transcripts in case report
- Thicker lines in case report
- Supports HPO search for cases, both terms or if described in synopsis
- Adds sanger information to dashboard

### Fixed
- Use db name instead of **auth** as default for authentication
- Fixes so that reports can be generated even with many variants
- Fixed sanger validation popup to show individual variants queried by user and institute.
- Fixed problem with setting up scout
- Fixes problem when exac file is not available through broad ftp
- Fetch transcripts for correct build in `adapter.hgnc_gene`

## [4.1.1]
- Fix problem with institute authentication flash message in utils
- Fix problem with comments
- Fix problem with ensembl link


## [4.1.0]

### Added
- OMIM phenotypes to case report
- Command to download all panel app gene panels `scout load panel --panel-app`
- Links to genenames.org and omim on gene page
- Popup on gene at variants page with gene information
- reset sanger status to "Not validated" for pinned variants
- highlight cases with variants to be evaluated by Sanger on the cases page
- option to point to local reference files to the genome viewer pileup.js. Documented in `docs.admin-guide.server`
- option to export single variants in `scout export variants`
- option to load a multiqc report together with a case(add line in load config)
- added a view for searching HPO terms. It is accessed from the top left corner menu
- Updates the variants view for cancer variants. Adds a small cancer specific filter for known variants
- Adds hgvs information on cancer variants page
- Adds option to update phenotype groups from CLI

### Fixed
- Improved Clinvar to submit variants from different cases. Fixed HPO terms in casedata according to feedback
- Fixed broken link to case page from Sanger modal in cases view
- Now only cases with non empty lists of causative variants are returned in `adapter.case(has_causatives=True)`
- Can handle Tumor only samples
- Long lists of HGNC symbols are now possible. This was previously difficult with manual, uploaded or by HPO search when changing filter settings due to GET request limitations. Relevant pages now use POST requests. Adds the dynamic HPO panel as a selection on the gene panel dropdown.
- Variant filter defaults to default panels also on SV and Cancer variants pages.

## [4.0.0]

### WARNING ###

This is a major version update and will require that the backend of pre releases is updated.
Run commands:

```
$scout update genes
$scout update hpo
```

- Created a Clinvar submission tool, to speed up Clinvar submission of SNVs and SVs
- Added an analysis report page (html and PDF format) containing phenotype, gene panels and variants that are relevant to solve a case.

### Fixed
- Optimized evaluated variants to speed up creation of case report
- Moved igv and pileup viewer under a common folder
- Fixed MT alignment view pileup.js
- Fixed coordinates for SVs with start chromosome different from end chromosome
- Global comments shown across cases and institutes. Case-specific variant comments are shown only for that specific case.
- Links to clinvar submitted variants at the cases level
- Adapts clinvar parsing to new format
- Fixed problem in `scout update user` when the user object had no roles
- Makes pileup.js use online genome resources when viewing alignments. Now any instance of Scout can make use of this functionality.
- Fix ensembl link for structural variants
- Works even when cases does not have `'madeline_info'`
- Parses Polyphen in correct way again
- Fix problem with parsing gnomad from VEP

### Added
- Added a PDF export function for gene panels
- Added a "Filter and export" button to export custom-filtered SNVs to CSV file
- Dismiss SVs
- Added IGV alignments viewer
- Read delivery report path from case config or CLI command
- Filter for spidex scores
- All HPO terms are now added and fetched from the correct source (https://github.com/obophenotype/human-phenotype-ontology/blob/master/hp.obo)
- New command `scout update hpo`
- New command `scout update genes` will fetch all the latest information about genes and update them
- Load **all** variants found on chromosome **MT**
- Adds choice in cases overview do show as many cases as user like

### Removed
- pileup.min.js and pileup css are imported from a remote web location now
- All source files for HPO information, this is instead fetched directly from source
- All source files for gene information, this is instead fetched directly from source

## [3.0.0]
### Fixed
- hide pedigree panel unless it exists

## [1.5.1] - 2016-07-27
### Fixed
- look for both ".bam.bai" and ".bai" extensions

## [1.4.0] - 2016-03-22
### Added
- support for local frequency through loqusdb
- bunch of other stuff

## [1.3.0] - 2016-02-19
### Fixed
- Update query-phenomizer and add username/password

### Changed
- Update the way a case is checked for rerun-status

### Added
- Add new button to mark a case as "checked"
- Link to clinical variants _without_ 1000G annotation

## [1.2.2] - 2016-02-18
### Fixed
- avoid filtering out variants lacking ExAC and 1000G annotations

## [1.1.3] - 2015-10-01
### Fixed
- persist (clinical) filter when clicking load more
- fix #154 by robustly setting clinical filter func. terms

## [1.1.2] - 2015-09-07
### Fixed
- avoid replacing coverage report with none
- update SO terms, refactored

## [1.1.1] - 2015-08-20
### Fixed
- fetch case based on collaborator status (not owner)

## [1.1.0] - 2015-05-29
### Added
- link(s) to SNPedia based on RS-numbers
- new Jinja filter to "humanize" decimal numbers
- show gene panels in variant view
- new Jinja filter for decoding URL encoding
- add indicator to variants in list that have comments
- add variant number threshold and rank score threshold to load function
- add event methods to mongo adapter
- add tests for models
- show badge "old" if comment was written for a previous analysis

### Changed
- show cDNA change in transcript summary unless variant is exonic
- moved compounds table further up the page
- show dates for case uploads in ISO format
- moved variant comments higher up on page
- updated documentation for pages
- read in coverage report as blob in database and serve directly
- change ``OmimPhenotype`` to ``PhenotypeTerm``
- reorganize models sub-package
- move events (and comments) to separate collection
- only display prev/next links for the research list
- include variant type in breadcrumbs e.g. "Clinical variants"

### Removed
- drop dependency on moment.js

### Fixed
- show the same level of detail for all frequencies on all pages
- properly decode URL encoded symbols in amino acid/cDNA change strings
- fixed issue with wipe permissions in MongoDB
- include default gene lists in "variants" link in breadcrumbs

## [1.0.2] - 2015-05-20
### Changed
- update case fetching function

### Fixed
- handle multiple cases with same id

## [1.0.1] - 2015-04-28
### Fixed
- Fix building URL parameters in cases list Vue component

## [1.0.0] - 2015-04-12
Codename: Sara Lund

![Release 1.0](artwork/releases/release-1-0.jpg)

### Added
- Add email logging for unexpected errors
- New command line tool for deleting case

### Changed
- Much improved logging overall
- Updated documentation/usage guide
- Removed non-working IGV link

### Fixed
- Show sample display name in GT call
- Various small bug fixes
- Make it easier to hover over popups

## [0.0.2-rc1] - 2015-03-04
### Added
- add protein table for each variant
- add many more external links
- add coverage reports as PDFs

### Changed
- incorporate user feedback updates
- big refactor of load scripts

## [0.0.2-rc2] - 2015-03-04
### Changes
- add gene table with gene description
- reorganize inheritance models box

### Fixed
- avoid overwriting gene list on "research" load
- fix various bugs in external links

## [0.0.2-rc3] - 2015-03-05
### Added
- Activity log feed to variant view
- Adds protein change strings to ODM and Sanger email

### Changed
- Extract activity log component to macro

### Fixes
- Make Ensembl transcript links use archive website<|MERGE_RESOLUTION|>--- conflicted
+++ resolved
@@ -7,12 +7,9 @@
 ## [ ]
 ### Changed
 - Update igv.js to v2.10.5
-<<<<<<< HEAD
 - Reduce code complexity (parse/ensembl.py)
-=======
 ### Fixed
 - Reintroduced missing links to Swegen and Beacon and dbSNP in RD variant page, summary section
->>>>>>> 163c45d4
 
 ## [4.47]
 ### Added
