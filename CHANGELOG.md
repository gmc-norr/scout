# Change Log
All notable changes to this project will be documented in this file.
This project adheres to [Semantic Versioning](http://semver.org/).

About changelog [here](https://keepachangelog.com/en/1.0.0/)

## [x.x.x]
### Added
- Allow saved filter lock and unlock
### Fixed
### Added
### Changed

## [4.32.1]
### Fixed
- iSort lint check only
<<<<<<< HEAD
### Changed
- SV clinical filter no longer filters out sub 100 nt variants
=======
- Institute cases page crashing when a case has track:Null
### Added
### Changed
>>>>>>> 14a9db9b

## [4.32]
### Added
- Load and show MITOMAP associated diseases from VCF (INFO field: MitomapAssociatedDiseases, via HmtNote)
- Show variant allele frequencies for mitochondrial variants (GRCh38 cases)
- Extend "public" json API with diseases (OMIM) and phenotypes (HPO)
- HPO gene list download now has option for clinical and non-clinical genes
- Display gene splice junctions data in sashimi plots
- Update case individuals with splice junctions tracks
- Simple Docker compose for development with local build
- Make Phenomodels subpanels collapsible
- User side documentation of cytogenomics features (Gens, Chromograph, vcf2cytosure, rhocall)
- iSort GitHub Action
### Fixed
- Show other causative once, even if several events point to it
- Filtering variants by mitochondrial chromosome for cases with genome build=38
- HPO gene search button triggers any warnings for clinical / non-existing genes also on first search
- Fixed a bug in variants pages caused by MT variants without alt_frequency
- Tests for CADD score parsing function
- Fixed the look of IGV settings on SNV variant page
- Cases analyzed once shown as `rerun`
- Missing case track on case re-upload
- Fixed severity rank for SO term "regulatory region ablation"
### Changed
- Refactor according to CodeFactor - mostly reuse of duplicated code
- Phenomodels language adjustment
- Open variants in a new window (from variants page)
- Open overlapping and compound variants in a new window (from variant page)
- gnomAD link points to gnomAD v.3 (build GRCh38) for mitochondrial variants.
- Display only number of affected genes for dismissed SVs in general report
- Chromosome build check when populating the variants filter chromosome selection
- Display mitochondrial and rare diseases coverage report in cases with missing 'rare' track


## [4.31.1]
### Added
### Changed
- Remove mitochondrial and coverage report from cancer cases sidebar
### Fixed
- ClinVar page when dbSNP id is None

## [4.31]
### Added
- gnomAD annotation field in admin guide
- Export also dynamic panel genes not associated to an HPO term when downloading the HPO panel
- Primary HGNC transcript info in variant export files
- Show variant quality (QUAL field from vcf) in the variant summary
- Load/update PDF gene fusion reports (clinical and research) generated with Arriba
- Support new MANE annotations from VEP (both MANE Select and MANE Plus Clinical)
- Display on case activity the event of a user resetting all dismissed variants
- Support gnomAD population frequencies for mitochondrial variants
- Anchor links in Casedata ClinVar panels to redirect after renaming individuals
### Fixed
- Replace old docs link www.clinicalgenomics.se/scout with new https://clinical-genomics.github.io/scout
- Page formatting issues whenever case and variant comments contain extremely long strings with no spaces
- Chromograph images can be one column and have scrollbar. Removed legacy code.
- Column labels for ClinVar case submission
- Page crashing looking for LoqusDB observation when variant doesn't exist
- Missing inheritance models and custom inheritance models on newly created gene panels
- Accept only numbers in managed variants filter as position and end coordinates
- SNP id format and links in Variant page, ClinVar submission form and general report
- Case groups tooltip triggered only when mouse is on the panel header
### Changed
- A more compact case groups panel
- Added landscape orientation CSS style to cancer coverage and QC demo report
- Improve user documentation to create and save new gene panels
- Removed option to use space as separator when uploading gene panels
- Separating the columns of standard and custom inheritance models in gene panels
- Improved ClinVar instructions for users using non-English Excel

## [4.30.2]
### Added
### Fixed
- Use VEP RefSeq ID if RefSeq list is empty in RefSeq transcripts overview
- Bug creating variant links for variants with no end_chrom
### Changed

## [4.30.1]
### Added
### Fixed
- Cryptography dependency fixed to use version < 3.4
### Changed

## [4.30]
### Added
- Introduced a `reset dismiss variant` verb
- Button to reset all dismissed variants for a case
- Add black border to Chromograph ideograms
- Show ClinVar annotations on variantS page
- Added integration with GENS, copy number visualization tool
- Added a VUS label to the manual classification variant tags
- Add additional information to SNV verification emails
- Tooltips documenting manual annotations from default panels
- Case groups now show bam files from all cases on align view
### Fixed
- Center initial igv view on variant start with SNV/indels
- Don't set initial igv view to negative coordinates
- Display of GQ for SV and STR
- Parsing of AD and related info for STRs
- LoqusDB field in institute settings accepts only existing Loqus instances
- Fix DECIPHER link to work after DECIPHER migrated to GRCh38
- Removed visibility window param from igv.js genes track
- Updated HPO download URL
- Patch HPO download test correctly
- Reference size on STR hover not needed (also wrong)
- Introduced genome build check (allowed values: 37, 38, "37", "38") on case load
- Improve case searching by assignee full name
- Populating the LoqusDB select in institute settings
### Changed
- Cancer variants table header (pop freq etc)
- Only admin users can modify LoqusDB instance in Institute settings
- Style of case synopsis, variants and case comments
- Switched to igv.js 2.7.5
- Do not choke if case is missing research variants when research requested
- Improve create new gene panel form validation
- Make XM- transcripts less visible if they don't overlap with transcript refseq_id in variant page
- Color of gene panels and comments panels on cases and variant pages

## [4.29.1]
### Added
### Fixed
- Always load STR variants regardless of RankScore threshold (hotfix)
### Changed

## [4.29]
### Added
- Added a page about migrating potentially breaking changes to the documentation
- markdown_include in development requirements file
- STR variants filter
- Display source, Z-score, inheritance pattern for STR annotations from Stranger (>0.6.1) if available
- Coverage and quality report to cancer view
### Fixed
- ACMG classification page crashing when trying to visualize a classification that was removed
- Pretty print HGVS on gene variants (URL-decode VEP)
- Broken or missing link in the documentation
- Multiple gene names in ClinVar submission form
- Inheritance model select field in ClinVar submission
- IGV.js >2.7.0 has an issue with the gene track zoom levels - temp freeze at 2.7.0
- Revert CORS-anywhere and introduce a local http proxy for cloud tracks
### Changed

## [4.28]
### Added
- Chromograph integration for displaying PNGs in case-page
- Add VAF to cancer case general report, and remove some of its unused fields
- Variants filter compatible with genome browser location strings
- Support for custom public igv tracks stored on the cloud
- Add tests to increase testing coverage
- Update case variants count after deleting variants
- Update IGV.js to latest (v2.7.4)
- Bypass igv.js CORS check using `https://github.com/Rob--W/cors-anywhere`
- Documentation on default and custom IGV.js tracks (admin docs)
- Lock phenomodels so they're editable by admins only
- Small case group assessment sharing
- Tutorial and files for deploying app on containers (Kubernetes pods)
- Canonical transcript and protein change of canonical transcript in exported variants excel sheet
- Support for Font Awesome version 6
- Submit to Beacon from case page sidebar
- Hide dismissed variants in variants pages and variants export function
- Systemd service files and instruction to deploy Scout using podman
### Fixed
- Bugfix: unused `chromgraph_prefix |tojson` removed
- Freeze coloredlogs temporarily
- Marrvel link
- Don't show TP53 link for silent or synonymous changes
- OMIM gene field accepts any custom number as OMIM gene
- Fix Pytest single quote vs double quote string
- Bug in gene variants search by similar cases and no similar case is found
- Delete unused file `userpanel.py`
- Primary transcripts in variant overview and general report
- Google OAuth2 login setup in README file
- Redirect to 'missing file'-icon if configured Chromograph file is missing
- Javascript error in case page
- Fix compound matching during variant loading for hg38
- Cancer variants view containing variants dismissed with cancer-specific reasons
- Zoom to SV variant length was missing IGV contig select
- Tooltips on case page when case has no default gene panels
### Changed
- Save case variants count in case document and not in sessions
- Style of gene panels multiselect on case page
- Collapse/expand main HPO checkboxes in phenomodel preview
- Replaced GQ (Genotype quality) with VAF (Variant allele frequency) in cancer variants GT table
- Allow loading of cancer cases with no tumor_purity field
- Truncate cDNA and protein changes in case report if longer than 20 characters


## [4.27]
### Added
- Exclude one or more variant categories when running variants delete command
### Fixed
### Changed

## [4.26.1]
### Added
### Fixed
- Links with 1-letter aa codes crash on frameshift etc
### Changed

## [4.26]
### Added
- Extend the delete variants command to print analysis date, track, institute, status and research status
- Delete variants by type of analysis (wgs|wes|panel)
- Links to cBioPortal, MutanTP53, IARC TP53, OncoKB, MyCancerGenome, CIViC
### Fixed
- Deleted variants count
### Changed
- Print output of variants delete command as a tab separated table

## [4.25]
### Added
- Command line function to remove variants from one or all cases
### Fixed
- Parse SMN None calls to None rather than False

## [4.24.1]
### Fixed
- Install requirements.txt via setup file

## [4.24]
### Added
- Institute-level phenotype models with sub-panels containing HPO and OMIM terms
- Runnable Docker demo
- Docker image build and push github action
- Makefile with shortcuts to docker commands
- Parse and save synopsis, phenotype and cohort terms from config files upon case upload
### Fixed
- Update dismissed variant status when variant dismissed key is missing
- Breakpoint two IGV button now shows correct chromosome when different from bp1
- Missing font lib in Docker image causing the PDF report download page to crash
- Sentieon Manta calls lack Somaticscore - load anyway
- ClinVar submissions crashing due to pinned variants that are not loaded
- Point ExAC pLI score to new gnomad server address
- Bug uploading cases missing phenotype terms in config file
- STRs loaded but not shown on browser page
- Bug when using adapter.variant.get_causatives with case_id without causatives
- Problem with fetching "solved" from scout export cases cli
- Better serialising of datetime and bson.ObjectId
- Added `volumes` folder to .gitignore
### Changed
- Make matching causative and managed variants foldable on case page
- Remove calls to PyMongo functions marked as deprecated in backend and frontend(as of version 3.7).
- Improved `scout update individual` command
- Export dynamic phenotypes with ordered gene lists as PDF


## [4.23]
### Added
- Save custom IGV track settings
- Show a flash message with clear info about non-valid genes when gene panel creation fails
- CNV report link in cancer case side navigation
- Return to comment section after editing, deleting or submitting a comment
- Managed variants
- MT vs 14 chromosome mean coverage stats if Scout is connected to Chanjo
### Fixed
- missing `vcf_cancer_sv` and `vcf_cancer_sv_research` to manual.
- Split ClinVar multiple clnsig values (slash-separated) and strip them of underscore for annotations without accession number
- Timeout of `All SNVs and INDELs` page when no valid gene is provided in the search
- Round CADD (MIPv9)
- Missing default panel value
- Invisible other causatives lines when other causatives lack gene symbols
### Changed
- Do not freeze mkdocs-material to version 4.6.1
- Remove pre-commit dependency

## [4.22]
### Added
- Editable cases comments
- Editable variants comments
### Fixed
- Empty variant activity panel
- STRs variants popover
- Split new ClinVar multiple significance terms for a variant
- Edit the selected comment, not the latest
### Changed
- Updated RELEASE docs.
- Pinned variants card style on the case page
- Merged `scout export exons` and `scout view exons` commands


## [4.21.2]
### Added
### Fixed
- Do not pre-filter research variants by (case-default) gene panels
- Show OMIM disease tooltip reliably
### Changed

## [4.21.1]
### Added
### Fixed
- Small change to Pop Freq column in variants ang gene panels to avoid strange text shrinking on small screens
- Direct use of HPO list for Clinical HPO SNV (and cancer SNV) filtering
- PDF coverage report redirecting to login page
### Changed
- Remove the option to dismiss single variants from all variants pages
- Bulk dismiss SNVs, SVs and cancer SNVs from variants pages

## [4.21]
### Added
- Support to configure LoqusDB per institute
- Highlight causative variants in the variants list
- Add tests. Mostly regarding building internal datatypes.
- Remove leading and trailing whitespaces from panel_name and display_name when panel is created
- Mark MANE transcript in list of transcripts in "Transcript overview" on variant page
- Show default panel name in case sidebar
- Previous buttons for variants pagination
- Adds a gh action that checks that the changelog is updated
- Adds a gh action that deploys new releases automatically to pypi
- Warn users if case default panels are outdated
- Define institute-specific gene panels for filtering in institute settings
- Use institute-specific gene panels in variants filtering
- Show somatic VAF for pinned and causative variants on case page

### Fixed
- Report pages redirect to login instead of crashing when session expires
- Variants filter loading in cancer variants page
- User, Causative and Cases tables not scaling to full page
- Improved docs for an initial production setup
- Compatibility with latest version of Black
- Fixed tests for Click>7
- Clinical filter required an extra click to Filter to return variants
- Restore pagination and shrink badges in the variants page tables
- Removing a user from the command line now inactivates the case only if user is last assignee and case is active
- Bugfix, LoqusDB per institute feature crashed when institute id was empty string
- Bugfix, LoqusDB calls where missing case count
- filter removal and upload for filters deleted from another page/other user
- Visualize outdated gene panels info in a popover instead of a tooltip in case page side panel

### Changed
- Highlight color on normal STRs in the variants table from green to blue
- Display breakpoints coordinates in verification emails only for structural variants


## [4.20]
### Added
- Display number of filtered variants vs number of total variants in variants page
- Search case by HPO terms
- Dismiss variant column in the variants tables
- Black and pre-commit packages to dev requirements

### Fixed
- Bug occurring when rerun is requested twice
- Peddy info fields in the demo config file
- Added load config safety check for multiple alignment files for one individual
- Formatting of cancer variants table
- Missing Score in SV variants table

### Changed
- Updated the documentation on how to create a new software release
- Genome build-aware cytobands coordinates
- Styling update of the Matchmaker card
- Select search type in case search form


## [4.19]

### Added
- Show internal ID for case
- Add internal ID for downloaded CGH files
- Export dynamic HPO gene list from case page
- Remove users as case assignees when their account is deleted
- Keep variants filters panel expanded when filters have been used

### Fixed
- Handle the ProxyFix ModuleNotFoundError when Werkzeug installed version is >1.0
- General report formatting issues whenever case and variant comments contain extremely long strings with no spaces

### Changed
- Created an institute wrapper page that contains list of cases, causatives, SNVs & Indels, user list, shared data and institute settings
- Display case name instead of case ID on clinVar submissions
- Changed icon of sample update in clinVar submissions


## [4.18]

### Added
- Filter cancer variants on cytoband coordinates
- Show dismiss reasons in a badge with hover for clinical variants
- Show an ellipsis if 10 cases or more to display with loqusdb matches
- A new blog post for version 4.17
- Tooltip to better describe Tumor and Normal columns in cancer variants
- Filter cancer SNVs and SVs by chromosome coordinates
- Default export of `Assertion method citation` to clinVar variants submission file
- Button to export up to 500 cancer variants, filtered or not
- Rename samples of a clinVar submission file

### Fixed
- Apply default gene panel on return to cancer variantS from variant view
- Revert to certificate checking when asking for Chanjo reports
- `scout download everything` command failing while downloading HPO terms

### Changed
- Turn tumor and normal allelic fraction to decimal numbers in tumor variants page
- Moved clinVar submissions code to the institutes blueprints
- Changed name of clinVar export files to FILENAME.Variant.csv and FILENAME.CaseData.csv
- Switched Google login libraries from Flask-OAuthlib to Authlib


## [4.17.1]

### Fixed
- Load cytobands for cases with chromosome build not "37" or "38"


## [4.17]

### Added
- COSMIC badge shown in cancer variants
- Default gene-panel in non-cancer structural view in url
- Filter SNVs and SVs by cytoband coordinates
- Filter cancer SNV variants by alt allele frequency in tumor
- Correct genome build in UCSC link from structural variant page



### Fixed
- Bug in clinVar form when variant has no gene
- Bug when sharing cases with the same institute twice
- Page crashing when removing causative variant tag
- Do not default to GATK caller when no caller info is provided for cancer SNVs


## [4.16.1]

### Fixed
- Fix the fix for handling of delivery reports for rerun cases

## [4.16]

### Added
- Adds possibility to add "lims_id" to cases. Currently only stored in database, not shown anywhere
- Adds verification comment box to SVs (previously only available for small variants)
- Scrollable pedigree panel

### Fixed
- Error caused by changes in WTForm (new release 2.3.x)
- Bug in OMIM case page form, causing the page to crash when a string was provided instead of a numerical OMIM id
- Fix Alamut link to work properly on hg38
- Better handling of delivery reports for rerun cases
- Small CodeFactor style issues: matchmaker results counting, a couple of incomplete tests and safer external xml
- Fix an issue with Phenomizer introduced by CodeFactor style changes

### Changed
- Updated the version of igv.js to 2.5.4

## [4.15.1]

### Added
- Display gene names in ClinVar submissions page
- Links to Varsome in variant transcripts table

### Fixed
- Small fixes to ClinVar submission form
- Gene panel page crash when old panel has no maintainers

## [4.15]

### Added
- Clinvar CNVs IGV track
- Gene panels can have maintainers
- Keep variant actions (dismissed, manual rank, mosaic, acmg, comments) upon variant re-upload
- Keep variant actions also on full case re-upload

### Fixed
- Fix the link to Ensembl for SV variants when genome build 38.
- Arrange information in columns on variant page
- Fix so that new cosmic identifier (COSV) is also acceptable #1304
- Fixed COSMIC tag in INFO (outside of CSQ) to be parses as well with `&` splitter.
- COSMIC stub URL changed to https://cancer.sanger.ac.uk/cosmic/search?q= instead.
- Updated to a version of IGV where bigBed tracks are visualized correctly
- Clinvar submission files are named according to the content (variant_data and case_data)
- Always show causatives from other cases in case overview
- Correct disease associations for gene symbol aliases that exist as separate genes
- Re-add "custom annotations" for SV variants
- The override ClinVar P/LP add-in in the Clinical Filter failed for new CSQ strings

### Changed
- Runs all CI checks in github actions

## [4.14.1]

### Fixed
- Error when variant found in loqusdb is not loaded for other case

## [4.14]

### Added
- Use github actions to run tests
- Adds CLI command to update individual alignments path
- Update HPO terms using downloaded definitions files
- Option to use alternative flask config when running `scout serve`
- Requirement to use loqusdb >= 2.5 if integrated

### Fixed
- Do not display Pedigree panel in cancer view
- Do not rely on internet connection and services available when running CI tests
- Variant loading assumes GATK if no caller set given and GATK filter status is seen in FILTER
- Pass genome build param all the way in order to get the right gene mappings for cases with build 38
- Parse correctly variants with zero frequency values
- Continue even if there are problems to create a region vcf
- STR and cancer variant navigation back to variants pages could fail

### Changed
- Improved code that sends requests to the external APIs
- Updates ranges for user ranks to fit todays usage
- Run coveralls on github actions instead of travis
- Run pip checks on github actions instead of coveralls
- For hg38 cases, change gnomAD link to point to version 3.0 (which is hg38 based)
- Show pinned or causative STR variants a bit more human readable

## [4.13.1]

### Added
### Fixed
- Typo that caused not all clinvar conflicting interpretations to be loaded no matter what
- Parse and retrieve clinvar annotations from VEP-annotated (VEP 97+) CSQ VCF field
- Variant clinvar significance shown as `not provided` whenever is `Uncertain significance`
- Phenomizer query crashing when case has no HPO terms assigned
- Fixed a bug affecting `All SNVs and INDELs` page when variants don't have canonical transcript
- Add gene name or id in cancer variant view

### Changed
- Cancer Variant view changed "Variant:Transcript:Exon:HGVS" to "Gene:Transcript:Exon:HGVS"

## [4.13]

### Added
- ClinVar SNVs track in IGV
- Add SMA view with SMN Copy Number data
- Easier to assign OMIM diagnoses from case page
- OMIM terms and specific OMIM term page

### Fixed
- Bug when adding a new gene to a panel
- Restored missing recent delivery reports
- Fixed style and links to other reports in case side panel
- Deleting cases using display_name and institute not deleting its variants
- Fixed bug that caused coordinates filter to override other filters
- Fixed a problem with finding some INS in loqusdb
- Layout on SV page when local observations without cases are present
- Make scout compatible with the new HPO definition files from `http://compbio.charite.de/jenkins/`
- General report visualization error when SNVs display names are very long


### Changed


## [4.12.4]

### Fixed
- Layout on SV page when local observations without cases are present

## [4.12.3]

### Fixed
- Case report when causative or pinned SVs have non null allele frequencies

## [4.12.2]

### Fixed
- SV variant links now take you to the SV variant page again
- Cancer variant view has cleaner table data entries for "N/A" data
- Pinned variant case level display hotfix for cancer and str - more on this later
- Cancer variants show correct alt/ref reads mirroring alt frequency now
- Always load all clinical STR variants even if a region load is attempted - index may be missing
- Same case repetition in variant local observations

## [4.12.1]

### Fixed
- Bug in variant.gene when gene has no HGVS description


## [4.12]

### Added
- Accepts `alignment_path` in load config to pass bam/cram files
- Display all phenotypes on variant page
- Display hgvs coordinates on pinned and causatives
- Clear panel pending changes
- Adds option to setup the database with static files
- Adds cli command to download the resources from CLI that scout needs
- Adds dummy files for merged somatic SV and CNV; as well as merged SNV, and INDEL part of #1279
- Allows for upload of OMIM-AUTO gene panel from static files without api-key

### Fixed
- Cancer case HPO panel variants link
- Fix so that some drop downs have correct size
- First IGV button in str variants page
- Cancer case activates on SNV variants
- Cases activate when STR variants are viewed
- Always calculate code coverage
- Pinned/Classification/comments in all types of variants pages
- Null values for panel's custom_inheritance_models
- Discrepancy between the manual disease transcripts and those in database in gene-edit page
- ACMG classification not showing for some causatives
- Fix bug which caused IGV.js to use hg19 reference files for hg38 data
- Bug when multiple bam files sources with non-null values are available


### Changed
- Renamed `requests` file to `scout_requests`
- Cancer variant view shows two, instead of four, decimals for allele and normal


## [4.11.1]

### Fixed
- Institute settings page
- Link institute settings to sharing institutes choices

## [4.11.0]

### Added
- Display locus name on STR variant page
- Alternative key `GNOMADAF_popmax` for Gnomad popmax allele frequency
- Automatic suggestions on how to improve the code on Pull Requests
- Parse GERP, phastCons and phyloP annotations from vep annotated CSQ fields
- Avoid flickering comment popovers in variant list
- Parse REVEL score from vep annotated CSQ fields
- Allow users to modify general institute settings
- Optionally format code automatically on commit
- Adds command to backup vital parts `scout export database`
- Parsing and displaying cancer SV variants from Manta annotated VCF files
- Dismiss cancer snv variants with cancer-specific options
- Add IGV.js UPD, RHO and TIDDIT coverage wig tracks.


### Fixed
- Slightly darker page background
- Fixed an issued with parsed conservation values from CSQ
- Clinvar submissions accessible to all users of an institute
- Header toolbar when on Clinvar page now shows institute name correctly
- Case should not always inactivate upon update
- Show dismissed snv cancer variants as grey on the cancer variants page
- Improved style of mappability link and local observations on variant page
- Convert all the GET requests to the igv view to POST request
- Error when updating gene panels using a file containing BOM chars
- Add/replace gene radio button not working in gene panels


## [4.10.1]

### Fixed
- Fixed issue with opening research variants
- Problem with coveralls not called by Travis CI
- Handle Biomart service down in tests


## [4.10.0]

### Added
- Rank score model in causatives page
- Exportable HPO terms from phenotypes page
- AMP guideline tiers for cancer variants
- Adds scroll for the transcript tab
- Added CLI option to query cases on time since case event was added
- Shadow clinical assessments also on research variants display
- Support for CRAM alignment files
- Improved str variants view : sorting by locus, grouped by allele.
- Delivery report PDF export
- New mosaicism tag option
- Add or modify individuals' age or tissue type from case page
- Display GC and allele depth in causatives table.
- Included primary reference transcript in general report
- Included partial causative variants in general report
- Remove dependency of loqusdb by utilising the CLI

### Fixed
- Fixed update OMIM command bug due to change in the header of the genemap2 file
- Removed Mosaic Tag from Cancer variants
- Fixes issue with unaligned table headers that comes with hidden Datatables
- Layout in general report PDF export
- Fixed issue on the case statistics view. The validation bars didn't show up when all institutes were selected. Now they do.
- Fixed missing path import by importing pathlib.Path
- Handle index inconsistencies in the update index functions
- Fixed layout problems


## [4.9.0]

### Added
- Improved MatchMaker pages, including visible patient contacts email address
- New badges for the github repo
- Links to [GENEMANIA](genemania.org)
- Sort gene panel list on case view.
- More automatic tests
- Allow loading of custom annotations in VCF using the SCOUT_CUSTOM info tag.

### Fixed
- Fix error when a gene is added to an empty dynamic gene panel
- Fix crash when attempting to add genes on incorrect format to dynamic gene panel
- Manual rank variant tags could be saved in a "Select a tag"-state, a problem in the variants view.
- Same case evaluations are no longer shown as gray previous evaluations on the variants page
- Stay on research pages, even if reset, next first buttons are pressed..
- Overlapping variants will now be visible on variant page again
- Fix missing classification comments and links in evaluations page
- All prioritized cases are shown on cases page


## [4.8.3]

### Added

### Fixed
- Bug when ordering sanger
- Improved scrolling over long list of genes/transcripts


## [4.8.2]

### Added

### Fixed
- Avoid opening extra tab for coverage report
- Fixed a problem when rank model version was saved as floats and not strings
- Fixed a problem with displaying dismiss variant reasons on the general report
- Disable load and delete filter buttons if there are no saved filters
- Fix problem with missing verifications
- Remove duplicate users and merge their data and activity


## [4.8.1]

### Added

### Fixed
- Prevent login fail for users with id defined by ObjectId and not email
- Prevent the app from crashing with `AttributeError: 'NoneType' object has no attribute 'message'`


## [4.8.0]

### Added
- Updated Scout to use Bootstrap 4.3
- New looks for Scout
- Improved dashboard using Chart.js
- Ask before inactivating a case where last assigned user leaves it
- Genes can be manually added to the dynamic gene list directly on the case page
- Dynamic gene panels can optionally be used with clinical filter, instead of default gene panel
- Dynamic gene panels get link out to chanjo-report for coverage report
- Load all clinvar variants with clinvar Pathogenic, Likely Pathogenic and Conflicting pathogenic
- Show transcripts with exon numbers for structural variants
- Case sort order can now be toggled between ascending and descending.
- Variants can be marked as partial causative if phenotype is available for case.
- Show a frequency tooltip hover for SV-variants.
- Added support for LDAP login system
- Search snv and structural variants by chromosomal coordinates
- Structural variants can be marked as partial causative if phenotype is available for case.
- Show normal and pathologic limits for STRs in the STR variants view.
- Institute level persistent variant filter settings that can be retrieved and used.
- export causative variants to Excel
- Add support for ROH, WIG and chromosome PNGs in case-view

### Fixed
- Fixed missing import for variants with comments
- Instructions on how to build docs
- Keep sanger order + verification when updating/reloading variants
- Fixed and moved broken filter actions (HPO gene panel and reset filter)
- Fixed string conversion to number
- UCSC links for structural variants are now separated per breakpoint (and whole variant where applicable)
- Reintroduced missing coverage report
- Fixed a bug preventing loading samples using the command line
- Better inheritance models customization for genes in gene panels
- STR variant page back to list button now does its one job.
- Allows to setup scout without a omim api key
- Fixed error causing "favicon not found" flash messages
- Removed flask --version from base cli
- Request rerun no longer changes case status. Active or archived cases inactivate on upload.
- Fixed missing tooltip on the cancer variants page
- Fixed weird Rank cell in variants page
- Next and first buttons order swap
- Added pagination (and POST capability) to cancer variants.
- Improves loading speed for variant page
- Problem with updating variant rank when no variants
- Improved Clinvar submission form
- General report crashing when dismissed variant has no valid dismiss code
- Also show collaborative case variants on the All variants view.
- Improved phenotype search using dataTables.js on phenotypes page
- Search and delete users with `email` instead of `_id`
- Fixed css styles so that multiselect options will all fit one column


## [4.7.3]

### Added
- RankScore can be used with VCFs for vcf_cancer files

### Fixed
- Fix issue with STR view next page button not doing its one job.

### Deleted
- Removed pileup as a bam viewing option. This is replaced by IGV


## [4.7.2]

### Added
- Show earlier ACMG classification in the variant list

### Fixed
- Fixed igv search not working due to igv.js dist 2.2.17
- Fixed searches for cases with a gene with variants pinned or marked causative.
- Load variant pages faster after fixing other causatives query
- Fixed mitochondrial report bug for variants without genes

## [4.7.1]

### Added

### Fixed
- Fixed bug on genes page


## [4.7.0]

### Added
- Export genes and gene panels in build GRCh38
- Search for cases with variants pinned or marked causative in a given gene.
- Search for cases phenotypically similar to a case also from WUI.
- Case variant searches can be limited to similar cases, matching HPO-terms,
  phenogroups and cohorts.
- De-archive reruns and flag them as 'inactive' if archived
- Sort cases by analysis_date, track or status
- Display cases in the following order: prioritized, active, inactive, archived, solved
- Assign case to user when user activates it or asks for rerun
- Case becomes inactive when it has no assignees
- Fetch refseq version from entrez and use it in clinvar form
- Load and export of exons for all genes, independent on refseq
- Documentation for loading/updating exons
- Showing SV variant annotations: SV cgh frequencies, gnomad-SV, local SV frequencies
- Showing transcripts mapping score in segmental duplications
- Handle requests to Ensembl Rest API
- Handle requests to Ensembl Rest Biomart
- STR variants view now displays GT and IGV link.
- Description field for gene panels
- Export exons in build 37 and 38 using the command line

### Fixed
- Fixes of and induced by build tests
- Fixed bug affecting variant observations in other cases
- Fixed a bug that showed wrong gene coverage in general panel PDF export
- MT report only shows variants occurring in the specific individual of the excel sheet
- Disable SSL certifcate verification in requests to chanjo
- Updates how intervaltree and pymongo is used to void deprecated functions
- Increased size of IGV sample tracks
- Optimized tests


## [4.6.1]

### Added

### Fixed
- Missing 'father' and 'mother' keys when parsing single individual cases


## [4.6.0]

### Added
- Description of Scout branching model in CONTRIBUTING doc
- Causatives in alphabetical order, display ACMG classification and filter by gene.
- Added 'external' to the list of analysis type options
- Adds functionality to display "Tissue type". Passed via load config.
- Update to IGV 2.

### Fixed
- Fixed alignment visualization and vcf2cytosure availability for demo case samples
- Fixed 3 bugs affecting SV pages visualization
- Reintroduced the --version cli option
- Fixed variants query by panel (hpo panel + gene panel).
- Downloaded MT report contains excel files with individuals' display name
- Refactored code in parsing of config files.


## [4.5.1]

### Added

### Fixed
- update requirement to use PyYaml version >= 5.1
- Safer code when loading config params in cli base


## [4.5.0]

### Added
- Search for similar cases from scout view CLI
- Scout cli is now invoked from the app object and works under the app context

### Fixed
- PyYaml dependency fixed to use version >= 5.1


## [4.4.1]

### Added
- Display SV rank model version when available

### Fixed
- Fixed upload of delivery report via API


## [4.4.0]

### Added
- Displaying more info on the Causatives page and hiding those not causative at the case level
- Add a comment text field to Sanger order request form, allowing a message to be included in the email
- MatchMaker Exchange integration
- List cases with empty synopsis, missing HPO terms and phenotype groups.
- Search for cases with open research list, or a given case status (active, inactive, archived)

### Fixed
- Variant query builder split into several functions
- Fixed delivery report load bug


## [4.3.3]

### Added
- Different individual table for cancer cases

### Fixed
- Dashboard collects validated variants from verification events instead of using 'sanger' field
- Cases shared with collaborators are visible again in cases page
- Force users to select a real institute to share cases with (actionbar select fix)


## [4.3.2]

### Added
- Dashboard data can be filtered using filters available in cases page
- Causatives for each institute are displayed on a dedicated page
- SNVs and and SVs are searchable across cases by gene and rank score
- A more complete report with validated variants is downloadable from dashboard

### Fixed
- Clinsig filter is fixed so clinsig numerical values are returned
- Split multi clinsig string values in different elements of clinsig array
- Regex to search in multi clinsig string values or multi revstat string values
- It works to upload vcf files with no variants now
- Combined Pileup and IGV alignments for SVs having variant start and stop on the same chromosome


## [4.3.1]

### Added
- Show calls from all callers even if call is not available
- Instructions to install cairo and pango libs from WeasyPrint page
- Display cases with number of variants from CLI
- Only display cases with number of variants above certain treshold. (Also CLI)
- Export of verified variants by CLI or from the dashboard
- Extend case level queries with default panels, cohorts and phenotype groups.
- Slice dashboard statistics display using case level queries
- Add a view where all variants for an institute can be searched across cases, filtering on gene and rank score. Allows searching research variants for cases that have research open.

### Fixed
- Fixed code to extract variant conservation (gerp, phyloP, phastCons)
- Visualization of PDF-exported gene panels
- Reintroduced the exon/intron number in variant verification email
- Sex and affected status is correctly displayed on general report
- Force number validation in SV filter by size
- Display ensembl transcripts when no refseq exists


## [4.3.0]

### Added
- Mosaicism tag on variants
- Show and filter on SweGen frequency for SVs
- Show annotations for STR variants
- Show all transcripts in verification email
- Added mitochondrial export
- Adds alternative to search for SVs shorter that the given length
- Look for 'bcftools' in the `set` field of VCFs
- Display digenic inheritance from OMIM
- Displays what refseq transcript that is primary in hgnc

### Fixed

- Archived panels displays the correct date (not retroactive change)
- Fixed problem with waiting times in gene panel exports
- Clinvar fiter not working with human readable clinsig values

## [4.2.2]

### Fixed
- Fixed gene panel create/modify from CSV file utf-8 decoding error
- Updating genes in gene panels now supports edit comments and entry version
- Gene panel export timeout error

## [4.2.1]

### Fixed
- Re-introduced gene name(s) in verification email subject
- Better PDF rendering for excluded variants in report
- Problem to access old case when `is_default` did not exist on a panel


## [4.2.0]

### Added
- New index on variant_id for events
- Display overlapping compounds on variants view

### Fixed
- Fixed broken clinical filter


## [4.1.4]

### Added
- Download of filtered SVs

### Fixed
- Fixed broken download of filtered variants
- Fixed visualization issue in gene panel PDF export
- Fixed bug when updating gene names in variant controller


## [4.1.3]

### Fixed
- Displays all primary transcripts


## [4.1.2]

### Added
- Option add/replace when updating a panel via CSV file
- More flexible versioning of the gene panels
- Printing coverage report on the bottom of the pdf case report
- Variant verification option for SVs
- Logs uri without pwd when connecting
- Disease-causing transcripts in case report
- Thicker lines in case report
- Supports HPO search for cases, both terms or if described in synopsis
- Adds sanger information to dashboard

### Fixed
- Use db name instead of **auth** as default for authentication
- Fixes so that reports can be generated even with many variants
- Fixed sanger validation popup to show individual variants queried by user and institute.
- Fixed problem with setting up scout
- Fixes problem when exac file is not available through broad ftp
- Fetch transcripts for correct build in `adapter.hgnc_gene`

## [4.1.1]
- Fix problem with institute authentication flash message in utils
- Fix problem with comments
- Fix problem with ensembl link


## [4.1.0]

### Added
- OMIM phenotypes to case report
- Command to download all panel app gene panels `scout load panel --panel-app`
- Links to genenames.org and omim on gene page
- Popup on gene at variants page with gene information
- reset sanger status to "Not validated" for pinned variants
- highlight cases with variants to be evaluated by Sanger on the cases page
- option to point to local reference files to the genome viewer pileup.js. Documented in `docs.admin-guide.server`
- option to export single variants in `scout export variants`
- option to load a multiqc report together with a case(add line in load config)
- added a view for searching HPO terms. It is accessed from the top left corner menu
- Updates the variants view for cancer variants. Adds a small cancer specific filter for known variants
- Adds hgvs information on cancer variants page
- Adds option to update phenotype groups from CLI

### Fixed
- Improved Clinvar to submit variants from different cases. Fixed HPO terms in casedata according to feedback
- Fixed broken link to case page from Sanger modal in cases view
- Now only cases with non empty lists of causative variants are returned in `adapter.case(has_causatives=True)`
- Can handle Tumor only samples
- Long lists of HGNC symbols are now possible. This was previously difficult with manual, uploaded or by HPO search when changing filter settings due to GET request limitations. Relevant pages now use POST requests. Adds the dynamic HPO panel as a selection on the gene panel dropdown.
- Variant filter defaults to default panels also on SV and Cancer variants pages.

## [4.0.0]

### WARNING ###

This is a major version update and will require that the backend of pre releases is updated.
Run commands:

```
$scout update genes
$scout update hpo
```

- Created a Clinvar submission tool, to speed up Clinvar submission of SNVs and SVs
- Added an analysis report page (html and PDF format) containing phenotype, gene panels and variants that are relevant to solve a case.

### Fixed
- Optimized evaluated variants to speed up creation of case report
- Moved igv and pileup viewer under a common folder
- Fixed MT alignment view pileup.js
- Fixed coordinates for SVs with start chromosome different from end chromosome
- Global comments shown across cases and institutes. Case-specific variant comments are shown only for that specific case.
- Links to clinvar submitted variants at the cases level
- Adapts clinvar parsing to new format
- Fixed problem in `scout update user` when the user object had no roles
- Makes pileup.js use online genome resources when viewing alignments. Now any instance of Scout can make use of this functionality.
- Fix ensembl link for structural variants
- Works even when cases does not have `'madeline_info'`
- Parses Polyphen in correct way again
- Fix problem with parsing gnomad from VEP

### Added
- Added a PDF export function for gene panels
- Added a "Filter and export" button to export custom-filtered SNVs to CSV file
- Dismiss SVs
- Added IGV alignments viewer
- Read delivery report path from case config or CLI command
- Filter for spidex scores
- All HPO terms are now added and fetched from the correct source (https://github.com/obophenotype/human-phenotype-ontology/blob/master/hp.obo)
- New command `scout update hpo`
- New command `scout update genes` will fetch all the latest information about genes and update them
- Load **all** variants found on chromosome **MT**
- Adds choice in cases overview do show as many cases as user like

### Removed
- pileup.min.js and pileup css are imported from a remote web location now
- All source files for HPO information, this is instead fetched directly from source
- All source files for gene information, this is instead fetched directly from source

## [3.0.0]
### Fixed
- hide pedigree panel unless it exists

## [1.5.1] - 2016-07-27
### Fixed
- look for both ".bam.bai" and ".bai" extensions

## [1.4.0] - 2016-03-22
### Added
- support for local frequency through loqusdb
- bunch of other stuff

## [1.3.0] - 2016-02-19
### Fixed
- Update query-phenomizer and add username/password

### Changed
- Update the way a case is checked for rerun-status

### Added
- Add new button to mark a case as "checked"
- Link to clinical variants _without_ 1000G annotation

## [1.2.2] - 2016-02-18
### Fixed
- avoid filtering out variants lacking ExAC and 1000G annotations

## [1.1.3] - 2015-10-01
### Fixed
- persist (clinical) filter when clicking load more
- fix #154 by robustly setting clinical filter func. terms

## [1.1.2] - 2015-09-07
### Fixed
- avoid replacing coverage report with none
- update SO terms, refactored

## [1.1.1] - 2015-08-20
### Fixed
- fetch case based on collaborator status (not owner)

## [1.1.0] - 2015-05-29
### Added
- link(s) to SNPedia based on RS-numbers
- new Jinja filter to "humanize" decimal numbers
- show gene panels in variant view
- new Jinja filter for decoding URL encoding
- add indicator to variants in list that have comments
- add variant number threshold and rank score threshold to load function
- add event methods to mongo adapter
- add tests for models
- show badge "old" if comment was written for a previous analysis

### Changed
- show cDNA change in transcript summary unless variant is exonic
- moved compounds table further up the page
- show dates for case uploads in ISO format
- moved variant comments higher up on page
- updated documentation for pages
- read in coverage report as blob in database and serve directly
- change ``OmimPhenotype`` to ``PhenotypeTerm``
- reorganize models sub-package
- move events (and comments) to separate collection
- only display prev/next links for the research list
- include variant type in breadcrumbs e.g. "Clinical variants"

### Removed
- drop dependency on moment.js

### Fixed
- show the same level of detail for all frequencies on all pages
- properly decode URL encoded symbols in amino acid/cDNA change strings
- fixed issue with wipe permissions in MongoDB
- include default gene lists in "variants" link in breadcrumbs

## [1.0.2] - 2015-05-20
### Changed
- update case fetching function

### Fixed
- handle multiple cases with same id

## [1.0.1] - 2015-04-28
### Fixed
- Fix building URL parameters in cases list Vue component

## [1.0.0] - 2015-04-12
Codename: Sara Lund

![Release 1.0](artwork/releases/release-1-0.jpg)

### Added
- Add email logging for unexpected errors
- New command line tool for deleting case

### Changed
- Much improved logging overall
- Updated documentation/usage guide
- Removed non-working IGV link

### Fixed
- Show sample display name in GT call
- Various small bug fixes
- Make it easier to hover over popups

## [0.0.2-rc1] - 2015-03-04
### Added
- add protein table for each variant
- add many more external links
- add coverage reports as PDFs

### Changed
- incorporate user feedback updates
- big refactor of load scripts

## [0.0.2-rc2] - 2015-03-04
### Changes
- add gene table with gene description
- reorganize inheritance models box

### Fixed
- avoid overwriting gene list on "research" load
- fix various bugs in external links

## [0.0.2-rc3] - 2015-03-05
### Added
- Activity log feed to variant view
- Adds protein change strings to ODM and Sanger email

### Changed
- Extract activity log component to macro

### Fixes
- Make Ensembl transcript links use archive website<|MERGE_RESOLUTION|>--- conflicted
+++ resolved
@@ -10,18 +10,15 @@
 ### Fixed
 ### Added
 ### Changed
+- SV clinical filter no longer filters out sub 100 nt variants
 
 ## [4.32.1]
 ### Fixed
 - iSort lint check only
-<<<<<<< HEAD
-### Changed
-- SV clinical filter no longer filters out sub 100 nt variants
-=======
+### Changed
 - Institute cases page crashing when a case has track:Null
 ### Added
 ### Changed
->>>>>>> 14a9db9b
 
 ## [4.32]
 ### Added
