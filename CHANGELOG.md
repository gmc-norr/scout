--- conflicted
+++ resolved
@@ -12,11 +12,8 @@
 ## [4.2.1]
 
 ### Fixed
-<<<<<<< HEAD
 - Re-introduced gene name(s) in verification email subject
-=======
 - Better PDF rendering for excluded variants in report
->>>>>>> eef52d1f
 
 
 ## [4.2.0]
