--- conflicted
+++ resolved
@@ -24,11 +24,8 @@
 - Fixed and moved broken filter actions (HPO gene panel and reset filter)
 - Fixed string conversion to number
 - UCSC links for structural variants are now separated per breakpoint (and whole variant where applicable)
-<<<<<<< HEAD
+- Reintroduced missing coverage report
 - Better inheritance models customization for genes in gene panels
-=======
-- Reintroduced missing coverage report
->>>>>>> 7d262fb5
 
 
 ## [4.7.3]
