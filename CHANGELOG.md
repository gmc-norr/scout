# Change Log
All notable changes to this project will be documented in this file.
This project adheres to [Semantic Versioning](http://semver.org/).

About changelog [here](https://keepachangelog.com/en/1.0.0/)

## [unreleased]
### Added
- Orpha disease terms now include information on inheritance
- Case loading via .yaml config file accepts subject_id and phenotype_groups (if previously defined as constant default or added per institute)
- Possibility to submit variants associated with Orphanet conditions to ClinVar
- Option update path to .d4 files path for individuals of an existing case using the command line
- More constraint information is displayed per gene in addition to pLi: missense and LoF OE, CI (inluding LOEUF) and Z-score.
### Changed
- Introduce validation in the ClinVar multistep form to make sure users provide at least one variant-associated condition
- CLI scout update individual accepts subject_id
- Update ClinVar inheritance models to reflect changes in ClinVar submission API
- Handle variant-associated condition ID format in background when creating ClinVar submissions
- Replace the code that downloads Ensembl genes, transcripts and exons with the Schug web app
- Add more info to error log when transcript variant frequency parsing fails.
<<<<<<< HEAD
- In the ClinVar form, database and id of assertion criteria citation  are now separate inputs
=======
- GnomAD v4 constraint information replaces ExAC constraints (pLi).
>>>>>>> 31c2189f
### Fixed
- Text input of associated condition in ClinVar form now aligns to the left
- Alignment of contents in the case report has been updated
- Missing number of phenotypes and genes from case diagnoses
- Associate OMIM and/or ORPHA diagnoses with partial causatives
- Visualization of partial causatives' diagnoses on case page: style and links
- Revert style of pinned variants window on the case page
- Rename `Clinical significanc` to `Germline classification` in ClinVar submissions exported files
- Rename `Clinical significance citations` to `Classification citations` in ClinVar submissions exported files
- Rename `Comment on clinical significance` to `Comment on classification` in ClinVar submissions exported files
- Show matching partial causatives on variant page
- Matching causatives shown on case page consisting only of variant matching the default panels of the case - bug introduced since scout v4.72 (Oct 18, 2023)
- Missing somatic variant read depth leading to report division by zero

## [4.76]
### Added
- Orphacodes are visible in phenotype tables
- Pydantic validation of image paths provided in case load config file
- Info on the user which created a ClinVar submission, when available
- Associate .d4 files to case individuals when loading a case via config file
- Option update path to .d4 files path for individuals of an existing case using the commands line
### Changed
- In diagnoses page the load of diseases are initiated by clicking a button
- Revel score, Revel rank score and SpliceAI values are also displayed in Causatives and Validated variants tables
- Remove unused functions and tests
- Analysis type and direct link from cases list for OGM cases
- Removed unused `case_obj` parameter from server/blueprints/variant/controllers/observations function
- Possibility to reset ClinVar submission ID
- Allow ClinVar submissions with custom API key for users registered as ClinVar submitters or when institute doesn't have a preset list of ClinVar submitters
- Ordered event verbs alphabetically and created ClinVar-related user events
- Removed the unused "no-variants" option from the load case command line
### Fixed
- All disease_terms have gene HGNC ids as integers when added to the scout database
- Disease_term identifiers are now prefixed with the name of the coding system
- Command line crashing with error when updating a user that doesn't exist
- Thaw coloredlogs - 15.0.1 restores errorhandler issue
- Thaw crypography - current base image and library version allow Docker builds
- Missing delete icons on phenomodels page
- Missing cryptography lib error while running Scout container on an ARM processor
- Round CADD values with many decimals on causatives and validated variants pages
- Dark-mode visibility of some fields on causatives and validated variants pages
- Clinvar submitters would be cleared when unprivileged users saved institute settings page
- Added a default empty string in cases search form to avoid None default value
- Page crashing when user tries to remove the same variant from a ClinVar submission in different browser tabs
- Update more GnomAD links to GnomAD v4 (v38 SNVs, MT vars, STRs)
- Empty cells for RNA fusion variants in Causatives and Verified variants page
- Submenu icons missing from collapsible actionbar
- The collapsible actionbar had some non-collapsing overly long entries
- Cancer observations for SVs not appearing in the variant details view
- Archived local observations not visible on cancer variantS page
- Empty Population Frequency column in the Cancer SV Variants view
- Capital letters in ClinVar events description shown on case page

## [4.75]
### Added
- Hovertip to gene panel names with associated genes in variant view, when variant covers more than one gene
- Tests for panel to genes
- Download of Orphadata en_product6 and en_product4 from CLI
- Parse and save `database_found` key/values for RNA fusion variants
- Added fusion_score, ffpm, split_reads, junction_reads and fusion_caller to the list of filters on RNA fusion variants page
- Renamed the function `get_mei_info` to `set_mei_info` to be consistent with the other functions
- Fixed removing None key/values from parsed variants
- Orphacodes are included in the database disease_terms
### Changed
- Allow use of projections when retrieving gene panels
- Do not save custom images as binary data into case and variant database documents
- Retrieve and display case and variant custom images using image's saved path
- Cases are activated by viewing FSHD and SMA reports
- Split multi-gene SNV variants into single genes when submitting to Matchmaker Exchange
- Alamut links also on the gene level, using transcript and HGVS: better for indels. Keep variant link for missing HGVS
- Thaw WTForms - explicitly coerce form decimal field entries when filters fetched from db
### Fixed
- Removed some extra characters from top of general report left over from FontAwsome fix
- Do not save fusion variants-specific key/values in other types of variants
- Alamut link for MT variants in build 38
- Convert RNA fusions variants `tool_hits` and `fusion_score` keys from string to numbers
- Fix genotype reference and alternative sequencing depths defaulting to -1 when values are 0
- DecimalFields were limited to two decimal places for several forms - lifting restrictions on AF, CADD etc.

## [4.74.1]
### Changed
- Parse and save into database also OMIM terms not associated to genes
### Fixed
- BioNano API FSHD report requests are GET in Access 1.8, were POST in 1.7
- Update more FontAwesome icons to avoid Pro icons
- Test if files still exist before attempting to load research variants
- Parsing of genotypes error, resulting in -1 values when alt or ref read depths are 0

## [4.74]
### Added
- SNVs and Indels, MEI and str variants genes have links to Decipher
- An `owner + case display name` index for cases database collection
- Test and fixtures for RNA fusion case page
- Load and display fusion variants from VCF files as the other variant types
- Option to update case document with path to mei variants (clinical and research)
### Changed
- Details on variant type and category for audit filters on case general report
- Enable Gens CN profile button also in somatic case view
- Fix case of analysis type check for Gens analysis button - only show for WGS
### Fixed
- loqusdb table no longer has empty row below each loqusid
- MatchMaker submission details page crashing because of change in date format returned by PatientMatcher
- Variant external links buttons style does not change color when visited
- Hide compounds with compounds follow filter for region or function would fail for variants in multiple genes
- Updated FontAwesome version to fix missing icons

## [4.73]
### Added
- Shortcut button for HPO panel MEI variants from case page
- Export managed variants from CLI
### Changed
- STRs visualization on case panel to emphasize abnormal repeat count and associated condition
- Removed cytoband column from STRs variant view on case report
- More long integers formatted with thin spaces, and copy to clipboard buttons added
### Fixed
- OMIM table is scrollable if higher than 700px on SV page
- Pinned variants validation badge is now red for false positives.
- Case display name defaulting to case ID when `family_name` or `display_name` are missing from case upload config file
- Expanded menu visible at screen sizes below 1000px now has background color
- The image in ClinVar howto-modal is now responsive
- Clicking on a case in case groups when case was already removed from group in another browser tab
- Page crashing when saving filters for mei variants
- Link visited color of images

## [4.72.4]
### Changed
- Automatic test mongod version increased to v7
### Fixed
- GnomAD now defaults to hg38 - change build 37 links accordingly

## [4.72.3]
### Fixed
- Somatic general case report small variant table can crash with unclassified variants

## [4.72.2]
### Changed
- A gunicorn maxrequests parameter for Docker server image - default to 1200
- STR export limit increased to 500, as for other variants
- Prevent long number wrapping and use thin spaces for separation, as per standards from SI, NIST, IUPAC, BIPM.
- Speed up case retrieval and lower memory use by projecting case queries
- Make relatedness check fails stand out a little more to new users
- Speed up case retrieval and lower memory use by projecting case queries
- Speed up variant pages by projecting only the necessary keys in disease collection query
### Fixed
- Huge memory use caused by cases and variants pages pulling complete disease documents from DB
- Do not include genes fetched from HPO terms when loading diseases
- Consider the renamed fields `Approved Symbol` -> `Approved Gene Symbol` and `Gene Symbols` -> `Gene/Locus And Other Related Symbols` when parsing OMIM terms from genemap2.txt file

## [4.72.1]
### Fixed
- Jinja filter that renders long integers
- Case cache when looking for causatives in other cases causing the server to hang

## [4.72]
### Added
- A GitHub action that checks for broken internal links in docs pages
- Link validation settings in mkdocs.yml file
- Load and display full RNA alignments on alignment viewer
- Genome build check when loading a case
- Extend event index to previous causative variants and always load them
### Fixed
- Documentation nav links for a few documents
- Slightly extended the BioNano Genomics Access integration docs
- Loading of SVs when VCF is missing the INFO.END field but has INFO.SVLEN field
- Escape protein sequence name (if available) in case general report to render special characters correctly
- CaseS HPO term searches for multiple terms works independent of order
- CaseS search regexp should not allow backslash
- CaseS cohort tags can contain whitespace and still match
- Remove diagnoses from cases even if OMIM term is not found in the database
- Parsing of disease-associated genes
- Removed an annoying warning while updating database's disease terms
- Displaying custom case images loaded with scout version <= 4.71
- Use pydantic version >=2 in requirements.txt file
### Changed
- Column width adjustment on caseS page
- Use Python 3.11 in tests
- Update some github actions
- Upgraded Pydantic to version 2
- Case validation fails on loading when associated files (alignments, VCFs and reports) are not present on disk
- Case validation fails on loading when custom images have format different then ["gif", "svg", "png", "jpg", "jpeg"]
- Custom images keys `case` and `str` in case config yaml file are renamed to `case_images` and `str_variants_images`
- Simplify and speed up case general report code
- Speed up case retrieval in case_matching_causatives
- Upgrade pymongo to version 4
- When updating disease terms, check that all terms are consistent with a DiseaseTerm model before dropping the old collection
- Better separation between modules loading HPO terms and diseases
- Deleted unused scout.build.phenotype module
- Stricter validation of mandatory genome build key when loading a case. Allowed values are ['37','38',37,38]
- Improved readability of variants length and coordinates on variantS pages

## [4.71]
### Added
- Added Balsamic keys for SweGen and loqusdb local archive frequecies, SNV and SV
- New filter option for Cancer variantS: local archive RD loqusdb
- Show annotated observations on SV variantS view, also for cancer somatic SVs
- Revel filter for variantS
- Show case default panel on caseS page
- CADD filter for Cancer Somatic SNV variantS - show score
- SpliceAI-lookup link (BROAD, shows SpliceAI and Pangolin) from variant page
- BioNano Access server API - check projects, samples and fetch FSHD reports
### Fixed
- Name of reference genome build for RNA for compatibility with IGV locus search change
- Howto to run the Docker image on Mac computers in `admin-guide/containers/container-deploy.md`
- Link to Weasyprint installation howto in README file
- Avoid filling up disk by creating a reduced VCF file for every variant that is visualized
- Remove legacy incorrectly formatted CODEOWNERS file
- Restrain variant_type requests to variantS views to "clinical" or "research"
- Visualization of cancer variants where cancer case has no affected individual
- ProteinPaint gene link (small StJude API change)
- Causative MEI variant link on causatives page
- Bionano access api settings commented out by default in Scout demo config file.
- Do not show FSHD button on freshly loaded cases without bionano_access individuals
- Truncate long variants' HGVS on causative/Clinically significant and pinned variants case panels
### Changed
- Remove function call that tracks users' browser version
- Include three more splice variant SO terms in clinical filter severe SO terms
- Drop old HPO term collection only after parsing and validation of new terms completes
- Move score to own column on Cancer Somatic SNV variantS page
- Refactored a few complex case operations, breaking out sub functionalities

## [4.70]
### Added
- Download a list of Gene Variants (max 500) resulting from SNVs and Indels search
- Variant PubMed link to search for gene symbol and any aliases
### Changed
- Clearer gnomAD values in Variants page
### Fixed
- CaseS page uniform column widths
- Include ClinVar variants into a scrollable div element on Case page
- `canonical_transcript` variable not initialized in get_hgvs function (server.blueprints.institutes.controllers.py)
- Catch and display any error while importing Phenopacket info
- Modified Docker files to use python:3.8-slim-bullseye to prevent gunicorn workers booting error

## [4.69]
### Added
- ClinVar submission howto available also on Case page
- Somatic score and filtering for somatic SV callers, if available
- Show caller as a tooltip on variantS list
### Fixed
- Crash when attempting to export phenotype from a case that had never had phenotypes
- Aesthetic fix to Causative and Pinned Variants on Case page
- Structural inconsistency for ClinVar Blueprint templates
- Updated igv.js to 2.15.8 to fix track default color bug
- Fixed release versions for actions.
- Freeze tornado below 6.3.0 for compatibility with livereload 2.6.3
- Force update variants count on case re-upload
- IGV locus search not working - add genome reference id
- Pin links to MEI variants should end up on MEI not SV variant view
- Load also matching MEI variants on forced region load
- Allow excluding MEI from case variant deletion
- Fixed the name of the assigned user when the internal user ID is different from the user email address
- Gene variantS should display gene function, region and full hgvs
### Changed
- FontAwesome integrity check fail (updated resource)
- Removed ClinVar API validation buttons in favour of direct API submission
- Improved layout of Institute settings page
- ClinVar API key and allowed submitters are set in the Institute settings page


## [4.68]
### Added
- Rare Disease Mobile Element Insertion variants view
### Changed
- Updated igv.js to 2.15.6
### Fixed
- Docker stage build pycairo.
- Restore SNV and SV rank models versions on Causatives and Verified pages
- Saving `REVEL_RANKSCORE` value in a field named `revel` in variants database documents

## [4.67]
### Added
- Prepare to filter local SV frequency
### Changed
- Speed up instituteS page loading by refactoring cases/institutes query
- Clinical Filter for SVs includes `splice_polypyrimidine_tract_variant` as a severe consequence
- Clinical Filter for SVs includes local variant frequency freeze ("old") for filtering, starting at 30 counts
- Speed up caseS page loading by adding status to index and refactoring totals count
- HPO file parsing is updated to reflect that HPO have changed a few downloadable file formats with their 230405 release.
### Fixed
- Page crashing when a user tries to edit a comment that was removed
- Warning instead of crashed page when attempting to retrieve a non-existent Phenopacket
- Fixed StJude ProteinPaint gene link (URL change)
- Freeze of werkzeug library to version<2.3 to avoid problems resulting from the consequential upgrade of the Flask lib
- Huge list of genes in case report for megabases-long structural variants.
- Fix displaying institutes without associated cases on institutes page
- Fix default panel selection on SVs in cancer case report

## [4.66]
### Changed
- Moved Phenomodels code under a dedicated blueprint
- Updated the instructions to load custom case report under admin guide
- Keep variants filter window collapsed except when user expands it to filter
### Added
- A summary table of pinned variants on the cancer case general report
- New openable matching causatives and managed variants lists for default gene panels only for convenience
### Fixed
- Gens structural variant page link individual id typo

## [4.65.2]
### Fixed
- Generating general case report with str variants containing comments

## [4.65.1]
### Fixed
- Visibility of `Gene(s)` badges on SV VariantS page
- Hide dismiss bar on SV page not working well
- Delivery report PDF download
- Saving Pipeline version file when loading a case
- Backport compatible import of importlib metadata for old python versions (<3.8)

## [4.65]
### Added
- Option to mark a ClinVar submission as submitted
- Docs on how to create/update the PanelApp green genes as a system admin
- `individual_id`-parameter to both Gens links
- Download a gene panel in TXT format from gene panel page
- Panel gene comments on variant page: genes in panels can have comments that describe the gene in a panel context
### Changed
- Always show each case category on caseS page, even if 0 cases in total or after current query
- Improved sorting of ClinVar submissions
- Pre-populate SV type select in ClinVar submission form, when possible
- Show comment badges in related comments tables on general report
- Updated version of several GitHub actions
- Migrate from deprecated `pkg_resources` lib to `importlib_resources`
- Dismiss bar on variantS pages is thinner.
- Dismiss bar on variantS pages can be toggled open or closed for the duration of a login session.
### Fixed
- Fixed Sanger order / Cancel order modal close buttons
- Visibility of SV type in ClinVar submission form
- Fixed a couple of creations where now was called twice, so updated_at and created_at could differ
- Deprecated Ubuntu version 18.04 in one GitHub action
- Panels that have been removed (hidden) should not be visible in views where overlapping gene panels for genes are shown
- Gene panel test pointing to the right function

## [4.64]
### Added
- Create/Update a gene panel containing all PanelApp green genes (`scout update panelapp-green -i <cust_id>`)
- Links for ACMG pathogenicity impact modification on the ACMG classification page
### Changed
- Open local observation matching cases in new windows
### Fixed
- Matching manual ranked variants are now shown also on the somatic variant page
- VarSome links to hg19/GRCh37
- Managed variants filter settings lost when navigating to additional pages
- Collect the right variant category after submitting filter form from research variantS page
- Beacon links are templated and support variants in genome build 38

## [4.63]
### Added
- Display data sharing info for ClinVar, Matchmaker Exchange and Beacon in a dedicated column on Cases page
- Test for `commands.download.omim.print_omim`
- Display dismissed variants comments on general case report
- Modify ACMG pathogenicity impact (most commonly PVS1, PS3) based on strength of evidence with lab director's professional judgement
- REViewer button on STR variant page
- Alamut institution parameter in institute settings for Alamut Visual Plus software
- Added Manual Ranks Risk Factor, Likely Risk Factor and Uncertain Risk Factor
- Display matching manual ranks from previous cases the user has access to on VariantS and Variant pages
- Link to gnomAD gene SVs v2.1 for SV variants with gnomAD frequency
- Support for nf-core/rnafusion reports
### Changed
- Display chrY for sex unknown
- Deprecate legacy scout_load() method API call.
- Message shown when variant tag is updated for a variant
- When all ACMG classifications are deleted from a variant, the current variant classification status is also reset.
- Refactored the functions that collect causative variants
- Removed `scripts/generate_test_data.py`
### Fixed
- Default IGV tracks (genes, ClinVar, ClinVar CNVs) showing even if user unselects them all
- Freeze Flask-Babel below v3.0 due to issue with a locale decorator
- Thaw Flask-Babel and fix according to v3 standard. Thank you @TkTech!
- Show matching causatives on somatic structural variant page
- Visibility of gene names and functional annotations on Causatives/Verified pages
- Panel version can be manually set to floating point numbers, when modified
- Causatives page showing also non-causative variants matching causatives in other cases
- ClinVar form submission for variants with no selected transcript and HGVS
- Validating and submitting ClinVar objects not containing both Variant and Casedata info

## [4.62.1]
### Fixed
- Case page crashing when adding a case to a group without providing a valid case name

## [4.62]
### Added
- Validate ClinVar submission objects using the ClinVar API
- Wrote tests for case and variant API endpoints
- Create ClinVar submissions from Scout using the ClinVar API
- Export Phenopacket for affected individual
- Import Phenopacket from JSON file or Phenopacket API backend server
- Use the new case name option for GENS requests
- Pre-validate refseq:HGVS items using VariantValidator in ClinVar submission form
### Fixed
- Fallback for empty alignment index for REViewer service
- Source link out for MIP 11.1 reference STR annotation
- Avoid duplicate causatives and pinned variants
- ClinVar clinical significance displays only the ACMG terms when user selects ACMG 2015 as assertion criteria
- Spacing between icon and text on Beacon and MatchMaker links on case page sidebar
- Truncate IDs and HGVS representations in ClinVar pages if longer than 25 characters
- Update ClinVar submission ID form
- Handle connection timeout when sending requests requests to external web services
- Validate any ClinVar submission regardless of its status
- Empty Phenopackets import crashes
- Stop Spinner on Phenopacket JSON download
### Changed
- Updated ClinVar submission instructions

## [4.61.1]
### Fixed
- Added `UMLS` as an option of `Condition ID type` in ClinVar Variant downloaded files
- Missing value for `Condition ID type` in ClinVar Variant downloaded files
- Possibility to open, close or delete a ClinVar submission even if it doesn't have an associated name
- Save SV type, ref and alt n. copies to exported ClinVar files
- Inner and outer start and stop SV coordinates not exported in ClinVar files
- ClinVar submissions page crashing when SV files don't contain breakpoint exact coordinates
- Align OMIM diagnoses with delete diagnosis button on case page
- In ClinVar form, reset condition list and customize help when condition ID changes

## [4.61]
### Added
- Filter case list by cases with variants in ClinVar submission
- Filter case list by cases containing RNA-seq data - gene_fusion_reports and sample-level tracks (splice junctions and RNA coverage)
- Additional case category `Ignored`, to be used for cases that don't fall in the existing 'inactive', 'archived', 'solved', 'prioritized' categories
- Display number of cases shown / total number of cases available for each category on Cases page
- Moved buttons to modify case status from sidebar to main case page
- Link to Mutalyzer Normalizer tool on variant's transcripts overview to retrieve official HVGS descriptions
- Option to manually load RNA MULTIQC report using the command `scout load report -t multiqc_rna`
- Load RNA MULTIQC automatically for a case if config file contains the `multiqc_rna` key/value
- Instructions in admin-guide on how to load case reports via the command line
- Possibility to filter RD variants by a specific genotype call
- Distinct colors for different inheritance models on RD Variant page
- Gene panels PDF export with case variants hits by variant type
- A couple of additional README badges for GitHub stats
- Upload and display of pipeline reference info and executable version yaml files as custom reports
- Testing CLI on hasta in PR template
### Changed
- Instructions on how to call dibs on scout-stage server in pull request template
- Deprecated CLI commands `scout load <delivery_report, gene_fusion_report, coverage_qc_report, cnv_report>` to replace them with command `scout load report -t <report type>`
- Refactored code to display and download custom case reports
- Do not export `Assertion method` and `Assertion method citation` to ClinVar submission files according to changes to ClinVar's submission spreadsheet templates.
- Simplified code to create and download ClinVar CSV files
- Colorize inheritance models badges by category on VariantS page
- `Safe variants matching` badge more visible on case page
### Fixed
- Non-admin users saving institute settings would clear loqusdb instance selection
- Layout of variant position, cytoband and type in SV variant summary
- Broken `Build Status - GitHub badge` on GitHub README page
- Visibility of text on grey badges in gene panels PDF exports
- Labels for dashboard search controls
- Dark mode visibility for ClinVar submission
- Whitespaces on outdated panel in extent report

## [4.60]
### Added
- Mitochondrial deletion signatures (mitosign) can be uploaded and shown with mtDNA report
- A `Type of analysis` column on Causatives and Validated variants pages
- List of "safe" gene panels available for matching causatives and managed variants in institute settings, to avoid secondary findings
- `svdb_origin` as a synonym for `FOUND_IN` to complement `set` for variants found by all callers
### Changed
- Hide removed gene panels by default in panels page
- Removed option for filtering cancer SVs by Tumor and Normal alt AF
- Hide links to coverage report from case dynamic HPO panel if cancer analysis
- Remove rerun emails and redirect users to the analysis order portal instead
- Updated clinical SVs igv.js track (dbVar) and added example of external track from `https://trackhubregistry.org/`
- Rewrote the ClinVar export module to simplify and add one variant at the time
- ClinVar submissions with phenotype conditions from: [OMIM, MedGen, Orphanet, MeSH, HP, MONDO]
### Fixed
- If trying to load a badly formatted .tsv file an error message is displayed.
- Avoid showing case as rerun when first attempt at case upload failed
- Dynamic autocomplete search not working on phenomodels page
- Callers added to variant when loading case
- Now possible to update managed variant from file without deleting it first
- Missing preselected chromosome when editing a managed variant
- Preselected variant type and subtype when editing a managed variant
- Typo in dbVar ClinVar track, hg19


## [4.59]
### Added
- Button to go directly to HPO SV filter variantS page from case
- `Scout-REViewer-Service` integration - show `REViewer` picture if available
- Link to HPO panel coverage overview on Case page
- Specify a confidence threshold (green|amber|red) when loading PanelApp panels
- Functional annotations in variants lists exports (all variants)
- Cancer/Normal VAFs and COSMIC ids in in variants lists exports (cancer variants)
### Changed
- Better visualization of regional annotation for long lists of genes in large SVs in Variants tables
- Order of cells in variants tables
- More evident links to gene coverage from Variant page
- Gene panels sorted by display name in the entire Case page
- Round CADD and GnomAD values in variants export files
### Fixed
- HPO filter button on SV variantS page
- Spacing between region|function cells in SVs lists
- Labels on gene panel Chanjo report
- Fixed ambiguous duplicated response headers when requesting a BAM file from /static
- Visited color link on gene coverage button (Variant page)

## [4.58.1]
### Fixed
- Case search with search strings that contain characters that can be escaped

## [4.58]
### Added
- Documentation on how to create/update PanelApp panels
- Add filter by local observations (archive) to structural variants filters
- Add more splicing consequences to SO term definitions
- Search for a specific gene in all gene panels
- Institute settings option to force show all variants on VariantS page for all cases of an institute
- Filter cases by validation pending status
- Link to The Clinical Knowledgebase (CKB) (https://ckb.jax.org/) in cancer variant's page
### Fixed
- Added a not-authorized `auto-login` fixture according to changes in Flask-Login 0.6.2
- Renamed `cache_timeout` param name of flask.send_file function to `max_age` (Flask 2.2 compliant)
- Replaced deprecated `app.config["JSON_SORT_KEYS"]` with app.json.sort_keys in app settings
- Bug in gene variants page (All SNVs and INDELs) when variant gene doesn't have a hgnc id that is found in the database
- Broken export of causatives table
- Query for genes in build 38 on `Search SNVs and INDELs` page
- Prevent typing special characters `^<>?!=\/` in case search form
- Search matching causatives also among research variants in other cases
- Links to variants in Verified variants page
- Broken filter institute cases by pinned gene
- Better visualization of long lists of genes in large SVs on Causative and Verified Variants page
- Reintroduced missing button to export Causative variants
- Better linking and display of matching causatives and managed variants
- Reduced code complexity in `scout/parse/variant/variant.py`
- Reduced complexity of code in `scout/build/variant/variant.py`

### Changed
- State that loqusdb observation is in current case if observations count is one and no cases are shown
- Better pagination and number of variants returned by queries in `Search SNVs and INDELs` page
- Refactored and simplified code used for collecting gene variants for `Search SNVs and INDELs` page
- Fix sidebar panel icons in Case view
- Fix panel spacing in Case view
- Removed unused database `sanger_ordered` and `case_id,category,rank_score` indexes (variant collection)
- Verified variants displayed in a dedicated page reachable from institute sidebar
- Unified stats in dashboard page
- Improved gene info for large SVs and cancer SVs
- Remove the unused `variant.str_variant` endpoint from variant views
- Easier editing of HPO gene panel on case page
- Assign phenotype panel less cramped on Case page
- Causatives and Verified variants pages to use the same template macro
- Allow hyphens in panel names
- Reduce resolution of example images
- Remove some animations in web gui which where rendered slow


## [4.57.4]
### Fixed
- Parsing of variant.FORMAT "DR" key in parse variant file

## [4.57.3]
### Fixed
- Export of STR verified variants
- Do not download as verified variants first verified and then reset to not validated
- Avoid duplicated lines in downloaded verified variants reflecting changes in variant validation status

## [4.57.2]
### Fixed
- Export of verified variants when variant gene has no transcripts
- HTTP 500 when visiting a the details page for a cancer variant that had been ranked with genmod

## [4.57.1]
### Fixed
- Updating/replacing a gene panel from file with a corrupted or malformed file

## [4.57]
### Added
- Display last 50 or 500 events for a user in a timeline
- Show dismiss count from other cases on matching variantS
- Save Beacon-related events in events collection
- Institute settings allow saving multiple loqusdb instances for one institute
- Display stats from multiple instances of loqusdb on variant page
- Display date and frequency of obs derived from count of local archive observations from MIP11 (requires fix in MIP)
### Changed
- Prior ACMG classifications view is no longer limited by pathogenicity
### Fixed
- Visibility of Sanger ordered badge on case page, light mode
- Some of the DataTables tables (Phenotypes and Diagnoses pages) got a bit dark in dark mode
- Remove all redundancies when displaying timeline events (some events are saved both as case-related and variant-related)
- Missing link in saved MatchMaker-related events
- Genes with mixed case gene symbols missing in PanelApp panels
- Alignment of elements on the Beacon submission modal window
- Locus info links from STR variantS page open in new browser tabs

## [4.56]
### Added
- Test for PanelApp panels loading
- `panel-umi` tag option when loading cancer analyses
### Changed
- Black text to make comments more visible in dark mode
- Loading PanelApp panels replaces pre-existing panels with same version
- Removed sidebar from Causatives page - navigation is available on the top bar for now
- Create ClinVar submissions from pinned variants list in case page
- Select which pinned variants will be included in ClinVar submission documents
### Fixed
- Remove a:visited css style from all buttons
- Update of HPO terms via command line
- Background color of `MIXED` and `PANEL-UMI` sequencing types on cases page
- Fixed regex error when searching for cases with query ending with `\ `
- Gene symbols on Causatives page lighter in dark mode
- SpliceAI tooltip of multigene variants

## [4.55]
### Changed
- Represent different tumor samples as vials in cases page
- Option to force-update the OMIM panel
### Fixed
- Low tumor purity badge alignment in cancer samples table on cancer case view
- VariantS comment popovers reactivate on hover
- Updating database genes in build 37
- ACMG classification summary hidden by sticky navbar
- Logo backgrounds fixed to white on welcome page
- Visited links turn purple again
- Style of link buttons and dropdown menus
- Update KUH and GMS logos
- Link color for Managed variants

## [4.54]
### Added
- Dark mode, using browser/OS media preference
- Allow marking case as solved without defining causative variants
- Admin users can create missing beacon datasets from the institute's settings page
- GenCC links on gene and variant pages
- Deprecation warnings when launching the app using a .yaml config file or loading cases using .ped files
### Changed
- Improved HTML syntax in case report template
- Modified message displayed when variant rank stats could not be calculated
- Expanded instructions on how to test on CG development server (cg-vm1)
- Added more somatic variant callers (Balsamic v9 SNV, develop SV)
### Fixed
- Remove load demo case command from docker-compose.yml
- Text elements being split across pages in PDF reports
- Made login password field of type `password` in LDAP login form
- Gene panels HTML select in institute's settings page
- Bootstrap upgraded to version 5
- Fix some Sourcery and SonarCloud suggestions
- Escape special characters in case search on institute and dashboard pages
- Broken case PDF reports when no Madeline pedigree image can be created
- Removed text-white links style that were invisible in new pages style
- Variants pagination after pressing "Filter variants" or "Clinical filter"
- Layout of buttons Matchmaker submission panel (case page)
- Removing cases from Matchmaker (simplified code and fixed functionality)
- Reintroduce check for missing alignment files purged from server

## [4.53]
### Added
### Changed
- Point Alamut API key docs link to new API version
- Parse dbSNP id from ID only if it says "rs", else use VEP CSQ fields
- Removed MarkupSafe from the dependencies
### Fixed
- Reintroduced loading of SVs for demo case 643595
- Successful parse of FOUND_IN should avoid GATK caller default
- All vulnerabilities flagged by SonarCloud

## [4.52]
### Added
- Demo cancer case gets loaded together with demo RD case in demo instance
- Parse REVEL_score alongside REVEL_rankscore from csq field and display it on SNV variant page
- Rank score results now show the ranking range
- cDNA and protein changes displayed on institute causatives pages
- Optional SESSION_TIMEOUT_MINUTES configuration in app config files
- Script to convert old OMIM case format (list of integers) to new format (list of dictionaries)
- Additional check for user logged in status before serving alignment files
- Download .cgh files from cancer samples table on cancer case page
- Number of documents and date of last update on genes page
### Changed
- Verify user before redirecting to IGV alignments and sashimi plots
- Build case IGV tracks starting from case and variant objects instead of passing all params in a form
- Unfreeze Werkzeug lib since Flask_login v.0.6 with bugfix has been released
- Sort gene panels by name (panelS and variant page)
- Removed unused `server.blueprints.alignviewers.unindexed_remote_static` endpoint
- User sessions to check files served by `server.blueprints.alignviewers.remote_static` endpoint
- Moved Beacon-related functions to a dedicated app extension
- Audit Filter now also loads filter displaying the variants for it
### Fixed
- Handle `attachment_filename` parameter renamed to `download_name` when Flask 2.2 will be released
- Removed cursor timeout param in cases find adapter function to avoid many code warnings
- Removed stream argument deprecation warning in tests
- Handle `no intervals found` warning in load_region test
- Beacon remove variants
- Protect remote_cors function in alignviewers view from Server-Side Request Forgery (SSRF)
- Check creation date of last document in gene collection to display when genes collection was updated last

## [4.51]
### Added
- Config file containing codecov settings for pull requests
- Add an IGV.js direct link button from case page
- Security policy file
- Hide/shade compound variants based on rank score on variantS from filter
- Chromograph legend documentation direct link
### Changed
- Updated deprecated Codecov GitHub action to v.2
- Simplified code of scout/adapter/mongo/variant
- Update IGV.js to v2.11.2
- Show summary number of variant gene panels on general report if more than 3
### Fixed
- Marrvel link for variants in genome build 38 (using liftover to build 37)
- Remove flags from codecov config file
- Fixed filter bug with high negative SPIDEX scores
- Renamed IARC TP53 button to to `TP53 Database`, modified also link since IARC has been moved to the US NCI: `https://tp53.isb-cgc.org/`
- Parsing new format of OMIM case info when exporting patients to Matchmaker
- Remove flask-debugtoolbar lib dependency that is using deprecated code and causes app to crash after new release of Jinja2 (3.1)
- Variant page crashing for cases with old OMIM terms structure (a list of integers instead of dictionary)
- Variant page crashing when creating MARRVEL link for cases with no genome build
- SpliceAI documentation link
- Fix deprecated `safe_str_cmp` import from `werkzeug.security` by freezing Werkzeug lib to v2.0 until Flask_login v.0.6 with bugfix is released
- List gene names densely in general report for SVs that contain more than 3 genes
- Show transcript ids on refseq genes on hg19 in IGV.js, using refgene source
- Display correct number of genes in general report for SVs that contain more than 32 genes
- Broken Google login after new major release of `lepture/authlib`
- Fix frequency and callers display on case general report

## [4.50.1]
### Fixed
- Show matching causative STR_repid for legacy str variants (pre Stranger hgnc_id)

## [4.50]
### Added
- Individual-specific OMIM terms
- OMIM disease descriptions in ClinVar submission form
- Add a toggle for melter rerun monitoring of cases
- Add a config option to show the rerun monitoring toggle
- Add a cli option to export cases with rerun monitoring enabled
- Add a link to STRipy for STR variants; shallow for ARX and HOXA13
- Hide by default variants only present in unaffected individuals in variants filters
- OMIM terms in general case report
- Individual-level info on OMIM and HPO terms in general case report
- PanelApp gene link among the external links on variant page
- Dashboard case filters fields help
- Filter cases by OMIM terms in cases and dashboard pages
### Fixed
- A malformed panel id request would crash with exception: now gives user warning flash with redirect
- Link to HPO resource file hosted on `http://purl.obolibrary.org`
- Gene search form when gene exists only in build 38
- Fixed odd redirect error and poor error message on missing column for gene panel csv upload
- Typo in parse variant transcripts function
- Modified keys name used to parse local observations (archived) frequencies to reflect change in MIP keys naming
- Better error handling for partly broken/timed out chanjo reports
- Broken javascript code when case Chromograph data is malformed
- Broader space for case synopsis in general report
- Show partial causatives on causatives and matching causatives panels
- Partial causative assignment in cases with no OMIM or HPO terms
- Partial causative OMIM select options in variant page
### Changed
- Slightly smaller and improved layout of content in case PDF report
- Relabel more cancer variant pages somatic for navigation
- Unify caseS nav links
- Removed unused `add_compounds` param from variant controllers function
- Changed default hg19 genome for IGV.js to legacy hg19_1kg_decoy to fix a few problematic loci
- Reduce code complexity (parse/ensembl.py)
- Silence certain fields in ClinVar export if prioritised ones exist (chrom-start-end if hgvs exist)
- Made phenotype non-mandatory when marking a variant as partial causative
- Only one phenotype condition type (OMIM or HPO) per variant is used in ClinVar submissions
- ClinVar submission variant condition prefers OMIM over HPO if available
- Use lighter version of gene objects in Omim MongoDB adapter, panels controllers, panels views and institute controllers
- Gene-variants table size is now adaptive
- Remove unused file upload on gene-variants page

## [4.49]
### Fixed
- Pydantic model types for genome_build, madeline_info, peddy_ped_check and peddy_sex_check, rank_model_version and sv_rank_model_version
- Replace `MatchMaker` with `Matchmaker` in all places visible by a user
- Save diagnosis labels along with OMIM terms in Matchmaker Exchange submission objects
- `libegl-mesa0_21.0.3-0ubuntu0.3~20.04.5_amd64.deb` lib not found by GitHub actions Docker build
- Remove unused `chromograph_image_files` and `chromograph_prefixes` keys saved when creating or updating an RD case
- Search managed variants by description and with ignore case
### Changed
- Introduced page margins on exported PDF reports
- Smaller gene fonts in downloaded HPO genes PDF reports
- Reintroduced gene coverage data in the PDF-exported general report of rare-disease cases
- Check for existence of case report files before creating sidebar links
- Better description of HPO and OMIM terms for patients submitted to Matchmaker Exchange
- Remove null non-mandatory key/values when updating a case
- Freeze WTForms<3 due to several form input rendering changes

## [4.48.1]
### Fixed
- General case PDF report for recent cases with no pedigree

## [4.48]
### Added
- Option to cancel a request for research variants in case page
### Changed
- Update igv.js to v2.10.5
- Updated example of a case delivery report
- Unfreeze cyvcf2
- Builder images used in Scout Dockerfiles
- Crash report email subject gives host name
- Export general case report to PDF using PDFKit instead of WeasyPrint
- Do not include coverage report in PDF case report since they might have different orientation
- Export cancer cases's "Coverage and QC report" to PDF using PDFKit instead of Weasyprint
- Updated cancer "Coverage and QC report" example
- Keep portrait orientation in PDF delivery report
- Export delivery report to PDF using PDFKit instead of Weasyprint
- PDF export of clinical and research HPO panels using PDFKit instead of Weasyprint
- Export gene panel report to PDF using PDFKit
- Removed WeasyPrint lib dependency

### Fixed
- Reintroduced missing links to Swegen and Beacon and dbSNP in RD variant page, summary section
- Demo delivery report orientation to fit new columns
- Missing delivery report in demo case
- Cast MNVs to SNV for test
- Export verified variants from all institutes when user is admin
- Cancer coverage and QC report not found for demo cancer case
- Pull request template instructions on how to deploy to test server
- PDF Delivery report not showing Swedac logo
- Fix code typos
- Disable codefactor raised by ESLint for javascript functions located on another file
- Loading spinner stuck after downloading a PDF gene panel report
- IGV browser crashing when file system with alignment files is not mounted

## [4.47]
### Added
- Added CADD, GnomAD and genotype calls to variantS export
### Changed
- Pull request template, to illustrate how to deploy pull request branches on cg-vm1 stage server
### Fixed
- Compiled Docker image contains a patched version (v4.9) of chanjo-report

## [4.46.1]
### Fixed
- Downloading of files generated within the app container (MT-report, verified variants, pedigrees, ..)

## [4.46]
### Added
- Created a Dockefile to be used to serve the dockerized app in production
- Modified the code to collect database params specified as env vars
- Created a GitHub action that pushes the Dockerfile-server image to Docker Hub (scout-server-stage) every time a PR is opened
- Created a GitHub action that pushes the Dockerfile-server image to Docker Hub (scout-server) every time a new release is created
- Reassign MatchMaker Exchange submission to another user when a Scout user is deleted
- Expose public API JSON gene panels endpoint, primarily to enable automated rerun checking for updates
- Add utils for dictionary type
- Filter institute cases using multiple HPO terms
- Vulture GitHub action to identify and remove unused variables and imports
### Changed
- Updated the python config file documentation in admin guide
- Case configuration parsing now uses Pydantic for improved typechecking and config handling
- Removed test matrices to speed up automatic testing of PRs
- Switch from Coveralls to Codecov to handle CI test coverage
- Speed-up CI tests by caching installation of libs and splitting tests into randomized groups using pytest-test-groups
- Improved LDAP login documentation
- Use lib flask-ldapconn instead of flask_ldap3_login> to handle ldap authentication
- Updated Managed variant documentation in user guide
- Fix and simplify creating and editing of gene panels
- Simplified gene variants search code
- Increased the height of the genes track in the IGV viewer
### Fixed
- Validate uploaded managed variant file lines, warning the user.
- Exporting validated variants with missing "genes" database key
- No results returned when searching for gene variants using a phenotype term
- Variants filtering by gene symbols file
- Make gene HGNC symbols field mandatory in gene variants page and run search only on form submit
- Make sure collaborator gene variants are still visible, even if HPO filter is used

## [4.45]
### Added
### Changed
- Start Scout also when loqusdbapi is not reachable
- Clearer definition of manual standard and custom inheritance models in gene panels
- Allow searching multiple chromosomes in filters
### Fixed
- Gene panel crashing on edit action

## [4.44]
### Added
### Changed
- Display Gene track beneath each sample track when displaying splice junctions in igv browser
- Check outdated gene symbols and update with aliases for both RD and cancer variantS
### Fixed
- Added query input check and fixed the Genes API endpoint to return a json formatted error when request is malformed
- Typo in ACMG BP6 tooltip

## [4.43.1]
### Added
- Added database index for OMIM disease term genes
### Changed
### Fixed
- Do not drop HPO terms collection when updating HPO terms via the command line
- Do not drop disease (OMIM) terms collection when updating diseases via the command line

## [4.43]
### Added
- Specify which collection(s) update/build indexes for
### Fixed
- Do not drop genes and transcripts collections when updating genes via the command line

## [4.42.1]
### Added
### Changed
### Fixed
- Freeze PyMongo lib to version<4.0 to keep supporting previous MongoDB versions
- Speed up gene panels creation and update by collecting only light gene info from database
- Avoid case page crash on Phenomizer queries timeout

## [4.42]
### Added
- Choose custom pinned variants to submit to MatchMaker Exchange
- Submit structural variant as genes to the MatchMaker Exchange
- Added function for maintainers and admins to remove gene panels
- Admins can restore deleted gene panels
- A development docker-compose file illustrating the scout/chanjo-report integration
- Show AD on variants view for cancer SV (tumor and normal)
- Cancer SV variants filter AD, AF (tumor and normal)
- Hiding the variants score column also from cancer SVs, as for the SNVs
### Changed
- Enforce same case _id and display_name when updating a case
- Enforce same individual ids, display names and affected status when updating a case
- Improved documentation for connecting to loqusdb instances (including loqusdbapi)
- Display and download HPO gene panels' gene symbols in italics
- A faster-built and lighter Docker image
- Reduce complexity of `panels` endpoint moving some code to the panels controllers
- Update requirements to use flask-ldap3-login>=0.9.17 instead of freezing WTForm
### Fixed
- Use of deprecated TextField after the upgrade of WTF to v3.0
- Freeze to WTForms to version < 3
- Remove the extra files (bed files and madeline.svg) introduced by mistake
- Cli command loading demo data in docker-compose when case custom images exist and is None
- Increased MongoDB connection serverSelectionTimeoutMS parameter to 30K (default value according to MongoDB documentation)
- Better differentiate old obs counts 0 vs N/A
- Broken cancer variants page when default gene panel was deleted
- Typo in tx_overview function in variant controllers file
- Fixed loqusdbapi SV search URL
- SV variants filtering using Decipher criterion
- Removing old gene panels that don't contain the `maintainer` key.

## [4.41.1]
### Fixed
- General reports crash for variant annotations with same variant on other cases

## [4.41]
### Added
- Extended the instructions for running the Scout Docker image (web app and cli).
- Enabled inclusion of custom images to STR variant view
### Fixed
- General case report sorting comments for variants with None genetic models
- Do not crash but redirect to variants page with error when a variant is not found for a case
- UCSC links coordinates for SV variants with start chromosome different than end chromosome
- Human readable variants name in case page for variants having start chromosome different from end chromosome
- Avoid always loading all transcripts when checking gene symbol: introduce gene captions
- Slow queries for evaluated variants on e.g. case page - use events instead
### Changed
- Rearrange variant page again, moving severity predictions down.
- More reactive layout width steps on variant page

## [4.40.1]
### Added
### Fixed
- Variants dismissed with inconsistent inheritance pattern can again be shown in general case report
- General report page for variants with genes=None
- General report crashing when variants have no panels
- Added other missing keys to case and variant dictionaries passed to general report
### Changed

## [4.40]
### Added
- A .cff citation file
- Phenotype search API endpoint
- Added pagination to phenotype API
- Extend case search to include internal MongoDB id
- Support for connecting to a MongoDB replica set (.py config files)
- Support for connecting to a MongoDB replica set (.yaml config files)
### Fixed
- Command to load the OMIM gene panel (`scout load panel --omim`)
- Unify style of pinned and causative variants' badges on case page
- Removed automatic spaces after punctuation in comments
- Remove the hardcoded number of total individuals from the variant's old observations panel
- Send delete requests to a connected Beacon using the DELETE method
- Layout of the SNV and SV variant page - move frequency up
### Changed
- Stop updating database indexes after loading exons via command line
- Display validation status badge also for not Sanger-sequenced variants
- Moved Frequencies, Severity and Local observations panels up in RD variants page
- Enabled Flask CORS to communicate CORS status to js apps
- Moved the code preparing the transcripts overview to the backend
- Refactored and filtered json data used in general case report
- Changed the database used in docker-compose file to use the official MongoDB v4.4 image
- Modified the Python (3.6, 3.8) and MongoDB (3.2, 4.4, 5.0) versions used in testing matrices (GitHub actions)
- Capitalize case search terms on institute and dashboard pages


## [4.39]
### Added
- COSMIC IDs collected from CSQ field named `COSMIC`
### Fixed
- Link to other causative variants on variant page
- Allow multiple COSMIC links for a cancer variant
- Fix floating text in severity box #2808
- Fixed MitoMap and HmtVar links for hg38 cases
- Do not open new browser tabs when downloading files
- Selectable IGV tracks on variant page
- Missing splice junctions button on variant page
- Refactor variantS representative gene selection, and use it also for cancer variant summary
### Changed
- Improve Javascript performance for displaying Chromograph images
- Make ClinVar classification more evident in cancer variant page

## [4.38]
### Added
- Option to hide Alamut button in the app config file
### Fixed
- Library deprecation warning fixed (insert is deprecated. Use insert_one or insert_many instead)
- Update genes command will not trigger an update of database indices any more
- Missing resources in temporary downloading directory when updating genes using the command line
- Restore previous variant ACMG classification in a scrollable div
- Loading spinner not stopping after downloading PDF case reports and variant list export
- Add extra Alamut links higher up on variant pages
- Improve UX for phenotypes in case page
- Filter and export of STR variants
- Update look of variants page navigation buttons
### Changed

## [4.37]
### Added
- Highlight and show version number for RefSeq MANE transcripts.
- Added integration to a rerunner service for toggling reanalysis with updated pedigree information
- SpliceAI display and parsing from VEP CSQ
- Display matching tiered variants for cancer variants
- Display a loading icon (spinner) until the page loads completely
- Display filter badges in cancer variants list
- Update genes from pre-downloaded file resources
- On login, OS, browser version and screen size are saved anonymously to understand how users are using Scout
- API returning institutes data for a given user: `/api/v1/institutes`
- API returning case data for a given institute: `/api/v1/institutes/<institute_id>/cases`
- Added GMS and Lund university hospital logos to login page
- Made display of Swedac logo configurable
- Support for displaying custom images in case view
- Individual-specific HPO terms
- Optional alamut_key in institute settings for Alamut Plus software
- Case report API endpoint
- Tooltip in case explaining that genes with genome build different than case genome build will not be added to dynamic HPO panel.
- Add DeepVariant as a caller
### Fixed
- Updated IGV to v2.8.5 to solve missing gene labels on some zoom levels
- Demo cancer case config file to load somatic SNVs and SVs only.
- Expand list of refseq trancripts in ClinVar submission form
- Renamed `All SNVs and INDELs` institute sidebar element to `Search SNVs and INDELs` and fixed its style.
- Add missing parameters to case load-config documentation
- Allow creating/editing gene panels and dynamic gene panels with genes present in genome build 38
- Bugfix broken Pytests
- Bulk dismissing variants error due to key conversion from string to integer
- Fix typo in index documentation
- Fixed crash in institute settings page if "collaborators" key is not set in database
- Don't stop Scout execution if LoqusDB call fails and print stacktrace to log
- Bug when case contains custom images with value `None`
- Bug introduced when fixing another bug in Scout-LoqusDB interaction
- Loading of OMIM diagnoses in Scout demo instance
- Remove the docker-compose with chanjo integration because it doesn't work yet.
- Fixed standard docker-compose with scout demo data and database
- Clinical variant assessments not present for pinned and causative variants on case page.
- MatchMaker matching one node at the time only
- Remove link from previously tiered variants badge in cancer variants page
- Typo in gene cell on cancer variants page
- Managed variants filter form
### Changed
- Better naming for variants buttons on cancer track (somatic, germline). Also show cancer research button if available.
- Load case with missing panels in config files, but show warning.
- Changing the (Female, Male) symbols to (F/M) letters in individuals_table and case-sma.
- Print stacktrace if case load command fails
- Added sort icon and a pointer to the cursor to all tables with sortable fields
- Moved variant, gene and panel info from the basic pane to summary panel for all variants.
- Renamed `Basics` panel to `Classify` on variant page.
- Revamped `Basics` panel to a panel dedicated to classify variants
- Revamped the summary panel to be more compact.
- Added dedicated template for cancer variants
- Removed Gene models, Gene annotations and Conservation panels for cancer variants
- Reorganized the orders of panels for variant and cancer variant views
- Added dedicated variant quality panel and removed relevant panes
- A more compact case page
- Removed OMIM genes panel
- Make genes panel, pinned variants panel, causative variants panel and ClinVar panel scrollable on case page
- Update to Scilifelab's 2020 logo
- Update Gens URL to support Gens v2.0 format
- Refactor tests for parsing case configurations
- Updated links to HPO downloadable resources
- Managed variants filtering defaults to all variant categories
- Changing the (Kind) drop-down according to (Category) drop-down in Managed variant add variant
- Moved Gens button to individuals table
- Check resource files availability before starting updating OMIM diagnoses
- Fix typo in `SHOW_OBSERVED_VARIANT_ARCHIVE` config param

## [4.36]
### Added
- Parse and save splice junction tracks from case config file
- Tooltip in observations panel, explaining that case variants with no link might be old variants, not uploaded after a case rerun
### Fixed
- Warning on overwriting variants with same position was no longer shown
- Increase the height of the dropdowns to 425px
- More indices for the case table as it grows, specifically for causatives queries
- Splice junction tracks not centered over variant genes
- Total number of research variants count
- Update variants stats in case documents every time new variants are loaded
- Bug in flashing warning messages when filtering variants
### Changed
- Clearer warning messages for genes and gene/gene-panels searches in variants filters

## [4.35]
### Added
- A new index for hgnc_symbol in the hgnc_gene collection
- A Pedigree panel in STR page
- Display Tier I and II variants in case view causatives card for cancer cases
### Fixed
- Send partial file data to igv.js when visualizing sashimi plots with splice junction tracks
- Research variants filtering by gene
- Do not attempt to populate annotations for not loaded pinned/causatives
- Add max-height to all dropdowns in filters
### Changed
- Switch off non-clinical gene warnings when filtering research variants
- Don't display OMIM disease card in case view for cancer cases
- Refactored Individuals and Causative card in case view for cancer cases
- Update and style STR case report

## [4.34]
### Added
- Saved filter lock and unlock
- Filters can optionally be marked audited, logging the filter name, user and date on the case events and general report.
- Added `ClinVar hits` and `Cosmic hits` in cancer SNVs filters
- Added `ClinVar hits` to variants filter (rare disease track)
- Load cancer demo case in docker-compose files (default and demo file)
- Inclusive-language check using [woke](https://github.com/get-woke/woke) github action
- Add link to HmtVar for mitochondrial variants (if VCF is annotated with HmtNote)
- Grey background for dismissed compounds in variants list and variant page
- Pin badge for pinned compounds in variants list and variant page
- Support LoqusDB REST API queries
- Add a docker-compose-matchmaker under scout/containers/development to test matchmaker locally
- Script to investigate consequences of symbol search bug
- Added GATK to list of SV and cancer SV callers
### Fixed
- Make MitoMap link work for hg38 again
- Export Variants feature crashing when one of the variants has no primary transcripts
- Redirect to last visited variantS page when dismissing variants from variants list
- Improved matching of SVs Loqus occurrences in other cases
- Remove padding from the list inside (Matching causatives from other cases) panel
- Pass None to get_app function in CLI base since passing script_info to app factory functions was deprecated in Flask 2.0
- Fixed failing tests due to Flask update to version 2.0
- Speed up user events view
- Causative view sort out of memory error
- Use hgnc_id for gene filter query
- Typo in case controllers displaying an error every time a patient is matched against external MatchMaker nodes
- Do not crash while attempting an update for variant documents that are too big (> 16 MB)
- Old STR causatives (and other variants) may not have HGNC symbols - fix sort lambda
- Check if gene_obj has primary_transcript before trying to access it
- Warn if a gene manually searched is in a clinical panel with an outdated name when filtering variants
- ChrPos split js not needed on STR page yet
### Changed
- Remove parsing of case `genome_version`, since it's not used anywhere downstream
- Introduce deprecation warning for Loqus configs that are not dictionaries
- SV clinical filter no longer filters out sub 100 nt variants
- Count cases in LoqusDB by variant type
- Commit pulse repo badge temporarily set to weekly
- Sort ClinVar submissions objects by ascending "Last evaluated" date
- Refactored the MatchMaker integration as an extension
- Replaced some sensitive words as suggested by woke linter
- Documentation for load-configuration rewritten.
- Add styles to MatchMaker matches table
- More detailed info on the data shared in MatchMaker submission form

## [4.33.1]
### Fixed
- Include markdown for release autodeploy docs
- Use standard inheritance model in ClinVar (https://ftp.ncbi.nlm.nih.gov/pub/GTR/standard_terms/Mode_of_inheritance.txt)
- Fix issue crash with variants that have been unflagged causative not being available in other causatives
### Added
### Changed

## [4.33]
### Fixed
- Command line crashing when updating an individual not found in database
- Dashboard page crashing when filters return no data
- Cancer variants filter by chromosome
- /api/v1/genes now searches for genes in all genome builds by default
- Upgraded igv.js to version 2.8.1 (Fixed Unparsable bed record error)
### Added
- Autodeploy docs on release
- Documentation for updating case individuals tracks
- Filter cases and dashboard stats by analysis track
### Changed
- Changed from deprecated db update method
- Pre-selected fields to run queries with in dashboard page
- Do not filter by any institute when first accessing the dashboard
- Removed OMIM panel in case view for cancer cases
- Display Tier I and II variants in case view causatives panel for cancer cases
- Refactored Individuals and Causative panels in case view for cancer cases

## [4.32.1]
### Fixed
- iSort lint check only
### Changed
- Institute cases page crashing when a case has track:Null
### Added

## [4.32]
### Added
- Load and show MITOMAP associated diseases from VCF (INFO field: MitomapAssociatedDiseases, via HmtNote)
- Show variant allele frequencies for mitochondrial variants (GRCh38 cases)
- Extend "public" json API with diseases (OMIM) and phenotypes (HPO)
- HPO gene list download now has option for clinical and non-clinical genes
- Display gene splice junctions data in sashimi plots
- Update case individuals with splice junctions tracks
- Simple Docker compose for development with local build
- Make Phenomodels subpanels collapsible
- User side documentation of cytogenomics features (Gens, Chromograph, vcf2cytosure, rhocall)
- iSort GitHub Action
- Support LoqusDB REST API queries
### Fixed
- Show other causative once, even if several events point to it
- Filtering variants by mitochondrial chromosome for cases with genome build=38
- HPO gene search button triggers any warnings for clinical / non-existing genes also on first search
- Fixed a bug in variants pages caused by MT variants without alt_frequency
- Tests for CADD score parsing function
- Fixed the look of IGV settings on SNV variant page
- Cases analyzed once shown as `rerun`
- Missing case track on case re-upload
- Fixed severity rank for SO term "regulatory region ablation"
### Changed
- Refactor according to CodeFactor - mostly reuse of duplicated code
- Phenomodels language adjustment
- Open variants in a new window (from variants page)
- Open overlapping and compound variants in a new window (from variant page)
- gnomAD link points to gnomAD v.3 (build GRCh38) for mitochondrial variants.
- Display only number of affected genes for dismissed SVs in general report
- Chromosome build check when populating the variants filter chromosome selection
- Display mitochondrial and rare diseases coverage report in cases with missing 'rare' track

## [4.31.1]
### Added
### Changed
- Remove mitochondrial and coverage report from cancer cases sidebar
### Fixed
- ClinVar page when dbSNP id is None

## [4.31]
### Added
- gnomAD annotation field in admin guide
- Export also dynamic panel genes not associated to an HPO term when downloading the HPO panel
- Primary HGNC transcript info in variant export files
- Show variant quality (QUAL field from vcf) in the variant summary
- Load/update PDF gene fusion reports (clinical and research) generated with Arriba
- Support new MANE annotations from VEP (both MANE Select and MANE Plus Clinical)
- Display on case activity the event of a user resetting all dismissed variants
- Support gnomAD population frequencies for mitochondrial variants
- Anchor links in Casedata ClinVar panels to redirect after renaming individuals
### Fixed
- Replace old docs link www.clinicalgenomics.se/scout with new https://clinical-genomics.github.io/scout
- Page formatting issues whenever case and variant comments contain extremely long strings with no spaces
- Chromograph images can be one column and have scrollbar. Removed legacy code.
- Column labels for ClinVar case submission
- Page crashing looking for LoqusDB observation when variant doesn't exist
- Missing inheritance models and custom inheritance models on newly created gene panels
- Accept only numbers in managed variants filter as position and end coordinates
- SNP id format and links in Variant page, ClinVar submission form and general report
- Case groups tooltip triggered only when mouse is on the panel header
### Changed
- A more compact case groups panel
- Added landscape orientation CSS style to cancer coverage and QC demo report
- Improve user documentation to create and save new gene panels
- Removed option to use space as separator when uploading gene panels
- Separating the columns of standard and custom inheritance models in gene panels
- Improved ClinVar instructions for users using non-English Excel

## [4.30.2]
### Added
### Fixed
- Use VEP RefSeq ID if RefSeq list is empty in RefSeq transcripts overview
- Bug creating variant links for variants with no end_chrom
### Changed

## [4.30.1]
### Added
### Fixed
- Cryptography dependency fixed to use version < 3.4
### Changed

## [4.30]
### Added
- Introduced a `reset dismiss variant` verb
- Button to reset all dismissed variants for a case
- Add black border to Chromograph ideograms
- Show ClinVar annotations on variantS page
- Added integration with GENS, copy number visualization tool
- Added a VUS label to the manual classification variant tags
- Add additional information to SNV verification emails
- Tooltips documenting manual annotations from default panels
- Case groups now show bam files from all cases on align view
### Fixed
- Center initial igv view on variant start with SNV/indels
- Don't set initial igv view to negative coordinates
- Display of GQ for SV and STR
- Parsing of AD and related info for STRs
- LoqusDB field in institute settings accepts only existing Loqus instances
- Fix DECIPHER link to work after DECIPHER migrated to GRCh38
- Removed visibility window param from igv.js genes track
- Updated HPO download URL
- Patch HPO download test correctly
- Reference size on STR hover not needed (also wrong)
- Introduced genome build check (allowed values: 37, 38, "37", "38") on case load
- Improve case searching by assignee full name
- Populating the LoqusDB select in institute settings
### Changed
- Cancer variants table header (pop freq etc)
- Only admin users can modify LoqusDB instance in Institute settings
- Style of case synopsis, variants and case comments
- Switched to igv.js 2.7.5
- Do not choke if case is missing research variants when research requested
- Count cases in LoqusDB by variant type
- Introduce deprecation warning for Loqus configs that are not dictionaries
- Improve create new gene panel form validation
- Make XM- transcripts less visible if they don't overlap with transcript refseq_id in variant page
- Color of gene panels and comments panels on cases and variant pages
- Do not choke if case is missing research variants when reserch requested

## [4.29.1]
### Added
### Fixed
- Always load STR variants regardless of RankScore threshold (hotfix)
### Changed

## [4.29]
### Added
- Added a page about migrating potentially breaking changes to the documentation
- markdown_include in development requirements file
- STR variants filter
- Display source, Z-score, inheritance pattern for STR annotations from Stranger (>0.6.1) if available
- Coverage and quality report to cancer view
### Fixed
- ACMG classification page crashing when trying to visualize a classification that was removed
- Pretty print HGVS on gene variants (URL-decode VEP)
- Broken or missing link in the documentation
- Multiple gene names in ClinVar submission form
- Inheritance model select field in ClinVar submission
- IGV.js >2.7.0 has an issue with the gene track zoom levels - temp freeze at 2.7.0
- Revert CORS-anywhere and introduce a local http proxy for cloud tracks
### Changed

## [4.28]
### Added
- Chromograph integration for displaying PNGs in case-page
- Add VAF to cancer case general report, and remove some of its unused fields
- Variants filter compatible with genome browser location strings
- Support for custom public igv tracks stored on the cloud
- Add tests to increase testing coverage
- Update case variants count after deleting variants
- Update IGV.js to latest (v2.7.4)
- Bypass igv.js CORS check using `https://github.com/Rob--W/cors-anywhere`
- Documentation on default and custom IGV.js tracks (admin docs)
- Lock phenomodels so they're editable by admins only
- Small case group assessment sharing
- Tutorial and files for deploying app on containers (Kubernetes pods)
- Canonical transcript and protein change of canonical transcript in exported variants excel sheet
- Support for Font Awesome version 6
- Submit to Beacon from case page sidebar
- Hide dismissed variants in variants pages and variants export function
- Systemd service files and instruction to deploy Scout using podman
### Fixed
- Bugfix: unused `chromgraph_prefix |tojson` removed
- Freeze coloredlogs temporarily
- Marrvel link
- Don't show TP53 link for silent or synonymous changes
- OMIM gene field accepts any custom number as OMIM gene
- Fix Pytest single quote vs double quote string
- Bug in gene variants search by similar cases and no similar case is found
- Delete unused file `userpanel.py`
- Primary transcripts in variant overview and general report
- Google OAuth2 login setup in README file
- Redirect to 'missing file'-icon if configured Chromograph file is missing
- Javascript error in case page
- Fix compound matching during variant loading for hg38
- Cancer variants view containing variants dismissed with cancer-specific reasons
- Zoom to SV variant length was missing IGV contig select
- Tooltips on case page when case has no default gene panels
### Changed
- Save case variants count in case document and not in sessions
- Style of gene panels multiselect on case page
- Collapse/expand main HPO checkboxes in phenomodel preview
- Replaced GQ (Genotype quality) with VAF (Variant allele frequency) in cancer variants GT table
- Allow loading of cancer cases with no tumor_purity field
- Truncate cDNA and protein changes in case report if longer than 20 characters


## [4.27]
### Added
- Exclude one or more variant categories when running variants delete command
### Fixed
### Changed

## [4.26.1]
### Added
### Fixed
- Links with 1-letter aa codes crash on frameshift etc
### Changed

## [4.26]
### Added
- Extend the delete variants command to print analysis date, track, institute, status and research status
- Delete variants by type of analysis (wgs|wes|panel)
- Links to cBioPortal, MutanTP53, IARC TP53, OncoKB, MyCancerGenome, CIViC
### Fixed
- Deleted variants count
### Changed
- Print output of variants delete command as a tab separated table

## [4.25]
### Added
- Command line function to remove variants from one or all cases
### Fixed
- Parse SMN None calls to None rather than False

## [4.24.1]
### Fixed
- Install requirements.txt via setup file

## [4.24]
### Added
- Institute-level phenotype models with sub-panels containing HPO and OMIM terms
- Runnable Docker demo
- Docker image build and push github action
- Makefile with shortcuts to docker commands
- Parse and save synopsis, phenotype and cohort terms from config files upon case upload
### Fixed
- Update dismissed variant status when variant dismissed key is missing
- Breakpoint two IGV button now shows correct chromosome when different from bp1
- Missing font lib in Docker image causing the PDF report download page to crash
- Sentieon Manta calls lack Somaticscore - load anyway
- ClinVar submissions crashing due to pinned variants that are not loaded
- Point ExAC pLI score to new gnomad server address
- Bug uploading cases missing phenotype terms in config file
- STRs loaded but not shown on browser page
- Bug when using adapter.variant.get_causatives with case_id without causatives
- Problem with fetching "solved" from scout export cases cli
- Better serialising of datetime and bson.ObjectId
- Added `volumes` folder to .gitignore
### Changed
- Make matching causative and managed variants foldable on case page
- Remove calls to PyMongo functions marked as deprecated in backend and frontend(as of version 3.7).
- Improved `scout update individual` command
- Export dynamic phenotypes with ordered gene lists as PDF


## [4.23]
### Added
- Save custom IGV track settings
- Show a flash message with clear info about non-valid genes when gene panel creation fails
- CNV report link in cancer case side navigation
- Return to comment section after editing, deleting or submitting a comment
- Managed variants
- MT vs 14 chromosome mean coverage stats if Scout is connected to Chanjo
### Fixed
- missing `vcf_cancer_sv` and `vcf_cancer_sv_research` to manual.
- Split ClinVar multiple clnsig values (slash-separated) and strip them of underscore for annotations without accession number
- Timeout of `All SNVs and INDELs` page when no valid gene is provided in the search
- Round CADD (MIPv9)
- Missing default panel value
- Invisible other causatives lines when other causatives lack gene symbols
### Changed
- Do not freeze mkdocs-material to version 4.6.1
- Remove pre-commit dependency

## [4.22]
### Added
- Editable cases comments
- Editable variants comments
### Fixed
- Empty variant activity panel
- STRs variants popover
- Split new ClinVar multiple significance terms for a variant
- Edit the selected comment, not the latest
### Changed
- Updated RELEASE docs.
- Pinned variants card style on the case page
- Merged `scout export exons` and `scout view exons` commands


## [4.21.2]
### Added
### Fixed
- Do not pre-filter research variants by (case-default) gene panels
- Show OMIM disease tooltip reliably
### Changed

## [4.21.1]
### Added
### Fixed
- Small change to Pop Freq column in variants ang gene panels to avoid strange text shrinking on small screens
- Direct use of HPO list for Clinical HPO SNV (and cancer SNV) filtering
- PDF coverage report redirecting to login page
### Changed
- Remove the option to dismiss single variants from all variants pages
- Bulk dismiss SNVs, SVs and cancer SNVs from variants pages

## [4.21]
### Added
- Support to configure LoqusDB per institute
- Highlight causative variants in the variants list
- Add tests. Mostly regarding building internal datatypes.
- Remove leading and trailing whitespaces from panel_name and display_name when panel is created
- Mark MANE transcript in list of transcripts in "Transcript overview" on variant page
- Show default panel name in case sidebar
- Previous buttons for variants pagination
- Adds a gh action that checks that the changelog is updated
- Adds a gh action that deploys new releases automatically to pypi
- Warn users if case default panels are outdated
- Define institute-specific gene panels for filtering in institute settings
- Use institute-specific gene panels in variants filtering
- Show somatic VAF for pinned and causative variants on case page

### Fixed
- Report pages redirect to login instead of crashing when session expires
- Variants filter loading in cancer variants page
- User, Causative and Cases tables not scaling to full page
- Improved docs for an initial production setup
- Compatibility with latest version of Black
- Fixed tests for Click>7
- Clinical filter required an extra click to Filter to return variants
- Restore pagination and shrink badges in the variants page tables
- Removing a user from the command line now inactivates the case only if user is last assignee and case is active
- Bugfix, LoqusDB per institute feature crashed when institute id was empty string
- Bugfix, LoqusDB calls where missing case count
- filter removal and upload for filters deleted from another page/other user
- Visualize outdated gene panels info in a popover instead of a tooltip in case page side panel

### Changed
- Highlight color on normal STRs in the variants table from green to blue
- Display breakpoints coordinates in verification emails only for structural variants


## [4.20]
### Added
- Display number of filtered variants vs number of total variants in variants page
- Search case by HPO terms
- Dismiss variant column in the variants tables
- Black and pre-commit packages to dev requirements

### Fixed
- Bug occurring when rerun is requested twice
- Peddy info fields in the demo config file
- Added load config safety check for multiple alignment files for one individual
- Formatting of cancer variants table
- Missing Score in SV variants table

### Changed
- Updated the documentation on how to create a new software release
- Genome build-aware cytobands coordinates
- Styling update of the Matchmaker card
- Select search type in case search form


## [4.19]

### Added
- Show internal ID for case
- Add internal ID for downloaded CGH files
- Export dynamic HPO gene list from case page
- Remove users as case assignees when their account is deleted
- Keep variants filters panel expanded when filters have been used

### Fixed
- Handle the ProxyFix ModuleNotFoundError when Werkzeug installed version is >1.0
- General report formatting issues whenever case and variant comments contain extremely long strings with no spaces

### Changed
- Created an institute wrapper page that contains list of cases, causatives, SNVs & Indels, user list, shared data and institute settings
- Display case name instead of case ID on clinVar submissions
- Changed icon of sample update in clinVar submissions


## [4.18]

### Added
- Filter cancer variants on cytoband coordinates
- Show dismiss reasons in a badge with hover for clinical variants
- Show an ellipsis if 10 cases or more to display with loqusdb matches
- A new blog post for version 4.17
- Tooltip to better describe Tumor and Normal columns in cancer variants
- Filter cancer SNVs and SVs by chromosome coordinates
- Default export of `Assertion method citation` to clinVar variants submission file
- Button to export up to 500 cancer variants, filtered or not
- Rename samples of a clinVar submission file

### Fixed
- Apply default gene panel on return to cancer variantS from variant view
- Revert to certificate checking when asking for Chanjo reports
- `scout download everything` command failing while downloading HPO terms

### Changed
- Turn tumor and normal allelic fraction to decimal numbers in tumor variants page
- Moved clinVar submissions code to the institutes blueprints
- Changed name of clinVar export files to FILENAME.Variant.csv and FILENAME.CaseData.csv
- Switched Google login libraries from Flask-OAuthlib to Authlib


## [4.17.1]

### Fixed
- Load cytobands for cases with chromosome build not "37" or "38"


## [4.17]

### Added
- COSMIC badge shown in cancer variants
- Default gene-panel in non-cancer structural view in url
- Filter SNVs and SVs by cytoband coordinates
- Filter cancer SNV variants by alt allele frequency in tumor
- Correct genome build in UCSC link from structural variant page



### Fixed
- Bug in clinVar form when variant has no gene
- Bug when sharing cases with the same institute twice
- Page crashing when removing causative variant tag
- Do not default to GATK caller when no caller info is provided for cancer SNVs


## [4.16.1]

### Fixed
- Fix the fix for handling of delivery reports for rerun cases

## [4.16]

### Added
- Adds possibility to add "lims_id" to cases. Currently only stored in database, not shown anywhere
- Adds verification comment box to SVs (previously only available for small variants)
- Scrollable pedigree panel

### Fixed
- Error caused by changes in WTForm (new release 2.3.x)
- Bug in OMIM case page form, causing the page to crash when a string was provided instead of a numerical OMIM id
- Fix Alamut link to work properly on hg38
- Better handling of delivery reports for rerun cases
- Small CodeFactor style issues: matchmaker results counting, a couple of incomplete tests and safer external xml
- Fix an issue with Phenomizer introduced by CodeFactor style changes

### Changed
- Updated the version of igv.js to 2.5.4

## [4.15.1]

### Added
- Display gene names in ClinVar submissions page
- Links to Varsome in variant transcripts table

### Fixed
- Small fixes to ClinVar submission form
- Gene panel page crash when old panel has no maintainers

## [4.15]

### Added
- Clinvar CNVs IGV track
- Gene panels can have maintainers
- Keep variant actions (dismissed, manual rank, mosaic, acmg, comments) upon variant re-upload
- Keep variant actions also on full case re-upload

### Fixed
- Fix the link to Ensembl for SV variants when genome build 38.
- Arrange information in columns on variant page
- Fix so that new cosmic identifier (COSV) is also acceptable #1304
- Fixed COSMIC tag in INFO (outside of CSQ) to be parses as well with `&` splitter.
- COSMIC stub URL changed to https://cancer.sanger.ac.uk/cosmic/search?q= instead.
- Updated to a version of IGV where bigBed tracks are visualized correctly
- Clinvar submission files are named according to the content (variant_data and case_data)
- Always show causatives from other cases in case overview
- Correct disease associations for gene symbol aliases that exist as separate genes
- Re-add "custom annotations" for SV variants
- The override ClinVar P/LP add-in in the Clinical Filter failed for new CSQ strings

### Changed
- Runs all CI checks in github actions

## [4.14.1]

### Fixed
- Error when variant found in loqusdb is not loaded for other case

## [4.14]

### Added
- Use github actions to run tests
- Adds CLI command to update individual alignments path
- Update HPO terms using downloaded definitions files
- Option to use alternative flask config when running `scout serve`
- Requirement to use loqusdb >= 2.5 if integrated

### Fixed
- Do not display Pedigree panel in cancer view
- Do not rely on internet connection and services available when running CI tests
- Variant loading assumes GATK if no caller set given and GATK filter status is seen in FILTER
- Pass genome build param all the way in order to get the right gene mappings for cases with build 38
- Parse correctly variants with zero frequency values
- Continue even if there are problems to create a region vcf
- STR and cancer variant navigation back to variants pages could fail

### Changed
- Improved code that sends requests to the external APIs
- Updates ranges for user ranks to fit todays usage
- Run coveralls on github actions instead of travis
- Run pip checks on github actions instead of coveralls
- For hg38 cases, change gnomAD link to point to version 3.0 (which is hg38 based)
- Show pinned or causative STR variants a bit more human readable

## [4.13.1]

### Added
### Fixed
- Typo that caused not all clinvar conflicting interpretations to be loaded no matter what
- Parse and retrieve clinvar annotations from VEP-annotated (VEP 97+) CSQ VCF field
- Variant clinvar significance shown as `not provided` whenever is `Uncertain significance`
- Phenomizer query crashing when case has no HPO terms assigned
- Fixed a bug affecting `All SNVs and INDELs` page when variants don't have canonical transcript
- Add gene name or id in cancer variant view

### Changed
- Cancer Variant view changed "Variant:Transcript:Exon:HGVS" to "Gene:Transcript:Exon:HGVS"

## [4.13]

### Added
- ClinVar SNVs track in IGV
- Add SMA view with SMN Copy Number data
- Easier to assign OMIM diagnoses from case page
- OMIM terms and specific OMIM term page

### Fixed
- Bug when adding a new gene to a panel
- Restored missing recent delivery reports
- Fixed style and links to other reports in case side panel
- Deleting cases using display_name and institute not deleting its variants
- Fixed bug that caused coordinates filter to override other filters
- Fixed a problem with finding some INS in loqusdb
- Layout on SV page when local observations without cases are present
- Make scout compatible with the new HPO definition files from `http://compbio.charite.de/jenkins/`
- General report visualization error when SNVs display names are very long


### Changed


## [4.12.4]

### Fixed
- Layout on SV page when local observations without cases are present

## [4.12.3]

### Fixed
- Case report when causative or pinned SVs have non null allele frequencies

## [4.12.2]

### Fixed
- SV variant links now take you to the SV variant page again
- Cancer variant view has cleaner table data entries for "N/A" data
- Pinned variant case level display hotfix for cancer and str - more on this later
- Cancer variants show correct alt/ref reads mirroring alt frequency now
- Always load all clinical STR variants even if a region load is attempted - index may be missing
- Same case repetition in variant local observations

## [4.12.1]

### Fixed
- Bug in variant.gene when gene has no HGVS description


## [4.12]

### Added
- Accepts `alignment_path` in load config to pass bam/cram files
- Display all phenotypes on variant page
- Display hgvs coordinates on pinned and causatives
- Clear panel pending changes
- Adds option to setup the database with static files
- Adds cli command to download the resources from CLI that scout needs
- Adds test files for merged somatic SV and CNV; as well as merged SNV, and INDEL part of #1279
- Allows for upload of OMIM-AUTO gene panel from static files without api-key

### Fixed
- Cancer case HPO panel variants link
- Fix so that some drop downs have correct size
- First IGV button in str variants page
- Cancer case activates on SNV variants
- Cases activate when STR variants are viewed
- Always calculate code coverage
- Pinned/Classification/comments in all types of variants pages
- Null values for panel's custom_inheritance_models
- Discrepancy between the manual disease transcripts and those in database in gene-edit page
- ACMG classification not showing for some causatives
- Fix bug which caused IGV.js to use hg19 reference files for hg38 data
- Bug when multiple bam files sources with non-null values are available


### Changed
- Renamed `requests` file to `scout_requests`
- Cancer variant view shows two, instead of four, decimals for allele and normal


## [4.11.1]

### Fixed
- Institute settings page
- Link institute settings to sharing institutes choices

## [4.11.0]

### Added
- Display locus name on STR variant page
- Alternative key `GNOMADAF_popmax` for Gnomad popmax allele frequency
- Automatic suggestions on how to improve the code on Pull Requests
- Parse GERP, phastCons and phyloP annotations from vep annotated CSQ fields
- Avoid flickering comment popovers in variant list
- Parse REVEL score from vep annotated CSQ fields
- Allow users to modify general institute settings
- Optionally format code automatically on commit
- Adds command to backup vital parts `scout export database`
- Parsing and displaying cancer SV variants from Manta annotated VCF files
- Dismiss cancer snv variants with cancer-specific options
- Add IGV.js UPD, RHO and TIDDIT coverage wig tracks.


### Fixed
- Slightly darker page background
- Fixed an issued with parsed conservation values from CSQ
- Clinvar submissions accessible to all users of an institute
- Header toolbar when on Clinvar page now shows institute name correctly
- Case should not always inactivate upon update
- Show dismissed snv cancer variants as grey on the cancer variants page
- Improved style of mappability link and local observations on variant page
- Convert all the GET requests to the igv view to POST request
- Error when updating gene panels using a file containing BOM chars
- Add/replace gene radio button not working in gene panels


## [4.10.1]

### Fixed
- Fixed issue with opening research variants
- Problem with coveralls not called by Travis CI
- Handle Biomart service down in tests


## [4.10.0]

### Added
- Rank score model in causatives page
- Exportable HPO terms from phenotypes page
- AMP guideline tiers for cancer variants
- Adds scroll for the transcript tab
- Added CLI option to query cases on time since case event was added
- Shadow clinical assessments also on research variants display
- Support for CRAM alignment files
- Improved str variants view : sorting by locus, grouped by allele.
- Delivery report PDF export
- New mosaicism tag option
- Add or modify individuals' age or tissue type from case page
- Display GC and allele depth in causatives table.
- Included primary reference transcript in general report
- Included partial causative variants in general report
- Remove dependency of loqusdb by utilising the CLI

### Fixed
- Fixed update OMIM command bug due to change in the header of the genemap2 file
- Removed Mosaic Tag from Cancer variants
- Fixes issue with unaligned table headers that comes with hidden Datatables
- Layout in general report PDF export
- Fixed issue on the case statistics view. The validation bars didn't show up when all institutes were selected. Now they do.
- Fixed missing path import by importing pathlib.Path
- Handle index inconsistencies in the update index functions
- Fixed layout problems


## [4.9.0]

### Added
- Improved MatchMaker pages, including visible patient contacts email address
- New badges for the github repo
- Links to [GENEMANIA](genemania.org)
- Sort gene panel list on case view.
- More automatic tests
- Allow loading of custom annotations in VCF using the SCOUT_CUSTOM info tag.

### Fixed
- Fix error when a gene is added to an empty dynamic gene panel
- Fix crash when attempting to add genes on incorrect format to dynamic gene panel
- Manual rank variant tags could be saved in a "Select a tag"-state, a problem in the variants view.
- Same case evaluations are no longer shown as gray previous evaluations on the variants page
- Stay on research pages, even if reset, next first buttons are pressed..
- Overlapping variants will now be visible on variant page again
- Fix missing classification comments and links in evaluations page
- All prioritized cases are shown on cases page


## [4.8.3]

### Added

### Fixed
- Bug when ordering sanger
- Improved scrolling over long list of genes/transcripts


## [4.8.2]

### Added

### Fixed
- Avoid opening extra tab for coverage report
- Fixed a problem when rank model version was saved as floats and not strings
- Fixed a problem with displaying dismiss variant reasons on the general report
- Disable load and delete filter buttons if there are no saved filters
- Fix problem with missing verifications
- Remove duplicate users and merge their data and activity


## [4.8.1]

### Added

### Fixed
- Prevent login fail for users with id defined by ObjectId and not email
- Prevent the app from crashing with `AttributeError: 'NoneType' object has no attribute 'message'`


## [4.8.0]

### Added
- Updated Scout to use Bootstrap 4.3
- New looks for Scout
- Improved dashboard using Chart.js
- Ask before inactivating a case where last assigned user leaves it
- Genes can be manually added to the dynamic gene list directly on the case page
- Dynamic gene panels can optionally be used with clinical filter, instead of default gene panel
- Dynamic gene panels get link out to chanjo-report for coverage report
- Load all clinvar variants with clinvar Pathogenic, Likely Pathogenic and Conflicting pathogenic
- Show transcripts with exon numbers for structural variants
- Case sort order can now be toggled between ascending and descending.
- Variants can be marked as partial causative if phenotype is available for case.
- Show a frequency tooltip hover for SV-variants.
- Added support for LDAP login system
- Search snv and structural variants by chromosomal coordinates
- Structural variants can be marked as partial causative if phenotype is available for case.
- Show normal and pathologic limits for STRs in the STR variants view.
- Institute level persistent variant filter settings that can be retrieved and used.
- export causative variants to Excel
- Add support for ROH, WIG and chromosome PNGs in case-view

### Fixed
- Fixed missing import for variants with comments
- Instructions on how to build docs
- Keep sanger order + verification when updating/reloading variants
- Fixed and moved broken filter actions (HPO gene panel and reset filter)
- Fixed string conversion to number
- UCSC links for structural variants are now separated per breakpoint (and whole variant where applicable)
- Reintroduced missing coverage report
- Fixed a bug preventing loading samples using the command line
- Better inheritance models customization for genes in gene panels
- STR variant page back to list button now does its one job.
- Allows to setup scout without a omim api key
- Fixed error causing "favicon not found" flash messages
- Removed flask --version from base cli
- Request rerun no longer changes case status. Active or archived cases inactivate on upload.
- Fixed missing tooltip on the cancer variants page
- Fixed weird Rank cell in variants page
- Next and first buttons order swap
- Added pagination (and POST capability) to cancer variants.
- Improves loading speed for variant page
- Problem with updating variant rank when no variants
- Improved Clinvar submission form
- General report crashing when dismissed variant has no valid dismiss code
- Also show collaborative case variants on the All variants view.
- Improved phenotype search using dataTables.js on phenotypes page
- Search and delete users with `email` instead of `_id`
- Fixed css styles so that multiselect options will all fit one column


## [4.7.3]

### Added
- RankScore can be used with VCFs for vcf_cancer files

### Fixed
- Fix issue with STR view next page button not doing its one job.

### Deleted
- Removed pileup as a bam viewing option. This is replaced by IGV


## [4.7.2]

### Added
- Show earlier ACMG classification in the variant list

### Fixed
- Fixed igv search not working due to igv.js dist 2.2.17
- Fixed searches for cases with a gene with variants pinned or marked causative.
- Load variant pages faster after fixing other causatives query
- Fixed mitochondrial report bug for variants without genes

## [4.7.1]

### Added

### Fixed
- Fixed bug on genes page


## [4.7.0]

### Added
- Export genes and gene panels in build GRCh38
- Search for cases with variants pinned or marked causative in a given gene.
- Search for cases phenotypically similar to a case also from WUI.
- Case variant searches can be limited to similar cases, matching HPO-terms,
  phenogroups and cohorts.
- De-archive reruns and flag them as 'inactive' if archived
- Sort cases by analysis_date, track or status
- Display cases in the following order: prioritized, active, inactive, archived, solved
- Assign case to user when user activates it or asks for rerun
- Case becomes inactive when it has no assignees
- Fetch refseq version from entrez and use it in clinvar form
- Load and export of exons for all genes, independent on refseq
- Documentation for loading/updating exons
- Showing SV variant annotations: SV cgh frequencies, gnomad-SV, local SV frequencies
- Showing transcripts mapping score in segmental duplications
- Handle requests to Ensembl Rest API
- Handle requests to Ensembl Rest Biomart
- STR variants view now displays GT and IGV link.
- Description field for gene panels
- Export exons in build 37 and 38 using the command line

### Fixed
- Fixes of and induced by build tests
- Fixed bug affecting variant observations in other cases
- Fixed a bug that showed wrong gene coverage in general panel PDF export
- MT report only shows variants occurring in the specific individual of the excel sheet
- Disable SSL certifcate verification in requests to chanjo
- Updates how intervaltree and pymongo is used to void deprecated functions
- Increased size of IGV sample tracks
- Optimized tests


## [4.6.1]

### Added

### Fixed
- Missing 'father' and 'mother' keys when parsing single individual cases


## [4.6.0]

### Added
- Description of Scout branching model in CONTRIBUTING doc
- Causatives in alphabetical order, display ACMG classification and filter by gene.
- Added 'external' to the list of analysis type options
- Adds functionality to display "Tissue type". Passed via load config.
- Update to IGV 2.

### Fixed
- Fixed alignment visualization and vcf2cytosure availability for demo case samples
- Fixed 3 bugs affecting SV pages visualization
- Reintroduced the --version cli option
- Fixed variants query by panel (hpo panel + gene panel).
- Downloaded MT report contains excel files with individuals' display name
- Refactored code in parsing of config files.


## [4.5.1]

### Added

### Fixed
- update requirement to use PyYaml version >= 5.1
- Safer code when loading config params in cli base


## [4.5.0]

### Added
- Search for similar cases from scout view CLI
- Scout cli is now invoked from the app object and works under the app context

### Fixed
- PyYaml dependency fixed to use version >= 5.1


## [4.4.1]

### Added
- Display SV rank model version when available

### Fixed
- Fixed upload of delivery report via API


## [4.4.0]

### Added
- Displaying more info on the Causatives page and hiding those not causative at the case level
- Add a comment text field to Sanger order request form, allowing a message to be included in the email
- MatchMaker Exchange integration
- List cases with empty synopsis, missing HPO terms and phenotype groups.
- Search for cases with open research list, or a given case status (active, inactive, archived)

### Fixed
- Variant query builder split into several functions
- Fixed delivery report load bug


## [4.3.3]

### Added
- Different individual table for cancer cases

### Fixed
- Dashboard collects validated variants from verification events instead of using 'sanger' field
- Cases shared with collaborators are visible again in cases page
- Force users to select a real institute to share cases with (actionbar select fix)


## [4.3.2]

### Added
- Dashboard data can be filtered using filters available in cases page
- Causatives for each institute are displayed on a dedicated page
- SNVs and and SVs are searchable across cases by gene and rank score
- A more complete report with validated variants is downloadable from dashboard

### Fixed
- Clinsig filter is fixed so clinsig numerical values are returned
- Split multi clinsig string values in different elements of clinsig array
- Regex to search in multi clinsig string values or multi revstat string values
- It works to upload vcf files with no variants now
- Combined Pileup and IGV alignments for SVs having variant start and stop on the same chromosome


## [4.3.1]

### Added
- Show calls from all callers even if call is not available
- Instructions to install cairo and pango libs from WeasyPrint page
- Display cases with number of variants from CLI
- Only display cases with number of variants above certain treshold. (Also CLI)
- Export of verified variants by CLI or from the dashboard
- Extend case level queries with default panels, cohorts and phenotype groups.
- Slice dashboard statistics display using case level queries
- Add a view where all variants for an institute can be searched across cases, filtering on gene and rank score. Allows searching research variants for cases that have research open.

### Fixed
- Fixed code to extract variant conservation (gerp, phyloP, phastCons)
- Visualization of PDF-exported gene panels
- Reintroduced the exon/intron number in variant verification email
- Sex and affected status is correctly displayed on general report
- Force number validation in SV filter by size
- Display ensembl transcripts when no refseq exists


## [4.3.0]

### Added
- Mosaicism tag on variants
- Show and filter on SweGen frequency for SVs
- Show annotations for STR variants
- Show all transcripts in verification email
- Added mitochondrial export
- Adds alternative to search for SVs shorter that the given length
- Look for 'bcftools' in the `set` field of VCFs
- Display digenic inheritance from OMIM
- Displays what refseq transcript that is primary in hgnc

### Fixed

- Archived panels displays the correct date (not retroactive change)
- Fixed problem with waiting times in gene panel exports
- Clinvar fiter not working with human readable clinsig values

## [4.2.2]

### Fixed
- Fixed gene panel create/modify from CSV file utf-8 decoding error
- Updating genes in gene panels now supports edit comments and entry version
- Gene panel export timeout error

## [4.2.1]

### Fixed
- Re-introduced gene name(s) in verification email subject
- Better PDF rendering for excluded variants in report
- Problem to access old case when `is_default` did not exist on a panel


## [4.2.0]

### Added
- New index on variant_id for events
- Display overlapping compounds on variants view

### Fixed
- Fixed broken clinical filter


## [4.1.4]

### Added
- Download of filtered SVs

### Fixed
- Fixed broken download of filtered variants
- Fixed visualization issue in gene panel PDF export
- Fixed bug when updating gene names in variant controller


## [4.1.3]

### Fixed
- Displays all primary transcripts


## [4.1.2]

### Added
- Option add/replace when updating a panel via CSV file
- More flexible versioning of the gene panels
- Printing coverage report on the bottom of the pdf case report
- Variant verification option for SVs
- Logs uri without pwd when connecting
- Disease-causing transcripts in case report
- Thicker lines in case report
- Supports HPO search for cases, both terms or if described in synopsis
- Adds sanger information to dashboard

### Fixed
- Use db name instead of **auth** as default for authentication
- Fixes so that reports can be generated even with many variants
- Fixed sanger validation popup to show individual variants queried by user and institute.
- Fixed problem with setting up scout
- Fixes problem when exac file is not available through broad ftp
- Fetch transcripts for correct build in `adapter.hgnc_gene`

## [4.1.1]
- Fix problem with institute authentication flash message in utils
- Fix problem with comments
- Fix problem with ensembl link


## [4.1.0]

### Added
- OMIM phenotypes to case report
- Command to download all panel app gene panels `scout load panel --panel-app`
- Links to genenames.org and omim on gene page
- Popup on gene at variants page with gene information
- reset sanger status to "Not validated" for pinned variants
- highlight cases with variants to be evaluated by Sanger on the cases page
- option to point to local reference files to the genome viewer pileup.js. Documented in `docs.admin-guide.server`
- option to export single variants in `scout export variants`
- option to load a multiqc report together with a case(add line in load config)
- added a view for searching HPO terms. It is accessed from the top left corner menu
- Updates the variants view for cancer variants. Adds a small cancer specific filter for known variants
- Adds hgvs information on cancer variants page
- Adds option to update phenotype groups from CLI

### Fixed
- Improved Clinvar to submit variants from different cases. Fixed HPO terms in casedata according to feedback
- Fixed broken link to case page from Sanger modal in cases view
- Now only cases with non empty lists of causative variants are returned in `adapter.case(has_causatives=True)`
- Can handle Tumor only samples
- Long lists of HGNC symbols are now possible. This was previously difficult with manual, uploaded or by HPO search when changing filter settings due to GET request limitations. Relevant pages now use POST requests. Adds the dynamic HPO panel as a selection on the gene panel dropdown.
- Variant filter defaults to default panels also on SV and Cancer variants pages.

## [4.0.0]

### WARNING ###

This is a major version update and will require that the backend of pre releases is updated.
Run commands:

```
$scout update genes
$scout update hpo
```

- Created a Clinvar submission tool, to speed up Clinvar submission of SNVs and SVs
- Added an analysis report page (html and PDF format) containing phenotype, gene panels and variants that are relevant to solve a case.

### Fixed
- Optimized evaluated variants to speed up creation of case report
- Moved igv and pileup viewer under a common folder
- Fixed MT alignment view pileup.js
- Fixed coordinates for SVs with start chromosome different from end chromosome
- Global comments shown across cases and institutes. Case-specific variant comments are shown only for that specific case.
- Links to clinvar submitted variants at the cases level
- Adapts clinvar parsing to new format
- Fixed problem in `scout update user` when the user object had no roles
- Makes pileup.js use online genome resources when viewing alignments. Now any instance of Scout can make use of this functionality.
- Fix ensembl link for structural variants
- Works even when cases does not have `'madeline_info'`
- Parses Polyphen in correct way again
- Fix problem with parsing gnomad from VEP

### Added
- Added a PDF export function for gene panels
- Added a "Filter and export" button to export custom-filtered SNVs to CSV file
- Dismiss SVs
- Added IGV alignments viewer
- Read delivery report path from case config or CLI command
- Filter for spidex scores
- All HPO terms are now added and fetched from the correct source (https://github.com/obophenotype/human-phenotype-ontology/blob/master/hp.obo)
- New command `scout update hpo`
- New command `scout update genes` will fetch all the latest information about genes and update them
- Load **all** variants found on chromosome **MT**
- Adds choice in cases overview do show as many cases as user like

### Removed
- pileup.min.js and pileup css are imported from a remote web location now
- All source files for HPO information, this is instead fetched directly from source
- All source files for gene information, this is instead fetched directly from source

## [3.0.0]
### Fixed
- hide pedigree panel unless it exists

## [1.5.1] - 2016-07-27
### Fixed
- look for both ".bam.bai" and ".bai" extensions

## [1.4.0] - 2016-03-22
### Added
- support for local frequency through loqusdb
- bunch of other stuff

## [1.3.0] - 2016-02-19
### Fixed
- Update query-phenomizer and add username/password

### Changed
- Update the way a case is checked for rerun-status

### Added
- Add new button to mark a case as "checked"
- Link to clinical variants _without_ 1000G annotation

## [1.2.2] - 2016-02-18
### Fixed
- avoid filtering out variants lacking ExAC and 1000G annotations

## [1.1.3] - 2015-10-01
### Fixed
- persist (clinical) filter when clicking load more
- fix #154 by robustly setting clinical filter func. terms

## [1.1.2] - 2015-09-07
### Fixed
- avoid replacing coverage report with none
- update SO terms, refactored

## [1.1.1] - 2015-08-20
### Fixed
- fetch case based on collaborator status (not owner)

## [1.1.0] - 2015-05-29
### Added
- link(s) to SNPedia based on RS-numbers
- new Jinja filter to "humanize" decimal numbers
- show gene panels in variant view
- new Jinja filter for decoding URL encoding
- add indicator to variants in list that have comments
- add variant number threshold and rank score threshold to load function
- add event methods to mongo adapter
- add tests for models
- show badge "old" if comment was written for a previous analysis

### Changed
- show cDNA change in transcript summary unless variant is exonic
- moved compounds table further up the page
- show dates for case uploads in ISO format
- moved variant comments higher up on page
- updated documentation for pages
- read in coverage report as blob in database and serve directly
- change ``OmimPhenotype`` to ``PhenotypeTerm``
- reorganize models sub-package
- move events (and comments) to separate collection
- only display prev/next links for the research list
- include variant type in breadcrumbs e.g. "Clinical variants"

### Removed
- drop dependency on moment.js

### Fixed
- show the same level of detail for all frequencies on all pages
- properly decode URL encoded symbols in amino acid/cDNA change strings
- fixed issue with wipe permissions in MongoDB
- include default gene lists in "variants" link in breadcrumbs

## [1.0.2] - 2015-05-20
### Changed
- update case fetching function

### Fixed
- handle multiple cases with same id

## [1.0.1] - 2015-04-28
### Fixed
- Fix building URL parameters in cases list Vue component

## [1.0.0] - 2015-04-12
Codename: Sara Lund

![Release 1.0](artwork/releases/release-1-0.jpg)

### Added
- Add email logging for unexpected errors
- New command line tool for deleting case

### Changed
- Much improved logging overall
- Updated documentation/usage guide
- Removed non-working IGV link

### Fixed
- Show sample display name in GT call
- Various small bug fixes
- Make it easier to hover over popups

## [0.0.2-rc1] - 2015-03-04
### Added
- add protein table for each variant
- add many more external links
- add coverage reports as PDFs

### Changed
- incorporate user feedback updates
- big refactor of load scripts

## [0.0.2-rc2] - 2015-03-04
### Changes
- add gene table with gene description
- reorganize inheritance models box

### Fixed
- avoid overwriting gene list on "research" load
- fix various bugs in external links

## [0.0.2-rc3] - 2015-03-05
### Added
- Activity log feed to variant view
- Adds protein change strings to ODM and Sanger email

### Changed
- Extract activity log component to macro

### Fixes
- Make Ensembl transcript links use archive website<|MERGE_RESOLUTION|>--- conflicted
+++ resolved
@@ -18,11 +18,8 @@
 - Handle variant-associated condition ID format in background when creating ClinVar submissions
 - Replace the code that downloads Ensembl genes, transcripts and exons with the Schug web app
 - Add more info to error log when transcript variant frequency parsing fails.
-<<<<<<< HEAD
+- GnomAD v4 constraint information replaces ExAC constraints (pLi).
 - In the ClinVar form, database and id of assertion criteria citation  are now separate inputs
-=======
-- GnomAD v4 constraint information replaces ExAC constraints (pLi).
->>>>>>> 31c2189f
 ### Fixed
 - Text input of associated condition in ClinVar form now aligns to the left
 - Alignment of contents in the case report has been updated
