# Change Log
All notable changes to this project will be documented in this file.
This project adheres to [Semantic Versioning](http://semver.org/).

About changelog [here](https://keepachangelog.com/en/1.0.0/)

## [x.x.x]
### Added
### Fixed
<<<<<<< HEAD
- Pretty print HGVS on gene variants (URL-decode VEP)
=======
- ACMG classification page crashing when trying to visualize a classification that was removed
>>>>>>> 96595da5
### Changed

## [4.28]
### Added
- Chromograph integration for displaying PNGs in case-page
- Add VAF to cancer case general report, and remove some of its unused fields
- Variants filter compatible with genome browser location strings
- Support for custom public igv tracks stored on the cloud
- Add tests to increase testing coverage
- Update case variants count after deleting variants
- Update IGV.js to latest (v2.7.4)
- Bypass igv.js CORS check using `https://github.com/Rob--W/cors-anywhere`
- Documentation on default and custom IGV.js tracks (admin docs)
- Lock phenomodels so they're editable by admins only
- Small case group assessment sharing
- Tutorial and files for deploying app on containers (Kubernetes pods)
- Canonical transcript and protein change of canonical transcript in exported variants excel sheet
- Support for Font Awesome version 6
- Submit to Beacon from case page sidebar
- Hide dismissed variants in variants pages and variants export function
- Systemd service files and instruction to deploy Scout using podman
### Fixed
- Bugfix: unused `chromgraph_prefix |tojson` removed
- Freeze coloredlogs temporarily
- Marrvel link
- Don't show TP53 link for silent or synonymous changes
- OMIM gene field accepts any custom number as OMIM gene
- Fix Pytest single quote vs double quote string
- Bug in gene variants search by similar cases and no similar case is found
- Delete unused file `userpanel.py`
- Primary transcripts in variant overview and general report
- Google OAuth2 login setup in README file
- Redirect to 'missing file'-icon if configured Chromograph file is missing
- Javascript error in case page
- Fix compound matching during variant loading for hg38
- Cancer variants view containing variants dismissed with cancer-specific reasons
- Zoom to SV variant length was missing IGV contig select
- Tooltips on case page when case has no default gene panels
### Changed
- Save case variants count in case document and not in sessions
- Style of gene panels multiselect on case page
- Collapse/expand main HPO checkboxes in phenomodel preview
- Replaced GQ (Genotype quality) with VAF (Variant allele frequency) in cancer variants GT table
- Allow loading of cancer cases with no tumor_purity field
- Truncate cDNA and protein changes in case report if longer than 20 characters


## [4.27]
### Added
- Exclude one or more variant categories when running variants delete command
### Fixed
### Changed

## [4.26.1]
### Added
### Fixed
- Links with 1-letter aa codes crash on frameshift etc
### Changed

## [4.26]
### Added
- Extend the delete variants command to print analysis date, track, institute, status and research status
- Delete variants by type of analysis (wgs|wes|panel)
- Links to cBioPortal, MutanTP53, IARC TP53, OncoKB, MyCancerGenome, CIViC
### Fixed
- Deleted variants count
### Changed
- Print output of variants delete command as a tab separated table

## [4.25]
### Added
- Command line function to remove variants from one or all cases
### Fixed
- Parse SMN None calls to None rather than False

## [4.24.1]
### Fixed
- Install requirements.txt via setup file

## [4.24]
### Added
- Institute-level phenotype models with sub-panels containing HPO and OMIM terms
- Runnable Docker demo
- Docker image build and push github action
- Makefile with shortcuts to docker commands
- Parse and save synopsis, phenotype and cohort terms from config files upon case upload
### Fixed
- Update dismissed variant status when variant dismissed key is missing
- Breakpoint two IGV button now shows correct chromosome when different from bp1
- Missing font lib in Docker image causing the PDF report download page to crash
- Sentieon Manta calls lack Somaticscore - load anyway
- ClinVar submissions crashing due to pinned variants that are not loaded
- Point ExAC pLI score to new gnomad server address
- Bug uploading cases missing phenotype terms in config file
- STRs loaded but not shown on browser page
- Bug when using adapter.variant.get_causatives with case_id without causatives
- Problem with fetching "solved" from scout export cases cli
- Better serialising of datetime and bson.ObjectId
- Added `volumes` folder to .gitignore
### Changed
- Make matching causative and managed variants foldable on case page
- Remove calls to PyMongo functions marked as deprecated in backend and frontend(as of version 3.7).
- Improved `scout update individual` command
- Export dynamic phenotypes with ordered gene lists as PDF

## [4.23]
### Added
- Save custom IGV track settings
- Show a flash message with clear info about non-valid genes when gene panel creation fails
- CNV report link in cancer case side navigation
- Return to comment section after editing, deleting or submitting a comment
- Managed variants
- MT vs 14 chromosome mean coverage stats if Scout is connected to Chanjo
### Fixed
- missing `vcf_cancer_sv` and `vcf_cancer_sv_research` to manual.
- Split ClinVar multiple clnsig values (slash-separated) and strip them of underscore for annotations without accession number
- Timeout of `All SNVs and INDELs` page when no valid gene is provided in the search
- Round CADD (MIPv9)
- Missing default panel value
- Invisible other causatives lines when other causatives lack gene symbols
### Changed
- Do not freeze mkdocs-material to version 4.6.1
- Remove pre-commit dependency

## [4.22]
### Added
- Editable cases comments
- Editable variants comments
### Fixed
- Empty variant activity panel
- STRs variants popover
- Split new ClinVar multiple significance terms for a variant
- Edit the selected comment, not the latest
### Changed
- Updated RELEASE docs.
- Pinned variants card style on the case page
- Merged `scout export exons` and `scout view exons` commands


## [4.21.2]
### Added
### Fixed
- Do not pre-filter research variants by (case-default) gene panels
- Show OMIM disease tooltip reliably
### Changed

## [4.21.1]
### Added
### Fixed
- Small change to Pop Freq column in variants ang gene panels to avoid strange text shrinking on small screens
- Direct use of HPO list for Clinical HPO SNV (and cancer SNV) filtering
- PDF coverage report redirecting to login page
### Changed
- Remove the option to dismiss single variants from all variants pages
- Bulk dismiss SNVs, SVs and cancer SNVs from variants pages

## [4.21]
### Added
- Support to configure LoqusDB per institute
- Highlight causative variants in the variants list
- Add tests. Mostly regarding building internal datatypes.
- Remove leading and trailing whitespaces from panel_name and display_name when panel is created
- Mark MANE transcript in list of transcripts in "Transcript overview" on variant page
- Show default panel name in case sidebar
- Previous buttons for variants pagination
- Adds a gh action that checks that the changelog is updated
- Adds a gh action that deploys new releases automatically to pypi
- Warn users if case default panels are outdated
- Define institute-specific gene panels for filtering in institute settings
- Use institute-specific gene panels in variants filtering
- Show somatic VAF for pinned and causative variants on case page

### Fixed
- Report pages redirect to login instead of crashing when session expires
- Variants filter loading in cancer variants page
- User, Causative and Cases tables not scaling to full page
- Improved docs for an initial production setup
- Compatibility with latest version of Black
- Fixed tests for Click>7
- Clinical filter required an extra click to Filter to return variants
- Restore pagination and shrink badges in the variants page tables
- Removing a user from the command line now inactivates the case only if user is last assignee and case is active
- Bugfix, LoqusDB per institute feature crashed when institute id was empty string
- Bugfix, LoqusDB calls where missing case count
- filter removal and upload for filters deleted from another page/other user
- Visualize outdated gene panels info in a popover instead of a tooltip in case page side panel

### Changed
- Highlight color on normal STRs in the variants table from green to blue
- Display breakpoints coordinates in verification emails only for structural variants


## [4.20]
### Added
- Display number of filtered variants vs number of total variants in variants page
- Search case by HPO terms
- Dismiss variant column in the variants tables
- Black and pre-commit packages to dev requirements

### Fixed
- Bug occurring when rerun is requested twice
- Peddy info fields in the demo config file
- Added load config safety check for multiple alignment files for one individual
- Formatting of cancer variants table
- Missing Score in SV variants table

### Changed
- Updated the documentation on how to create a new software release
- Genome build-aware cytobands coordinates
- Styling update of the Matchmaker card
- Select search type in case search form


## [4.19]

### Added
- Show internal ID for case
- Add internal ID for downloaded CGH files
- Export dynamic HPO gene list from case page
- Remove users as case assignees when their account is deleted
- Keep variants filters panel expanded when filters have been used

### Fixed
- Handle the ProxyFix ModuleNotFoundError when Werkzeug installed version is >1.0
- General report formatting issues whenever case and variant comments contain extremely long strings with no spaces

### Changed
- Created an institute wrapper page that contains list of cases, causatives, SNVs & Indels, user list, shared data and institute settings
- Display case name instead of case ID on clinVar submissions
- Changed icon of sample update in clinVar submissions


## [4.18]

### Added
- Filter cancer variants on cytoband coordinates
- Show dismiss reasons in a badge with hover for clinical variants
- Show an ellipsis if 10 cases or more to display with loqusdb matches
- A new blog post for version 4.17
- Tooltip to better describe Tumor and Normal columns in cancer variants
- Filter cancer SNVs and SVs by chromosome coordinates
- Default export of `Assertion method citation` to clinVar variants submission file
- Button to export up to 500 cancer variants, filtered or not
- Rename samples of a clinVar submission file

### Fixed
- Apply default gene panel on return to cancer variantS from variant view
- Revert to certificate checking when asking for Chanjo reports
- `scout download everything` command failing while downloading HPO terms

### Changed
- Turn tumor and normal allelic fraction to decimal numbers in tumor variants page
- Moved clinVar submissions code to the institutes blueprints
- Changed name of clinVar export files to FILENAME.Variant.csv and FILENAME.CaseData.csv
- Switched Google login libraries from Flask-OAuthlib to Authlib


## [4.17.1]

### Fixed
- Load cytobands for cases with chromosome build not "37" or "38"


## [4.17]

### Added
- COSMIC badge shown in cancer variants
- Default gene-panel in non-cancer structural view in url
- Filter SNVs and SVs by cytoband coordinates
- Filter cancer SNV variants by alt allele frequency in tumor
- Correct genome build in UCSC link from structural variant page



### Fixed
- Bug in clinVar form when variant has no gene
- Bug when sharing cases with the same institute twice
- Page crashing when removing causative variant tag
- Do not default to GATK caller when no caller info is provided for cancer SNVs


## [4.16.1]

### Fixed
- Fix the fix for handling of delivery reports for rerun cases

## [4.16]

### Added
- Adds possibility to add "lims_id" to cases. Currently only stored in database, not shown anywhere
- Adds verification comment box to SVs (previously only available for small variants)
- Scrollable pedigree panel

### Fixed
- Error caused by changes in WTForm (new release 2.3.x)
- Bug in OMIM case page form, causing the page to crash when a string was provided instead of a numerical OMIM id
- Fix Alamut link to work properly on hg38
- Better handling of delivery reports for rerun cases
- Small CodeFactor style issues: matchmaker results counting, a couple of incomplete tests and safer external xml
- Fix an issue with Phenomizer introduced by CodeFactor style changes

### Changed
- Updated the version of igv.js to 2.5.4

## [4.15.1]

### Added
- Display gene names in ClinVar submissions page
- Links to Varsome in variant transcripts table

### Fixed
- Small fixes to ClinVar submission form
- Gene panel page crash when old panel has no maintainers

## [4.15]

### Added
- Clinvar CNVs IGV track
- Gene panels can have maintainers
- Keep variant actions (dismissed, manual rank, mosaic, acmg, comments) upon variant re-upload
- Keep variant actions also on full case re-upload

### Fixed
- Fix the link to Ensembl for SV variants when genome build 38.
- Arrange information in columns on variant page
- Fix so that new cosmic identifier (COSV) is also acceptable #1304
- Fixed COSMIC tag in INFO (outside of CSQ) to be parses as well with `&` splitter.
- COSMIC stub URL changed to https://cancer.sanger.ac.uk/cosmic/search?q= instead.
- Updated to a version of IGV where bigBed tracks are visualized correctly
- Clinvar submission files are named according to the content (variant_data and case_data)
- Always show causatives from other cases in case overview
- Correct disease associations for gene symbol aliases that exist as separate genes
- Re-add "custom annotations" for SV variants
- The override ClinVar P/LP add-in in the Clinical Filter failed for new CSQ strings

### Changed
- Runs all CI checks in github actions

## [4.14.1]

### Fixed
- Error when variant found in loqusdb is not loaded for other case

## [4.14]

### Added
- Use github actions to run tests
- Adds CLI command to update individual alignments path
- Update HPO terms using downloaded definitions files
- Option to use alternative flask config when running `scout serve`
- Requirement to use loqusdb >= 2.5 if integrated

### Fixed
- Do not display Pedigree panel in cancer view
- Do not rely on internet connection and services available when running CI tests
- Variant loading assumes GATK if no caller set given and GATK filter status is seen in FILTER
- Pass genome build param all the way in order to get the right gene mappings for cases with build 38
- Parse correctly variants with zero frequency values
- Continue even if there are problems to create a region vcf
- STR and cancer variant navigation back to variants pages could fail

### Changed
- Improved code that sends requests to the external APIs
- Updates ranges for user ranks to fit todays usage
- Run coveralls on github actions instead of travis
- Run pip checks on github actions instead of coveralls
- For hg38 cases, change gnomAD link to point to version 3.0 (which is hg38 based)
- Show pinned or causative STR variants a bit more human readable

## [4.13.1]

### Added
### Fixed
- Typo that caused not all clinvar conflicting interpretations to be loaded no matter what
- Parse and retrieve clinvar annotations from VEP-annotated (VEP 97+) CSQ VCF field
- Variant clinvar significance shown as `not provided` whenever is `Uncertain significance`
- Phenomizer query crashing when case has no HPO terms assigned
- Fixed a bug affecting `All SNVs and INDELs` page when variants don't have canonical transcript
- Add gene name or id in cancer variant view

### Changed
- Cancer Variant view changed "Variant:Transcript:Exon:HGVS" to "Gene:Transcript:Exon:HGVS"

## [4.13]

### Added
- ClinVar SNVs track in IGV
- Add SMA view with SMN Copy Number data
- Easier to assign OMIM diagnoses from case page
- OMIM terms and specific OMIM term page

### Fixed
- Bug when adding a new gene to a panel
- Restored missing recent delivery reports
- Fixed style and links to other reports in case side panel
- Deleting cases using display_name and institute not deleting its variants
- Fixed bug that caused coordinates filter to override other filters
- Fixed a problem with finding some INS in loqusdb
- Layout on SV page when local observations without cases are present
- Make scout compatible with the new HPO definition files from `http://compbio.charite.de/jenkins/`
- General report visualization error when SNVs display names are very long


### Changed


## [4.12.4]

### Fixed
- Layout on SV page when local observations without cases are present

## [4.12.3]

### Fixed
- Case report when causative or pinned SVs have non null allele frequencies

## [4.12.2]

### Fixed
- SV variant links now take you to the SV variant page again
- Cancer variant view has cleaner table data entries for "N/A" data
- Pinned variant case level display hotfix for cancer and str - more on this later
- Cancer variants show correct alt/ref reads mirroring alt frequency now
- Always load all clinical STR variants even if a region load is attempted - index may be missing
- Same case repetition in variant local observations

## [4.12.1]

### Fixed
- Bug in variant.gene when gene has no HGVS description


## [4.12]

### Added
- Accepts `alignment_path` in load config to pass bam/cram files
- Display all phenotypes on variant page
- Display hgvs coordinates on pinned and causatives
- Clear panel pending changes
- Adds option to setup the database with static files
- Adds cli command to download the resources from CLI that scout needs
- Adds dummy files for merged somatic SV and CNV; as well as merged SNV, and INDEL part of #1279
- Allows for upload of OMIM-AUTO gene panel from static files without api-key

### Fixed
- Cancer case HPO panel variants link
- Fix so that some drop downs have correct size
- First IGV button in str variants page
- Cancer case activates on SNV variants
- Cases activate when STR variants are viewed
- Always calculate code coverage
- Pinned/Classification/comments in all types of variants pages
- Null values for panel's custom_inheritance_models
- Discrepancy between the manual disease transcripts and those in database in gene-edit page
- ACMG classification not showing for some causatives
- Fix bug which caused IGV.js to use hg19 reference files for hg38 data
- Bug when multiple bam files sources with non-null values are available


### Changed
- Renamed `requests` file to `scout_requests`
- Cancer variant view shows two, instead of four, decimals for allele and normal


## [4.11.1]

### Fixed
- Institute settings page
- Link institute settings to sharing institutes choices

## [4.11.0]

### Added
- Display locus name on STR variant page
- Alternative key `GNOMADAF_popmax` for Gnomad popmax allele frequency
- Automatic suggestions on how to improve the code on Pull Requests
- Parse GERP, phastCons and phyloP annotations from vep annotated CSQ fields
- Avoid flickering comment popovers in variant list
- Parse REVEL score from vep annotated CSQ fields
- Allow users to modify general institute settings
- Optionally format code automatically on commit
- Adds command to backup vital parts `scout export database`
- Parsing and displaying cancer SV variants from Manta annotated VCF files
- Dismiss cancer snv variants with cancer-specific options
- Add IGV.js UPD, RHO and TIDDIT coverage wig tracks.


### Fixed
- Slightly darker page background
- Fixed an issued with parsed conservation values from CSQ
- Clinvar submissions accessible to all users of an institute
- Header toolbar when on Clinvar page now shows institute name correctly
- Case should not always inactivate upon update
- Show dismissed snv cancer variants as grey on the cancer variants page
- Improved style of mappability link and local observations on variant page
- Convert all the GET requests to the igv view to POST request
- Error when updating gene panels using a file containing BOM chars
- Add/replace gene radio button not working in gene panels


## [4.10.1]

### Fixed
- Fixed issue with opening research variants
- Problem with coveralls not called by Travis CI
- Handle Biomart service down in tests


## [4.10.0]

### Added
- Rank score model in causatives page
- Exportable HPO terms from phenotypes page
- AMP guideline tiers for cancer variants
- Adds scroll for the transcript tab
- Added CLI option to query cases on time since case event was added
- Shadow clinical assessments also on research variants display
- Support for CRAM alignment files
- Improved str variants view : sorting by locus, grouped by allele.
- Delivery report PDF export
- New mosaicism tag option
- Add or modify individuals' age or tissue type from case page
- Display GC and allele depth in causatives table.
- Included primary reference transcript in general report
- Included partial causative variants in general report
- Remove dependency of loqusdb by utilising the CLI

### Fixed
- Fixed update OMIM command bug due to change in the header of the genemap2 file
- Removed Mosaic Tag from Cancer variants
- Fixes issue with unaligned table headers that comes with hidden Datatables
- Layout in general report PDF export
- Fixed issue on the case statistics view. The validation bars didn't show up when all institutes were selected. Now they do.
- Fixed missing path import by importing pathlib.Path
- Handle index inconsistencies in the update index functions
- Fixed layout problems


## [4.9.0]

### Added
- Improved MatchMaker pages, including visible patient contacts email address
- New badges for the github repo
- Links to [GENEMANIA](genemania.org)
- Sort gene panel list on case view.
- More automatic tests
- Allow loading of custom annotations in VCF using the SCOUT_CUSTOM info tag.

### Fixed
- Fix error when a gene is added to an empty dynamic gene panel
- Fix crash when attempting to add genes on incorrect format to dynamic gene panel
- Manual rank variant tags could be saved in a "Select a tag"-state, a problem in the variants view.
- Same case evaluations are no longer shown as gray previous evaluations on the variants page
- Stay on research pages, even if reset, next first buttons are pressed..
- Overlapping variants will now be visible on variant page again
- Fix missing classification comments and links in evaluations page
- All prioritized cases are shown on cases page


## [4.8.3]

### Added

### Fixed
- Bug when ordering sanger
- Improved scrolling over long list of genes/transcripts


## [4.8.2]

### Added

### Fixed
- Avoid opening extra tab for coverage report
- Fixed a problem when rank model version was saved as floats and not strings
- Fixed a problem with displaying dismiss variant reasons on the general report
- Disable load and delete filter buttons if there are no saved filters
- Fix problem with missing verifications
- Remove duplicate users and merge their data and activity


## [4.8.1]

### Added

### Fixed
- Prevent login fail for users with id defined by ObjectId and not email
- Prevent the app from crashing with `AttributeError: 'NoneType' object has no attribute 'message'`


## [4.8.0]

### Added
- Updated Scout to use Bootstrap 4.3
- New looks for Scout
- Improved dashboard using Chart.js
- Ask before inactivating a case where last assigned user leaves it
- Genes can be manually added to the dynamic gene list directly on the case page
- Dynamic gene panels can optionally be used with clinical filter, instead of default gene panel
- Dynamic gene panels get link out to chanjo-report for coverage report
- Load all clinvar variants with clinvar Pathogenic, Likely Pathogenic and Conflicting pathogenic
- Show transcripts with exon numbers for structural variants
- Case sort order can now be toggled between ascending and descending.
- Variants can be marked as partial causative if phenotype is available for case.
- Show a frequency tooltip hover for SV-variants.
- Added support for LDAP login system
- Search snv and structural variants by chromosomal coordinates
- Structural variants can be marked as partial causative if phenotype is available for case.
- Show normal and pathologic limits for STRs in the STR variants view.
- Institute level persistent variant filter settings that can be retrieved and used.
- export causative variants to Excel
- Add support for ROH, WIG and chromosome PNGs in case-view

### Fixed
- Fixed missing import for variants with comments
- Instructions on how to build docs
- Keep sanger order + verification when updating/reloading variants
- Fixed and moved broken filter actions (HPO gene panel and reset filter)
- Fixed string conversion to number
- UCSC links for structural variants are now separated per breakpoint (and whole variant where applicable)
- Reintroduced missing coverage report
- Fixed a bug preventing loading samples using the command line
- Better inheritance models customization for genes in gene panels
- STR variant page back to list button now does its one job.
- Allows to setup scout without a omim api key
- Fixed error causing "favicon not found" flash messages
- Removed flask --version from base cli
- Request rerun no longer changes case status. Active or archived cases inactivate on upload.
- Fixed missing tooltip on the cancer variants page
- Fixed weird Rank cell in variants page
- Next and first buttons order swap
- Added pagination (and POST capability) to cancer variants.
- Improves loading speed for variant page
- Problem with updating variant rank when no variants
- Improved Clinvar submission form
- General report crashing when dismissed variant has no valid dismiss code
- Also show collaborative case variants on the All variants view.
- Improved phenotype search using dataTables.js on phenotypes page
- Search and delete users with `email` instead of `_id`
- Fixed css styles so that multiselect options will all fit one column


## [4.7.3]

### Added
- RankScore can be used with VCFs for vcf_cancer files

### Fixed
- Fix issue with STR view next page button not doing its one job.

### Deleted
- Removed pileup as a bam viewing option. This is replaced by IGV


## [4.7.2]

### Added
- Show earlier ACMG classification in the variant list

### Fixed
- Fixed igv search not working due to igv.js dist 2.2.17
- Fixed searches for cases with a gene with variants pinned or marked causative.
- Load variant pages faster after fixing other causatives query
- Fixed mitochondrial report bug for variants without genes

## [4.7.1]

### Added

### Fixed
- Fixed bug on genes page


## [4.7.0]

### Added
- Export genes and gene panels in build GRCh38
- Search for cases with variants pinned or marked causative in a given gene.
- Search for cases phenotypically similar to a case also from WUI.
- Case variant searches can be limited to similar cases, matching HPO-terms,
  phenogroups and cohorts.
- De-archive reruns and flag them as 'inactive' if archived
- Sort cases by analysis_date, track or status
- Display cases in the following order: prioritized, active, inactive, archived, solved
- Assign case to user when user activates it or asks for rerun
- Case becomes inactive when it has no assignees
- Fetch refseq version from entrez and use it in clinvar form
- Load and export of exons for all genes, independent on refseq
- Documentation for loading/updating exons
- Showing SV variant annotations: SV cgh frequencies, gnomad-SV, local SV frequencies
- Showing transcripts mapping score in segmental duplications
- Handle requests to Ensembl Rest API
- Handle requests to Ensembl Rest Biomart
- STR variants view now displays GT and IGV link.
- Description field for gene panels
- Export exons in build 37 and 38 using the command line

### Fixed
- Fixes of and induced by build tests
- Fixed bug affecting variant observations in other cases
- Fixed a bug that showed wrong gene coverage in general panel PDF export
- MT report only shows variants occurring in the specific individual of the excel sheet
- Disable SSL certifcate verification in requests to chanjo
- Updates how intervaltree and pymongo is used to void deprecated functions
- Increased size of IGV sample tracks
- Optimized tests


## [4.6.1]

### Added

### Fixed
- Missing 'father' and 'mother' keys when parsing single individual cases


## [4.6.0]

### Added
- Description of Scout branching model in CONTRIBUTING doc
- Causatives in alphabetical order, display ACMG classification and filter by gene.
- Added 'external' to the list of analysis type options
- Adds functionality to display "Tissue type". Passed via load config.
- Update to IGV 2.

### Fixed
- Fixed alignment visualization and vcf2cytosure availability for demo case samples
- Fixed 3 bugs affecting SV pages visualization
- Reintroduced the --version cli option
- Fixed variants query by panel (hpo panel + gene panel).
- Downloaded MT report contains excel files with individuals' display name
- Refactored code in parsing of config files.


## [4.5.1]

### Added

### Fixed
- update requirement to use PyYaml version >= 5.1
- Safer code when loading config params in cli base


## [4.5.0]

### Added
- Search for similar cases from scout view CLI
- Scout cli is now invoked from the app object and works under the app context

### Fixed
- PyYaml dependency fixed to use version >= 5.1


## [4.4.1]

### Added
- Display SV rank model version when available

### Fixed
- Fixed upload of delivery report via API


## [4.4.0]

### Added
- Displaying more info on the Causatives page and hiding those not causative at the case level
- Add a comment text field to Sanger order request form, allowing a message to be included in the email
- MatchMaker Exchange integration
- List cases with empty synopsis, missing HPO terms and phenotype groups.
- Search for cases with open research list, or a given case status (active, inactive, archived)

### Fixed
- Variant query builder split into several functions
- Fixed delivery report load bug


## [4.3.3]

### Added
- Different individual table for cancer cases

### Fixed
- Dashboard collects validated variants from verification events instead of using 'sanger' field
- Cases shared with collaborators are visible again in cases page
- Force users to select a real institute to share cases with (actionbar select fix)


## [4.3.2]

### Added
- Dashboard data can be filtered using filters available in cases page
- Causatives for each institute are displayed on a dedicated page
- SNVs and and SVs are searchable across cases by gene and rank score
- A more complete report with validated variants is downloadable from dashboard

### Fixed
- Clinsig filter is fixed so clinsig numerical values are returned
- Split multi clinsig string values in different elements of clinsig array
- Regex to search in multi clinsig string values or multi revstat string values
- It works to upload vcf files with no variants now
- Combined Pileup and IGV alignments for SVs having variant start and stop on the same chromosome


## [4.3.1]

### Added
- Show calls from all callers even if call is not available
- Instructions to install cairo and pango libs from WeasyPrint page
- Display cases with number of variants from CLI
- Only display cases with number of variants above certain treshold. (Also CLI)
- Export of verified variants by CLI or from the dashboard
- Extend case level queries with default panels, cohorts and phenotype groups.
- Slice dashboard statistics display using case level queries
- Add a view where all variants for an institute can be searched across cases, filtering on gene and rank score. Allows searching research variants for cases that have research open.

### Fixed
- Fixed code to extract variant conservation (gerp, phyloP, phastCons)
- Visualization of PDF-exported gene panels
- Reintroduced the exon/intron number in variant verification email
- Sex and affected status is correctly displayed on general report
- Force number validation in SV filter by size
- Display ensembl transcripts when no refseq exists


## [4.3.0]

### Added
- Mosaicism tag on variants
- Show and filter on SweGen frequency for SVs
- Show annotations for STR variants
- Show all transcripts in verification email
- Added mitochondrial export
- Adds alternative to search for SVs shorter that the given length
- Look for 'bcftools' in the `set` field of VCFs
- Display digenic inheritance from OMIM
- Displays what refseq transcript that is primary in hgnc

### Fixed

- Archived panels displays the correct date (not retroactive change)
- Fixed problem with waiting times in gene panel exports
- Clinvar fiter not working with human readable clinsig values

## [4.2.2]

### Fixed
- Fixed gene panel create/modify from CSV file utf-8 decoding error
- Updating genes in gene panels now supports edit comments and entry version
- Gene panel export timeout error

## [4.2.1]

### Fixed
- Re-introduced gene name(s) in verification email subject
- Better PDF rendering for excluded variants in report
- Problem to access old case when `is_default` did not exist on a panel


## [4.2.0]

### Added
- New index on variant_id for events
- Display overlapping compounds on variants view

### Fixed
- Fixed broken clinical filter


## [4.1.4]

### Added
- Download of filtered SVs

### Fixed
- Fixed broken download of filtered variants
- Fixed visualization issue in gene panel PDF export
- Fixed bug when updating gene names in variant controller


## [4.1.3]

### Fixed
- Displays all primary transcripts


## [4.1.2]

### Added
- Option add/replace when updating a panel via CSV file
- More flexible versioning of the gene panels
- Printing coverage report on the bottom of the pdf case report
- Variant verification option for SVs
- Logs uri without pwd when connecting
- Disease-causing transcripts in case report
- Thicker lines in case report
- Supports HPO search for cases, both terms or if described in synopsis
- Adds sanger information to dashboard

### Fixed
- Use db name instead of **auth** as default for authentication
- Fixes so that reports can be generated even with many variants
- Fixed sanger validation popup to show individual variants queried by user and institute.
- Fixed problem with setting up scout
- Fixes problem when exac file is not available through broad ftp
- Fetch transcripts for correct build in `adapter.hgnc_gene`

## [4.1.1]
- Fix problem with institute authentication flash message in utils
- Fix problem with comments
- Fix problem with ensembl link


## [4.1.0]

### Added
- OMIM phenotypes to case report
- Command to download all panel app gene panels `scout load panel --panel-app`
- Links to genenames.org and omim on gene page
- Popup on gene at variants page with gene information
- reset sanger status to "Not validated" for pinned variants
- highlight cases with variants to be evaluated by Sanger on the cases page
- option to point to local reference files to the genome viewer pileup.js. Documented in `docs.admin-guide.server`
- option to export single variants in `scout export variants`
- option to load a multiqc report together with a case(add line in load config)
- added a view for searching HPO terms. It is accessed from the top left corner menu
- Updates the variants view for cancer variants. Adds a small cancer specific filter for known variants
- Adds hgvs information on cancer variants page
- Adds option to update phenotype groups from CLI

### Fixed
- Improved Clinvar to submit variants from different cases. Fixed HPO terms in casedata according to feedback
- Fixed broken link to case page from Sanger modal in cases view
- Now only cases with non empty lists of causative variants are returned in `adapter.case(has_causatives=True)`
- Can handle Tumor only samples
- Long lists of HGNC symbols are now possible. This was previously difficult with manual, uploaded or by HPO search when changing filter settings due to GET request limitations. Relevant pages now use POST requests. Adds the dynamic HPO panel as a selection on the gene panel dropdown.
- Variant filter defaults to default panels also on SV and Cancer variants pages.

## [4.0.0]

### WARNING ###

This is a major version update and will require that the backend of pre releases is updated.
Run commands:

```
$scout update genes
$scout update hpo
```

- Created a Clinvar submission tool, to speed up Clinvar submission of SNVs and SVs
- Added an analysis report page (html and PDF format) containing phenotype, gene panels and variants that are relevant to solve a case.

### Fixed
- Optimized evaluated variants to speed up creation of case report
- Moved igv and pileup viewer under a common folder
- Fixed MT alignment view pileup.js
- Fixed coordinates for SVs with start chromosome different from end chromosome
- Global comments shown across cases and institutes. Case-specific variant comments are shown only for that specific case.
- Links to clinvar submitted variants at the cases level
- Adapts clinvar parsing to new format
- Fixed problem in `scout update user` when the user object had no roles
- Makes pileup.js use online genome resources when viewing alignments. Now any instance of Scout can make use of this functionality.
- Fix ensembl link for structural variants
- Works even when cases does not have `'madeline_info'`
- Parses Polyphen in correct way again
- Fix problem with parsing gnomad from VEP

### Added
- Added a PDF export function for gene panels
- Added a "Filter and export" button to export custom-filtered SNVs to CSV file
- Dismiss SVs
- Added IGV alignments viewer
- Read delivery report path from case config or CLI command
- Filter for spidex scores
- All HPO terms are now added and fetched from the correct source (https://github.com/obophenotype/human-phenotype-ontology/blob/master/hp.obo)
- New command `scout update hpo`
- New command `scout update genes` will fetch all the latest information about genes and update them
- Load **all** variants found on chromosome **MT**
- Adds choice in cases overview do show as many cases as user like

### Removed
- pileup.min.js and pileup css are imported from a remote web location now
- All source files for HPO information, this is instead fetched directly from source
- All source files for gene information, this is instead fetched directly from source

## [3.0.0]
### Fixed
- hide pedigree panel unless it exists

## [1.5.1] - 2016-07-27
### Fixed
- look for both ".bam.bai" and ".bai" extensions

## [1.4.0] - 2016-03-22
### Added
- support for local frequency through loqusdb
- bunch of other stuff

## [1.3.0] - 2016-02-19
### Fixed
- Update query-phenomizer and add username/password

### Changed
- Update the way a case is checked for rerun-status

### Added
- Add new button to mark a case as "checked"
- Link to clinical variants _without_ 1000G annotation

## [1.2.2] - 2016-02-18
### Fixed
- avoid filtering out variants lacking ExAC and 1000G annotations

## [1.1.3] - 2015-10-01
### Fixed
- persist (clinical) filter when clicking load more
- fix #154 by robustly setting clinical filter func. terms

## [1.1.2] - 2015-09-07
### Fixed
- avoid replacing coverage report with none
- update SO terms, refactored

## [1.1.1] - 2015-08-20
### Fixed
- fetch case based on collaborator status (not owner)

## [1.1.0] - 2015-05-29
### Added
- link(s) to SNPedia based on RS-numbers
- new Jinja filter to "humanize" decimal numbers
- show gene panels in variant view
- new Jinja filter for decoding URL encoding
- add indicator to variants in list that have comments
- add variant number threshold and rank score threshold to load function
- add event methods to mongo adapter
- add tests for models
- show badge "old" if comment was written for a previous analysis

### Changed
- show cDNA change in transcript summary unless variant is exonic
- moved compounds table further up the page
- show dates for case uploads in ISO format
- moved variant comments higher up on page
- updated documentation for pages
- read in coverage report as blob in database and serve directly
- change ``OmimPhenotype`` to ``PhenotypeTerm``
- reorganize models sub-package
- move events (and comments) to separate collection
- only display prev/next links for the research list
- include variant type in breadcrumbs e.g. "Clinical variants"

### Removed
- drop dependency on moment.js

### Fixed
- show the same level of detail for all frequencies on all pages
- properly decode URL encoded symbols in amino acid/cDNA change strings
- fixed issue with wipe permissions in MongoDB
- include default gene lists in "variants" link in breadcrumbs

## [1.0.2] - 2015-05-20
### Changed
- update case fetching function

### Fixed
- handle multiple cases with same id

## [1.0.1] - 2015-04-28
### Fixed
- Fix building URL parameters in cases list Vue component

## [1.0.0] - 2015-04-12
Codename: Sara Lund

![Release 1.0](artwork/releases/release-1-0.jpg)

### Added
- Add email logging for unexpected errors
- New command line tool for deleting case

### Changed
- Much improved logging overall
- Updated documentation/usage guide
- Removed non-working IGV link

### Fixed
- Show sample display name in GT call
- Various small bug fixes
- Make it easier to hover over popups

## [0.0.2-rc1] - 2015-03-04
### Added
- add protein table for each variant
- add many more external links
- add coverage reports as PDFs

### Changed
- incorporate user feedback updates
- big refactor of load scripts

## [0.0.2-rc2] - 2015-03-04
### Changes
- add gene table with gene description
- reorganize inheritance models box

### Fixed
- avoid overwriting gene list on "research" load
- fix various bugs in external links

## [0.0.2-rc3] - 2015-03-05
### Added
- Activity log feed to variant view
- Adds protein change strings to ODM and Sanger email

### Changed
- Extract activity log component to macro

### Fixes
- Make Ensembl transcript links use archive website<|MERGE_RESOLUTION|>--- conflicted
+++ resolved
@@ -7,11 +7,8 @@
 ## [x.x.x]
 ### Added
 ### Fixed
-<<<<<<< HEAD
+- ACMG classification page crashing when trying to visualize a classification that was removed
 - Pretty print HGVS on gene variants (URL-decode VEP)
-=======
-- ACMG classification page crashing when trying to visualize a classification that was removed
->>>>>>> 96595da5
 ### Changed
 
 ## [4.28]
