--- conflicted
+++ resolved
@@ -8,11 +8,8 @@
 ### Changed
 - Update igv.js to v2.10.5
 - Updated example of a case delivery report
-<<<<<<< HEAD
+- Unfreeze cyvcf2
 - Reduce code complexity (parse/ensembl.py)
-=======
-- Unfreeze cyvcf2
->>>>>>> 1f27f5f1
 ### Fixed
 - Reintroduced missing links to Swegen and Beacon and dbSNP in RD variant page, summary section
 - Demo delivery report orientation to fit new columns
