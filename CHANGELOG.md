# Change Log
All notable changes to this project will be documented in this file.
This project adheres to [Semantic Versioning](http://semver.org/).

About changelog [here](https://keepachangelog.com/en/1.0.0/)

## [x.x.x]
### Added
- Chromograph integration for displaying PNGs in case-page
- Add VAF to cancer case general report, and remove some of its unused fields
- Variants filter compatible with genome browser location strings
- Support for custom public igv tracks stored on the cloud
<<<<<<< HEAD
- Small case group assessment sharing
=======
- Add tests to increase testing coverage
>>>>>>> 46cd0e52
### Fixed
- Bugfix: unused `chromgraph_prefix |tojson` removed
- Freeze coloredlogs temporarily
- Marrvel link
- Don't show TP53 link for silent changes
- OMIM gene field accepts any custom number as OMIM gene
- Fix Pytest single quote vs double quote string
- Bug in gene variants search when providing similar case display name
### Changed



## [4.27]
### Added
- Exclude one or more variant categories when running variants delete command
### Fixed
### Changed

## [4.26.1]
### Added
### Fixed
- Links with 1-letter aa codes crash on frameshift etc
### Changed

## [4.26]
### Added
- Extend the delete variants command to print analysis date, track, institute, status and research status
- Delete variants by type of analysis (wgs|wes|panel)
- Links to cBioPortal, MutanTP53, IARC TP53, OncoKB, MyCancerGenome, CIViC
### Fixed
- Deleted variants count
### Changed
- Print output of variants delete command as a tab separated table

## [4.25]
### Added
- Command line function to remove variants from one or all cases
### Fixed
- Parse SMN None calls to None rather than False

## [4.24.1]
### Fixed
- Install requirements.txt via setup file

## [4.24]
### Added
- Institute-level phenotype models with sub-panels containing HPO and OMIM terms
- Runnable Docker demo
- Docker image build and push github action
- Makefile with shortcuts to docker commands
- Parse and save synopsis, phenotype and cohort terms from config files upon case upload
### Fixed
- Update dismissed variant status when variant dismissed key is missing
- Breakpoint two IGV button now shows correct chromosome when different from bp1
- Missing font lib in Docker image causing the PDF report download page to crash
- Sentieon Manta calls lack Somaticscore - load anyway
- ClinVar submissions crashing due to pinned variants that are not loaded
- Point ExAC pLI score to new gnomad server address
- Bug uploading cases missing phenotype terms in config file
- STRs loaded but not shown on browser page
- Bug when using adapter.variant.get_causatives with case_id without causatives
- Problem with fetching "solved" from scout export cases cli
- Better serialising of datetime and bson.ObjectId
- Added `volumes` folder to .gitignore
### Changed
- Make matching causative and managed variants foldable on case page
- Remove calls to PyMongo functions marked as deprecated in backend and frontend(as of version 3.7).
- Improved `scout update individual` command
- Export dynamic phenotypes with ordered gene lists as PDF

## [4.23]
### Added
- Save custom IGV track settings
- Show a flash message with clear info about non-valid genes when gene panel creation fails
- CNV report link in cancer case side navigation
- Return to comment section after editing, deleting or submitting a comment
- Managed variants
- MT vs 14 chromosome mean coverage stats if Scout is connected to Chanjo
### Fixed
- missing `vcf_cancer_sv` and `vcf_cancer_sv_research` to manual.
- Split ClinVar multiple clnsig values (slash-separated) and strip them of underscore for annotations without accession number
- Timeout of `All SNVs and INDELs` page when no valid gene is provided in the search
- Round CADD (MIPv9)
- Missing default panel value
- Invisible other causatives lines when other causatives lack gene symbols
### Changed
- Do not freeze mkdocs-material to version 4.6.1
- Remove pre-commit dependency

## [4.22]
### Added
- Editable cases comments
- Editable variants comments
### Fixed
- Empty variant activity panel
- STRs variants popover
- Split new ClinVar multiple significance terms for a variant
- Edit the selected comment, not the latest
### Changed
- Updated RELEASE docs.
- Pinned variants card style on the case page
- Merged `scout export exons` and `scout view exons` commands


## [4.21.2]
### Added
### Fixed
- Do not pre-filter research variants by (case-default) gene panels
- Show OMIM disease tooltip reliably
### Changed

## [4.21.1]
### Added
### Fixed
- Small change to Pop Freq column in variants ang gene panels to avoid strange text shrinking on small screens
- Direct use of HPO list for Clinical HPO SNV (and cancer SNV) filtering
- PDF coverage report redirecting to login page
### Changed
- Remove the option to dismiss single variants from all variants pages
- Bulk dismiss SNVs, SVs and cancer SNVs from variants pages

## [4.21]
### Added
- Support to configure LoqusDB per institute
- Highlight causative variants in the variants list
- Add tests. Mostly regarding building internal datatypes.
- Remove leading and trailing whitespaces from panel_name and display_name when panel is created
- Mark MANE transcript in list of transcripts in "Transcript overview" on variant page
- Show default panel name in case sidebar
- Previous buttons for variants pagination
- Adds a gh action that checks that the changelog is updated
- Adds a gh action that deploys new releases automatically to pypi
- Warn users if case default panels are outdated
- Define institute-specific gene panels for filtering in institute settings
- Use institute-specific gene panels in variants filtering
- Show somatic VAF for pinned and causative variants on case page

### Fixed
- Report pages redirect to login instead of crashing when session expires
- Variants filter loading in cancer variants page
- User, Causative and Cases tables not scaling to full page
- Improved docs for an initial production setup
- Compatibility with latest version of Black
- Fixed tests for Click>7
- Clinical filter required an extra click to Filter to return variants
- Restore pagination and shrink badges in the variants page tables
- Removing a user from the command line now inactivates the case only if user is last assignee and case is active
- Bugfix, LoqusDB per institute feature crashed when institute id was empty string
- Bugfix, LoqusDB calls where missing case count
- filter removal and upload for filters deleted from another page/other user
- Visualize outdated gene panels info in a popover instead of a tooltip in case page side panel

### Changed
- Highlight color on normal STRs in the variants table from green to blue
- Display breakpoints coordinates in verification emails only for structural variants


## [4.20]
### Added
- Display number of filtered variants vs number of total variants in variants page
- Search case by HPO terms
- Dismiss variant column in the variants tables
- Black and pre-commit packages to dev requirements

### Fixed
- Bug occurring when rerun is requested twice
- Peddy info fields in the demo config file
- Added load config safety check for multiple alignment files for one individual
- Formatting of cancer variants table
- Missing Score in SV variants table

### Changed
- Updated the documentation on how to create a new software release
- Genome build-aware cytobands coordinates
- Styling update of the Matchmaker card
- Select search type in case search form


## [4.19]

### Added
- Show internal ID for case
- Add internal ID for downloaded CGH files
- Export dynamic HPO gene list from case page
- Remove users as case assignees when their account is deleted
- Keep variants filters panel expanded when filters have been used

### Fixed
- Handle the ProxyFix ModuleNotFoundError when Werkzeug installed version is >1.0
- General report formatting issues whenever case and variant comments contain extremely long strings with no spaces

### Changed
- Created an institute wrapper page that contains list of cases, causatives, SNVs & Indels, user list, shared data and institute settings
- Display case name instead of case ID on clinVar submissions
- Changed icon of sample update in clinVar submissions


## [4.18]

### Added
- Filter cancer variants on cytoband coordinates
- Show dismiss reasons in a badge with hover for clinical variants
- Show an ellipsis if 10 cases or more to display with loqusdb matches
- A new blog post for version 4.17
- Tooltip to better describe Tumor and Normal columns in cancer variants
- Filter cancer SNVs and SVs by chromosome coordinates
- Default export of `Assertion method citation` to clinVar variants submission file
- Button to export up to 500 cancer variants, filtered or not
- Rename samples of a clinVar submission file

### Fixed
- Apply default gene panel on return to cancer variantS from variant view
- Revert to certificate checking when asking for Chanjo reports
- `scout download everything` command failing while downloading HPO terms

### Changed
- Turn tumor and normal allelic fraction to decimal numbers in tumor variants page
- Moved clinVar submissions code to the institutes blueprints
- Changed name of clinVar export files to FILENAME.Variant.csv and FILENAME.CaseData.csv
- Switched Google login libraries from Flask-OAuthlib to Authlib


## [4.17.1]

### Fixed
- Load cytobands for cases with chromosome build not "37" or "38"


## [4.17]

### Added
- COSMIC badge shown in cancer variants
- Default gene-panel in non-cancer structural view in url
- Filter SNVs and SVs by cytoband coordinates
- Filter cancer SNV variants by alt allele frequency in tumor
- Correct genome build in UCSC link from structural variant page



### Fixed
- Bug in clinVar form when variant has no gene
- Bug when sharing cases with the same institute twice
- Page crashing when removing causative variant tag
- Do not default to GATK caller when no caller info is provided for cancer SNVs


## [4.16.1]

### Fixed
- Fix the fix for handling of delivery reports for rerun cases

## [4.16]

### Added
- Adds possibility to add "lims_id" to cases. Currently only stored in database, not shown anywhere
- Adds verification comment box to SVs (previously only available for small variants)
- Scrollable pedigree panel

### Fixed
- Error caused by changes in WTForm (new release 2.3.x)
- Bug in OMIM case page form, causing the page to crash when a string was provided instead of a numerical OMIM id
- Fix Alamut link to work properly on hg38
- Better handling of delivery reports for rerun cases
- Small CodeFactor style issues: matchmaker results counting, a couple of incomplete tests and safer external xml
- Fix an issue with Phenomizer introduced by CodeFactor style changes

### Changed
- Updated the version of igv.js to 2.5.4

## [4.15.1]

### Added
- Display gene names in ClinVar submissions page
- Links to Varsome in variant transcripts table

### Fixed
- Small fixes to ClinVar submission form
- Gene panel page crash when old panel has no maintainers

## [4.15]

### Added
- Clinvar CNVs IGV track
- Gene panels can have maintainers
- Keep variant actions (dismissed, manual rank, mosaic, acmg, comments) upon variant re-upload
- Keep variant actions also on full case re-upload

### Fixed
- Fix the link to Ensembl for SV variants when genome build 38.
- Arrange information in columns on variant page
- Fix so that new cosmic identifier (COSV) is also acceptable #1304
- Fixed COSMIC tag in INFO (outside of CSQ) to be parses as well with `&` splitter.
- COSMIC stub URL changed to https://cancer.sanger.ac.uk/cosmic/search?q= instead.
- Updated to a version of IGV where bigBed tracks are visualized correctly
- Clinvar submission files are named according to the content (variant_data and case_data)
- Always show causatives from other cases in case overview
- Correct disease associations for gene symbol aliases that exist as separate genes
- Re-add "custom annotations" for SV variants
- The override ClinVar P/LP add-in in the Clinical Filter failed for new CSQ strings

### Changed
- Runs all CI checks in github actions

## [4.14.1]

### Fixed
- Error when variant found in loqusdb is not loaded for other case

## [4.14]

### Added
- Use github actions to run tests
- Adds CLI command to update individual alignments path
- Update HPO terms using downloaded definitions files
- Option to use alternative flask config when running `scout serve`
- Requirement to use loqusdb >= 2.5 if integrated

### Fixed
- Do not display Pedigree panel in cancer view
- Do not rely on internet connection and services available when running CI tests
- Variant loading assumes GATK if no caller set given and GATK filter status is seen in FILTER
- Pass genome build param all the way in order to get the right gene mappings for cases with build 38
- Parse correctly variants with zero frequency values
- Continue even if there are problems to create a region vcf
- STR and cancer variant navigation back to variants pages could fail

### Changed
- Improved code that sends requests to the external APIs
- Updates ranges for user ranks to fit todays usage
- Run coveralls on github actions instead of travis
- Run pip checks on github actions instead of coveralls
- For hg38 cases, change gnomAD link to point to version 3.0 (which is hg38 based)
- Show pinned or causative STR variants a bit more human readable

## [4.13.1]

### Added
### Fixed
- Typo that caused not all clinvar conflicting interpretations to be loaded no matter what
- Parse and retrieve clinvar annotations from VEP-annotated (VEP 97+) CSQ VCF field
- Variant clinvar significance shown as `not provided` whenever is `Uncertain significance`
- Phenomizer query crashing when case has no HPO terms assigned
- Fixed a bug affecting `All SNVs and INDELs` page when variants don't have canonical transcript
- Add gene name or id in cancer variant view

### Changed
- Cancer Variant view changed "Variant:Transcript:Exon:HGVS" to "Gene:Transcript:Exon:HGVS"

## [4.13]

### Added
- ClinVar SNVs track in IGV
- Add SMA view with SMN Copy Number data
- Easier to assign OMIM diagnoses from case page
- OMIM terms and specific OMIM term page

### Fixed
- Bug when adding a new gene to a panel
- Restored missing recent delivery reports
- Fixed style and links to other reports in case side panel
- Deleting cases using display_name and institute not deleting its variants
- Fixed bug that caused coordinates filter to override other filters
- Fixed a problem with finding some INS in loqusdb
- Layout on SV page when local observations without cases are present
- Make scout compatible with the new HPO definition files from `http://compbio.charite.de/jenkins/`
- General report visualization error when SNVs display names are very long


### Changed


## [4.12.4]

### Fixed
- Layout on SV page when local observations without cases are present

## [4.12.3]

### Fixed
- Case report when causative or pinned SVs have non null allele frequencies

## [4.12.2]

### Fixed
- SV variant links now take you to the SV variant page again
- Cancer variant view has cleaner table data entries for "N/A" data
- Pinned variant case level display hotfix for cancer and str - more on this later
- Cancer variants show correct alt/ref reads mirroring alt frequency now
- Always load all clinical STR variants even if a region load is attempted - index may be missing
- Same case repetition in variant local observations

## [4.12.1]

### Fixed
- Bug in variant.gene when gene has no HGVS description


## [4.12]

### Added
- Accepts `alignment_path` in load config to pass bam/cram files
- Display all phenotypes on variant page
- Display hgvs coordinates on pinned and causatives
- Clear panel pending changes
- Adds option to setup the database with static files
- Adds cli command to download the resources from CLI that scout needs
- Adds dummy files for merged somatic SV and CNV; as well as merged SNV, and INDEL part of #1279
- Allows for upload of OMIM-AUTO gene panel from static files without api-key

### Fixed
- Cancer case HPO panel variants link
- Fix so that some drop downs have correct size
- First IGV button in str variants page
- Cancer case activates on SNV variants
- Cases activate when STR variants are viewed
- Always calculate code coverage
- Pinned/Classification/comments in all types of variants pages
- Null values for panel's custom_inheritance_models
- Discrepancy between the manual disease transcripts and those in database in gene-edit page
- ACMG classification not showing for some causatives
- Fix bug which caused IGV.js to use hg19 reference files for hg38 data
- Bug when multiple bam files sources with non-null values are available


### Changed
- Renamed `requests` file to `scout_requests`
- Cancer variant view shows two, instead of four, decimals for allele and normal


## [4.11.1]

### Fixed
- Institute settings page
- Link institute settings to sharing institutes choices

## [4.11.0]

### Added
- Display locus name on STR variant page
- Alternative key `GNOMADAF_popmax` for Gnomad popmax allele frequency
- Automatic suggestions on how to improve the code on Pull Requests
- Parse GERP, phastCons and phyloP annotations from vep annotated CSQ fields
- Avoid flickering comment popovers in variant list
- Parse REVEL score from vep annotated CSQ fields
- Allow users to modify general institute settings
- Optionally format code automatically on commit
- Adds command to backup vital parts `scout export database`
- Parsing and displaying cancer SV variants from Manta annotated VCF files
- Dismiss cancer snv variants with cancer-specific options
- Add IGV.js UPD, RHO and TIDDIT coverage wig tracks.


### Fixed
- Slightly darker page background
- Fixed an issued with parsed conservation values from CSQ
- Clinvar submissions accessible to all users of an institute
- Header toolbar when on Clinvar page now shows institute name correctly
- Case should not always inactivate upon update
- Show dismissed snv cancer variants as grey on the cancer variants page
- Improved style of mappability link and local observations on variant page
- Convert all the GET requests to the igv view to POST request
- Error when updating gene panels using a file containing BOM chars
- Add/replace gene radio button not working in gene panels


## [4.10.1]

### Fixed
- Fixed issue with opening research variants
- Problem with coveralls not called by Travis CI
- Handle Biomart service down in tests


## [4.10.0]

### Added
- Rank score model in causatives page
- Exportable HPO terms from phenotypes page
- AMP guideline tiers for cancer variants
- Adds scroll for the transcript tab
- Added CLI option to query cases on time since case event was added
- Shadow clinical assessments also on research variants display
- Support for CRAM alignment files
- Improved str variants view : sorting by locus, grouped by allele.
- Delivery report PDF export
- New mosaicism tag option
- Add or modify individuals' age or tissue type from case page
- Display GC and allele depth in causatives table.
- Included primary reference transcript in general report
- Included partial causative variants in general report
- Remove dependency of loqusdb by utilising the CLI

### Fixed
- Fixed update OMIM command bug due to change in the header of the genemap2 file
- Removed Mosaic Tag from Cancer variants
- Fixes issue with unaligned table headers that comes with hidden Datatables
- Layout in general report PDF export
- Fixed issue on the case statistics view. The validation bars didn't show up when all institutes were selected. Now they do.
- Fixed missing path import by importing pathlib.Path
- Handle index inconsistencies in the update index functions
- Fixed layout problems


## [4.9.0]

### Added
- Improved MatchMaker pages, including visible patient contacts email address
- New badges for the github repo
- Links to [GENEMANIA](genemania.org)
- Sort gene panel list on case view.
- More automatic tests
- Allow loading of custom annotations in VCF using the SCOUT_CUSTOM info tag.

### Fixed
- Fix error when a gene is added to an empty dynamic gene panel
- Fix crash when attempting to add genes on incorrect format to dynamic gene panel
- Manual rank variant tags could be saved in a "Select a tag"-state, a problem in the variants view.
- Same case evaluations are no longer shown as gray previous evaluations on the variants page
- Stay on research pages, even if reset, next first buttons are pressed..
- Overlapping variants will now be visible on variant page again
- Fix missing classification comments and links in evaluations page
- All prioritized cases are shown on cases page


## [4.8.3]

### Added

### Fixed
- Bug when ordering sanger
- Improved scrolling over long list of genes/transcripts


## [4.8.2]

### Added

### Fixed
- Avoid opening extra tab for coverage report
- Fixed a problem when rank model version was saved as floats and not strings
- Fixed a problem with displaying dismiss variant reasons on the general report
- Disable load and delete filter buttons if there are no saved filters
- Fix problem with missing verifications
- Remove duplicate users and merge their data and activity


## [4.8.1]

### Added

### Fixed
- Prevent login fail for users with id defined by ObjectId and not email
- Prevent the app from crashing with `AttributeError: 'NoneType' object has no attribute 'message'`


## [4.8.0]

### Added
- Updated Scout to use Bootstrap 4.3
- New looks for Scout
- Improved dashboard using Chart.js
- Ask before inactivating a case where last assigned user leaves it
- Genes can be manually added to the dynamic gene list directly on the case page
- Dynamic gene panels can optionally be used with clinical filter, instead of default gene panel
- Dynamic gene panels get link out to chanjo-report for coverage report
- Load all clinvar variants with clinvar Pathogenic, Likely Pathogenic and Conflicting pathogenic
- Show transcripts with exon numbers for structural variants
- Case sort order can now be toggled between ascending and descending.
- Variants can be marked as partial causative if phenotype is available for case.
- Show a frequency tooltip hover for SV-variants.
- Added support for LDAP login system
- Search snv and structural variants by chromosomal coordinates
- Structural variants can be marked as partial causative if phenotype is available for case.
- Show normal and pathologic limits for STRs in the STR variants view.
- Institute level persistent variant filter settings that can be retrieved and used.
- export causative variants to Excel
- Add support for ROH, WIG and chromosome PNGs in case-view

### Fixed
- Fixed missing import for variants with comments
- Instructions on how to build docs
- Keep sanger order + verification when updating/reloading variants
- Fixed and moved broken filter actions (HPO gene panel and reset filter)
- Fixed string conversion to number
- UCSC links for structural variants are now separated per breakpoint (and whole variant where applicable)
- Reintroduced missing coverage report
- Fixed a bug preventing loading samples using the command line
- Better inheritance models customization for genes in gene panels
- STR variant page back to list button now does its one job.
- Allows to setup scout without a omim api key
- Fixed error causing "favicon not found" flash messages
- Removed flask --version from base cli
- Request rerun no longer changes case status. Active or archived cases inactivate on upload.
- Fixed missing tooltip on the cancer variants page
- Fixed weird Rank cell in variants page
- Next and first buttons order swap
- Added pagination (and POST capability) to cancer variants.
- Improves loading speed for variant page
- Problem with updating variant rank when no variants
- Improved Clinvar submission form
- General report crashing when dismissed variant has no valid dismiss code
- Also show collaborative case variants on the All variants view.
- Improved phenotype search using dataTables.js on phenotypes page
- Search and delete users with `email` instead of `_id`
- Fixed css styles so that multiselect options will all fit one column


## [4.7.3]

### Added
- RankScore can be used with VCFs for vcf_cancer files

### Fixed
- Fix issue with STR view next page button not doing its one job.

### Deleted
- Removed pileup as a bam viewing option. This is replaced by IGV


## [4.7.2]

### Added
- Show earlier ACMG classification in the variant list

### Fixed
- Fixed igv search not working due to igv.js dist 2.2.17
- Fixed searches for cases with a gene with variants pinned or marked causative.
- Load variant pages faster after fixing other causatives query
- Fixed mitochondrial report bug for variants without genes

## [4.7.1]

### Added

### Fixed
- Fixed bug on genes page


## [4.7.0]

### Added
- Export genes and gene panels in build GRCh38
- Search for cases with variants pinned or marked causative in a given gene.
- Search for cases phenotypically similar to a case also from WUI.
- Case variant searches can be limited to similar cases, matching HPO-terms,
  phenogroups and cohorts.
- De-archive reruns and flag them as 'inactive' if archived
- Sort cases by analysis_date, track or status
- Display cases in the following order: prioritized, active, inactive, archived, solved
- Assign case to user when user activates it or asks for rerun
- Case becomes inactive when it has no assignees
- Fetch refseq version from entrez and use it in clinvar form
- Load and export of exons for all genes, independent on refseq
- Documentation for loading/updating exons
- Showing SV variant annotations: SV cgh frequencies, gnomad-SV, local SV frequencies
- Showing transcripts mapping score in segmental duplications
- Handle requests to Ensembl Rest API
- Handle requests to Ensembl Rest Biomart
- STR variants view now displays GT and IGV link.
- Description field for gene panels
- Export exons in build 37 and 38 using the command line

### Fixed
- Fixes of and induced by build tests
- Fixed bug affecting variant observations in other cases
- Fixed a bug that showed wrong gene coverage in general panel PDF export
- MT report only shows variants occurring in the specific individual of the excel sheet
- Disable SSL certifcate verification in requests to chanjo
- Updates how intervaltree and pymongo is used to void deprecated functions
- Increased size of IGV sample tracks
- Optimized tests


## [4.6.1]

### Added

### Fixed
- Missing 'father' and 'mother' keys when parsing single individual cases


## [4.6.0]

### Added
- Description of Scout branching model in CONTRIBUTING doc
- Causatives in alphabetical order, display ACMG classification and filter by gene.
- Added 'external' to the list of analysis type options
- Adds functionality to display "Tissue type". Passed via load config.
- Update to IGV 2.

### Fixed
- Fixed alignment visualization and vcf2cytosure availability for demo case samples
- Fixed 3 bugs affecting SV pages visualization
- Reintroduced the --version cli option
- Fixed variants query by panel (hpo panel + gene panel).
- Downloaded MT report contains excel files with individuals' display name
- Refactored code in parsing of config files.


## [4.5.1]

### Added

### Fixed
- update requirement to use PyYaml version >= 5.1
- Safer code when loading config params in cli base


## [4.5.0]

### Added
- Search for similar cases from scout view CLI
- Scout cli is now invoked from the app object and works under the app context

### Fixed
- PyYaml dependency fixed to use version >= 5.1


## [4.4.1]

### Added
- Display SV rank model version when available

### Fixed
- Fixed upload of delivery report via API


## [4.4.0]

### Added
- Displaying more info on the Causatives page and hiding those not causative at the case level
- Add a comment text field to Sanger order request form, allowing a message to be included in the email
- MatchMaker Exchange integration
- List cases with empty synopsis, missing HPO terms and phenotype groups.
- Search for cases with open research list, or a given case status (active, inactive, archived)

### Fixed
- Variant query builder split into several functions
- Fixed delivery report load bug


## [4.3.3]

### Added
- Different individual table for cancer cases

### Fixed
- Dashboard collects validated variants from verification events instead of using 'sanger' field
- Cases shared with collaborators are visible again in cases page
- Force users to select a real institute to share cases with (actionbar select fix)


## [4.3.2]

### Added
- Dashboard data can be filtered using filters available in cases page
- Causatives for each institute are displayed on a dedicated page
- SNVs and and SVs are searchable across cases by gene and rank score
- A more complete report with validated variants is downloadable from dashboard

### Fixed
- Clinsig filter is fixed so clinsig numerical values are returned
- Split multi clinsig string values in different elements of clinsig array
- Regex to search in multi clinsig string values or multi revstat string values
- It works to upload vcf files with no variants now
- Combined Pileup and IGV alignments for SVs having variant start and stop on the same chromosome


## [4.3.1]

### Added
- Show calls from all callers even if call is not available
- Instructions to install cairo and pango libs from WeasyPrint page
- Display cases with number of variants from CLI
- Only display cases with number of variants above certain treshold. (Also CLI)
- Export of verified variants by CLI or from the dashboard
- Extend case level queries with default panels, cohorts and phenotype groups.
- Slice dashboard statistics display using case level queries
- Add a view where all variants for an institute can be searched across cases, filtering on gene and rank score. Allows searching research variants for cases that have research open.

### Fixed
- Fixed code to extract variant conservation (gerp, phyloP, phastCons)
- Visualization of PDF-exported gene panels
- Reintroduced the exon/intron number in variant verification email
- Sex and affected status is correctly displayed on general report
- Force number validation in SV filter by size
- Display ensembl transcripts when no refseq exists


## [4.3.0]

### Added
- Mosaicism tag on variants
- Show and filter on SweGen frequency for SVs
- Show annotations for STR variants
- Show all transcripts in verification email
- Added mitochondrial export
- Adds alternative to search for SVs shorter that the given length
- Look for 'bcftools' in the `set` field of VCFs
- Display digenic inheritance from OMIM
- Displays what refseq transcript that is primary in hgnc

### Fixed

- Archived panels displays the correct date (not retroactive change)
- Fixed problem with waiting times in gene panel exports
- Clinvar fiter not working with human readable clinsig values

## [4.2.2]

### Fixed
- Fixed gene panel create/modify from CSV file utf-8 decoding error
- Updating genes in gene panels now supports edit comments and entry version
- Gene panel export timeout error

## [4.2.1]

### Fixed
- Re-introduced gene name(s) in verification email subject
- Better PDF rendering for excluded variants in report
- Problem to access old case when `is_default` did not exist on a panel


## [4.2.0]

### Added
- New index on variant_id for events
- Display overlapping compounds on variants view

### Fixed
- Fixed broken clinical filter


## [4.1.4]

### Added
- Download of filtered SVs

### Fixed
- Fixed broken download of filtered variants
- Fixed visualization issue in gene panel PDF export
- Fixed bug when updating gene names in variant controller


## [4.1.3]

### Fixed
- Displays all primary transcripts


## [4.1.2]

### Added
- Option add/replace when updating a panel via CSV file
- More flexible versioning of the gene panels
- Printing coverage report on the bottom of the pdf case report
- Variant verification option for SVs
- Logs uri without pwd when connecting
- Disease-causing transcripts in case report
- Thicker lines in case report
- Supports HPO search for cases, both terms or if described in synopsis
- Adds sanger information to dashboard

### Fixed
- Use db name instead of **auth** as default for authentication
- Fixes so that reports can be generated even with many variants
- Fixed sanger validation popup to show individual variants queried by user and institute.
- Fixed problem with setting up scout
- Fixes problem when exac file is not available through broad ftp
- Fetch transcripts for correct build in `adapter.hgnc_gene`

## [4.1.1]
- Fix problem with institute authentication flash message in utils
- Fix problem with comments
- Fix problem with ensembl link


## [4.1.0]

### Added
- OMIM phenotypes to case report
- Command to download all panel app gene panels `scout load panel --panel-app`
- Links to genenames.org and omim on gene page
- Popup on gene at variants page with gene information
- reset sanger status to "Not validated" for pinned variants
- highlight cases with variants to be evaluated by Sanger on the cases page
- option to point to local reference files to the genome viewer pileup.js. Documented in `docs.admin-guide.server`
- option to export single variants in `scout export variants`
- option to load a multiqc report together with a case(add line in load config)
- added a view for searching HPO terms. It is accessed from the top left corner menu
- Updates the variants view for cancer variants. Adds a small cancer specific filter for known variants
- Adds hgvs information on cancer variants page
- Adds option to update phenotype groups from CLI

### Fixed
- Improved Clinvar to submit variants from different cases. Fixed HPO terms in casedata according to feedback
- Fixed broken link to case page from Sanger modal in cases view
- Now only cases with non empty lists of causative variants are returned in `adapter.case(has_causatives=True)`
- Can handle Tumor only samples
- Long lists of HGNC symbols are now possible. This was previously difficult with manual, uploaded or by HPO search when changing filter settings due to GET request limitations. Relevant pages now use POST requests. Adds the dynamic HPO panel as a selection on the gene panel dropdown.
- Variant filter defaults to default panels also on SV and Cancer variants pages.

## [4.0.0]

### WARNING ###

This is a major version update and will require that the backend of pre releases is updated.
Run commands:

```
$scout update genes
$scout update hpo
```

- Created a Clinvar submission tool, to speed up Clinvar submission of SNVs and SVs
- Added an analysis report page (html and PDF format) containing phenotype, gene panels and variants that are relevant to solve a case.

### Fixed
- Optimized evaluated variants to speed up creation of case report
- Moved igv and pileup viewer under a common folder
- Fixed MT alignment view pileup.js
- Fixed coordinates for SVs with start chromosome different from end chromosome
- Global comments shown across cases and institutes. Case-specific variant comments are shown only for that specific case.
- Links to clinvar submitted variants at the cases level
- Adapts clinvar parsing to new format
- Fixed problem in `scout update user` when the user object had no roles
- Makes pileup.js use online genome resources when viewing alignments. Now any instance of Scout can make use of this functionality.
- Fix ensembl link for structural variants
- Works even when cases does not have `'madeline_info'`
- Parses Polyphen in correct way again
- Fix problem with parsing gnomad from VEP

### Added
- Added a PDF export function for gene panels
- Added a "Filter and export" button to export custom-filtered SNVs to CSV file
- Dismiss SVs
- Added IGV alignments viewer
- Read delivery report path from case config or CLI command
- Filter for spidex scores
- All HPO terms are now added and fetched from the correct source (https://github.com/obophenotype/human-phenotype-ontology/blob/master/hp.obo)
- New command `scout update hpo`
- New command `scout update genes` will fetch all the latest information about genes and update them
- Load **all** variants found on chromosome **MT**
- Adds choice in cases overview do show as many cases as user like

### Removed
- pileup.min.js and pileup css are imported from a remote web location now
- All source files for HPO information, this is instead fetched directly from source
- All source files for gene information, this is instead fetched directly from source

## [3.0.0]
### Fixed
- hide pedigree panel unless it exists

## [1.5.1] - 2016-07-27
### Fixed
- look for both ".bam.bai" and ".bai" extensions

## [1.4.0] - 2016-03-22
### Added
- support for local frequency through loqusdb
- bunch of other stuff

## [1.3.0] - 2016-02-19
### Fixed
- Update query-phenomizer and add username/password

### Changed
- Update the way a case is checked for rerun-status

### Added
- Add new button to mark a case as "checked"
- Link to clinical variants _without_ 1000G annotation

## [1.2.2] - 2016-02-18
### Fixed
- avoid filtering out variants lacking ExAC and 1000G annotations

## [1.1.3] - 2015-10-01
### Fixed
- persist (clinical) filter when clicking load more
- fix #154 by robustly setting clinical filter func. terms

## [1.1.2] - 2015-09-07
### Fixed
- avoid replacing coverage report with none
- update SO terms, refactored

## [1.1.1] - 2015-08-20
### Fixed
- fetch case based on collaborator status (not owner)

## [1.1.0] - 2015-05-29
### Added
- link(s) to SNPedia based on RS-numbers
- new Jinja filter to "humanize" decimal numbers
- show gene panels in variant view
- new Jinja filter for decoding URL encoding
- add indicator to variants in list that have comments
- add variant number threshold and rank score threshold to load function
- add event methods to mongo adapter
- add tests for models
- show badge "old" if comment was written for a previous analysis

### Changed
- show cDNA change in transcript summary unless variant is exonic
- moved compounds table further up the page
- show dates for case uploads in ISO format
- moved variant comments higher up on page
- updated documentation for pages
- read in coverage report as blob in database and serve directly
- change ``OmimPhenotype`` to ``PhenotypeTerm``
- reorganize models sub-package
- move events (and comments) to separate collection
- only display prev/next links for the research list
- include variant type in breadcrumbs e.g. "Clinical variants"

### Removed
- drop dependency on moment.js

### Fixed
- show the same level of detail for all frequencies on all pages
- properly decode URL encoded symbols in amino acid/cDNA change strings
- fixed issue with wipe permissions in MongoDB
- include default gene lists in "variants" link in breadcrumbs

## [1.0.2] - 2015-05-20
### Changed
- update case fetching function

### Fixed
- handle multiple cases with same id

## [1.0.1] - 2015-04-28
### Fixed
- Fix building URL parameters in cases list Vue component

## [1.0.0] - 2015-04-12
Codename: Sara Lund

![Release 1.0](artwork/releases/release-1-0.jpg)

### Added
- Add email logging for unexpected errors
- New command line tool for deleting case

### Changed
- Much improved logging overall
- Updated documentation/usage guide
- Removed non-working IGV link

### Fixed
- Show sample display name in GT call
- Various small bug fixes
- Make it easier to hover over popups

## [0.0.2-rc1] - 2015-03-04
### Added
- add protein table for each variant
- add many more external links
- add coverage reports as PDFs

### Changed
- incorporate user feedback updates
- big refactor of load scripts

## [0.0.2-rc2] - 2015-03-04
### Changes
- add gene table with gene description
- reorganize inheritance models box

### Fixed
- avoid overwriting gene list on "research" load
- fix various bugs in external links

## [0.0.2-rc3] - 2015-03-05
### Added
- Activity log feed to variant view
- Adds protein change strings to ODM and Sanger email

### Changed
- Extract activity log component to macro

### Fixes
- Make Ensembl transcript links use archive website<|MERGE_RESOLUTION|>--- conflicted
+++ resolved
@@ -10,11 +10,8 @@
 - Add VAF to cancer case general report, and remove some of its unused fields
 - Variants filter compatible with genome browser location strings
 - Support for custom public igv tracks stored on the cloud
-<<<<<<< HEAD
+- Add tests to increase testing coverage
 - Small case group assessment sharing
-=======
-- Add tests to increase testing coverage
->>>>>>> 46cd0e52
 ### Fixed
 - Bugfix: unused `chromgraph_prefix |tojson` removed
 - Freeze coloredlogs temporarily
@@ -24,8 +21,6 @@
 - Fix Pytest single quote vs double quote string
 - Bug in gene variants search when providing similar case display name
 ### Changed
-
-
 
 ## [4.27]
 ### Added
