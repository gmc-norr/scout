# Change Log
All notable changes to this project will be documented in this file.
This project adheres to [Semantic Versioning](http://semver.org/).

About changelog [here](https://keepachangelog.com/en/1.0.0/)

## [x.x.x]

### Added
- Clinvar CNVs IGV track
- Gene panels can have maintainers
- Keep variant actions (dismissed, manual rank, mosaic, acmg, comments) upon variant re-upload
- Keep variant actions also on full case re-upload

### Fixed
- Fix the link to Ensembl for SV variants when genome build 38.
- Arrange information in columns on variant page
- Fix so that new cosmic identifier (COSV) is also acceptable #1304
- Fixed COSMIC tag in INFO (outside of CSQ) to be parses as well with `&` splitter.
- COSMIC stub URL changed to https://cancer.sanger.ac.uk/cosmic/search?q= instead.
- Updated to a version of IGV where bigBed tracks are visualized correctly
- Clinvar submission files are named according to the content (variant_data and case_data)
- Always show causatives from other cases in case overview
<<<<<<< HEAD
- Re-add "custom annotations" for SV variants

=======
- Correct disease associations for gene symbol aliases that exist as separate genes
>>>>>>> 1ce70a68

### Changed
- Runs all CI checks in github actions

## [4.14.1]

### Fixed
- Error when variant found in loqusdb is not loaded for other case

## [4.14]

### Added
- Use github actions to run tests
- Adds CLI command to update individual alignments path
- Update HPO terms using downloaded definitions files
- Option to use alternative flask config when running `scout serve`
- Requirement to use loqusdb >= 2.5 if integrated

### Fixed
- Do not display Pedigree panel in cancer view
- Do not rely on internet connection and services available when running CI tests
- Variant loading assumes GATK if no caller set given and GATK filter status is seen in FILTER
- Pass genome build param all the way in order to get the right gene mappings for cases with build 38
- Parse correctly variants with zero frequency values
- Continue even if there are problems to create a region vcf
- STR and cancer variant navigation back to variants pages could fail

### Changed
- Improved code that sends requests to the external APIs
- Updates ranges for user ranks to fit todays usage
- Run coveralls on github actions instead of travis
- Run pip checks on github actions instead of coveralls
- For hg38 cases, change gnomAD link to point to version 3.0 (which is hg38 based)
- Show pinned or causative STR variants a bit more human readable

## [4.13.1]

### Added
### Fixed
- Typo that caused not all clinvar conflicting interpretations to be loaded no matter what
- Parse and retrieve clinvar annotations from VEP-annotated (VEP 97+) CSQ VCF field
- Variant clinvar significance shown as `not provided` whenever is `Uncertain significance`
- Phenomizer query crashing when case has no HPO terms assigned
- Fixed a bug affecting `All SNVs and INDELs` page when variants don't have canonical transcript
- Add gene name or id in cancer variant view

### Changed
- Cancer Variant view changed "Variant:Transcript:Exon:HGVS" to "Gene:Transcript:Exon:HGVS"

## [4.13]

### Added
- ClinVar SNVs track in IGV
- Add SMA view with SMN Copy Number data
- Easier to assign OMIM diagnoses from case page
- OMIM terms and specific OMIM term page

### Fixed
- Bug when adding a new gene to a panel
- Restored missing recent delivery reports
- Fixed style and links to other reports in case side panel
- Deleting cases using display_name and institute not deleting its variants
- Fixed bug that caused coordinates filter to override other filters
- Fixed a problem with finding some INS in loqusdb
- Layout on SV page when local observations without cases are present
- Make scout compatible with the new HPO definition files from `http://compbio.charite.de/jenkins/`
- General report visualization error when SNVs display names are very long


### Changed


## [4.12.4]

### Fixed
- Layout on SV page when local observations without cases are present

## [4.12.3]

### Fixed
- Case report when causative or pinned SVs have non null allele frequencies

## [4.12.2]

### Fixed
- SV variant links now take you to the SV variant page again
- Cancer variant view has cleaner table data entries for "N/A" data
- Pinned variant case level display hotfix for cancer and str - more on this later
- Cancer variants show correct alt/ref reads mirroring alt frequency now
- Always load all clinical STR variants even if a region load is attempted - index may be missing
- Same case repetition in variant local observations

## [4.12.1]

### Fixed
- Bug in variant.gene when gene has no HGVS description


## [4.12]

### Added
- Accepts `alignment_path` in load config to pass bam/cram files
- Display all phenotypes on variant page
- Display hgvs coordinates on pinned and causatives
- Clear panel pending changes
- Adds option to setup the database with static files
- Adds cli command to download the resources from CLI that scout needs
- Adds dummy files for merged somatic SV and CNV; as well as merged SNV, and INDEL part of #1279
- Allows for upload of OMIM-AUTO gene panel from static files without api-key

### Fixed
- Cancer case HPO panel variants link
- Fix so that some drop downs have correct size
- First IGV button in str variants page
- Cancer case activates on SNV variants
- Cases activate when STR variants are viewed
- Always calculate code coverage
- Pinned/Classification/comments in all types of variants pages
- Null values for panel's custom_inheritance_models
- Discrepancy between the manual disease transcripts and those in database in gene-edit page
- ACMG classification not showing for some causatives
- Fix bug which caused IGV.js to use hg19 reference files for hg38 data
- Bug when multiple bam files sources with non-null values are available


### Changed
- Renamed `requests` file to `scout_requests`
- Cancer variant view shows two, instead of four, decimals for allele and normal


## [4.11.1]

### Fixed
- Institute settings page
- Link institute settings to sharing institutes choices

## [4.11.0]

### Added
- Display locus name on STR variant page
- Alternative key `GNOMADAF_popmax` for Gnomad popmax allele frequency
- Automatic suggestions on how to improve the code on Pull Requests
- Parse GERP, phastCons and phyloP annotations from vep annotated CSQ fields
- Avoid flickering comment popovers in variant list
- Parse REVEL score from vep annotated CSQ fields
- Allow users to modify general institute settings
- Optionally format code automatically on commit
- Adds command to backup vital parts `scout export database`
- Parsing and displaying cancer SV variants from Manta annotated VCF files
- Dismiss cancer snv variants with cancer-specific options
- Add IGV.js UPD, RHO and TIDDIT coverage wig tracks.


### Fixed
- Slightly darker page background
- Fixed an issued with parsed conservation values from CSQ
- Clinvar submissions accessible to all users of an institute
- Header toolbar when on Clinvar page now shows institute name correctly
- Case should not always inactivate upon update
- Show dismissed snv cancer variants as grey on the cancer variants page
- Improved style of mappability link and local observations on variant page
- Convert all the GET requests to the igv view to POST request
- Error when updating gene panels using a file containing BOM chars
- Add/replace gene radio button not working in gene panels


## [4.10.1]

### Fixed
- Fixed issue with opening research variants
- Problem with coveralls not called by Travis CI
- Handle Biomart service down in tests


## [4.10.0]

### Added
- Rank score model in causatives page
- Exportable HPO terms from phenotypes page
- AMP guideline tiers for cancer variants
- Adds scroll for the transcript tab
- Added CLI option to query cases on time since case event was added
- Shadow clinical assessments also on research variants display
- Support for CRAM alignment files
- Improved str variants view : sorting by locus, grouped by allele.
- Delivery report PDF export
- New mosaicism tag option
- Add or modify individuals' age or tissue type from case page
- Display GC and allele depth in causatives table.
- Included primary reference transcript in general report
- Included partial causative variants in general report
- Remove dependency of loqusdb by utilising the CLI

### Fixed
- Fixed update OMIM command bug due to change in the header of the genemap2 file
- Removed Mosaic Tag from Cancer variants
- Fixes issue with unaligned table headers that comes with hidden Datatables
- Layout in general report PDF export
- Fixed issue on the case statistics view. The validation bars didn't show up when all institutes were selected. Now they do.
- Fixed missing path import by importing pathlib.Path
- Handle index inconsistencies in the update index functions
- Fixed layout problems


## [4.9.0]

### Added
- Improved MatchMaker pages, including visible patient contacts email address
- New badges for the github repo
- Links to [GENEMANIA](genemania.org)
- Sort gene panel list on case view.
- More automatic tests
- Allow loading of custom annotations in VCF using the SCOUT_CUSTOM info tag.

### Fixed
- Fix error when a gene is added to an empty dynamic gene panel
- Fix crash when attempting to add genes on incorrect format to dynamic gene panel
- Manual rank variant tags could be saved in a "Select a tag"-state, a problem in the variants view.
- Same case evaluations are no longer shown as gray previous evaluations on the variants page
- Stay on research pages, even if reset, next first buttons are pressed..
- Overlapping variants will now be visible on variant page again
- Fix missing classification comments and links in evaluations page
- All prioritized cases are shown on cases page


## [4.8.3]

### Added

### Fixed
- Bug when ordering sanger
- Improved scrolling over long list of genes/transcripts


## [4.8.2]

### Added

### Fixed
- Avoid opening extra tab for coverage report
- Fixed a problem when rank model version was saved as floats and not strings
- Fixed a problem with displaying dismiss variant reasons on the general report
- Disable load and delete filter buttons if there are no saved filters
- Fix problem with missing verifications
- Remove duplicate users and merge their data and activity


## [4.8.1]

### Added

### Fixed
- Prevent login fail for users with id defined by ObjectId and not email
- Prevent the app from crashing with `AttributeError: 'NoneType' object has no attribute 'message'`


## [4.8.0]

### Added
- Updated Scout to use Bootstrap 4.3
- New looks for Scout
- Improved dashboard using Chart.js
- Ask before inactivating a case where last assigned user leaves it
- Genes can be manually added to the dynamic gene list directly on the case page
- Dynamic gene panels can optionally be used with clinical filter, instead of default gene panel
- Dynamic gene panels get link out to chanjo-report for coverage report
- Load all clinvar variants with clinvar Pathogenic, Likely Pathogenic and Conflicting pathogenic
- Show transcripts with exon numbers for structural variants
- Case sort order can now be toggled between ascending and descending.
- Variants can be marked as partial causative if phenotype is available for case.
- Show a frequency tooltip hover for SV-variants.
- Added support for LDAP login system
- Search snv and structural variants by chromosomal coordinates
- Structural variants can be marked as partial causative if phenotype is available for case.
- Show normal and pathologic limits for STRs in the STR variants view.
- Institute level persistent variant filter settings that can be retrieved and used.
- export causative variants to Excel
- Add support for ROH, WIG and chromosome PNGs in case-view

### Fixed
- Fixed missing import for variants with comments
- Instructions on how to build docs
- Keep sanger order + verification when updating/reloading variants
- Fixed and moved broken filter actions (HPO gene panel and reset filter)
- Fixed string conversion to number
- UCSC links for structural variants are now separated per breakpoint (and whole variant where applicable)
- Reintroduced missing coverage report
- Fixed a bug preventing loading samples using the command line
- Better inheritance models customization for genes in gene panels
- STR variant page back to list button now does its one job.
- Allows to setup scout without a omim api key
- Fixed error causing "favicon not found" flash messages
- Removed flask --version from base cli
- Request rerun no longer changes case status. Active or archived cases inactivate on upload.
- Fixed missing tooltip on the cancer variants page
- Fixed weird Rank cell in variants page
- Next and first buttons order swap
- Added pagination (and POST capability) to cancer variants.
- Improves loading speed for variant page
- Problem with updating variant rank when no variants
- Improved Clinvar submission form
- General report crashing when dismissed variant has no valid dismiss code
- Also show collaborative case variants on the All variants view.
- Improved phenotype search using dataTables.js on phenotypes page
- Search and delete users with `email` instead of `_id`
- Fixed css styles so that multiselect options will all fit one column


## [4.7.3]

### Added
- RankScore can be used with VCFs for vcf_cancer files

### Fixed
- Fix issue with STR view next page button not doing its one job.

### Deleted
- Removed pileup as a bam viewing option. This is replaced by IGV


## [4.7.2]

### Added
- Show earlier ACMG classification in the variant list

### Fixed
- Fixed igv search not working due to igv.js dist 2.2.17
- Fixed searches for cases with a gene with variants pinned or marked causative.
- Load variant pages faster after fixing other causatives query
- Fixed mitochondrial report bug for variants without genes

## [4.7.1]

### Added

### Fixed
- Fixed bug on genes page


## [4.7.0]

### Added
- Export genes and gene panels in build GRCh38
- Search for cases with variants pinned or marked causative in a given gene.
- Search for cases phenotypically similar to a case also from WUI.
- Case variant searches can be limited to similar cases, matching HPO-terms,
  phenogroups and cohorts.
- De-archive reruns and flag them as 'inactive' if archived
- Sort cases by analysis_date, track or status
- Display cases in the following order: prioritized, active, inactive, archived, solved
- Assign case to user when user activates it or asks for rerun
- Case becomes inactive when it has no assignees
- Fetch refseq version from entrez and use it in clinvar form
- Load and export of exons for all genes, independent on refseq
- Documentation for loading/updating exons
- Showing SV variant annotations: SV cgh frequencies, gnomad-SV, local SV frequencies
- Showing transcripts mapping score in segmental duplications
- Handle requests to Ensembl Rest API
- Handle requests to Ensembl Rest Biomart
- STR variants view now displays GT and IGV link.
- Description field for gene panels
- Export exons in build 37 and 38 using the command line

### Fixed
- Fixes of and induced by build tests
- Fixed bug affecting variant observations in other cases
- Fixed a bug that showed wrong gene coverage in general panel PDF export
- MT report only shows variants occurring in the specific individual of the excel sheet
- Disable SSL certifcate verification in requests to chanjo
- Updates how intervaltree and pymongo is used to void deprecated functions
- Increased size of IGV sample tracks
- Optimized tests


## [4.6.1]

### Added

### Fixed
- Missing 'father' and 'mother' keys when parsing single individual cases


## [4.6.0]

### Added
- Description of Scout branching model in CONTRIBUTING doc
- Causatives in alphabetical order, display ACMG classification and filter by gene.
- Added 'external' to the list of analysis type options
- Adds functionality to display "Tissue type". Passed via load config.
- Update to IGV 2.

### Fixed
- Fixed alignment visualization and vcf2cytosure availability for demo case samples
- Fixed 3 bugs affecting SV pages visualization
- Reintroduced the --version cli option
- Fixed variants query by panel (hpo panel + gene panel).
- Downloaded MT report contains excel files with individuals' display name
- Refactored code in parsing of config files.


## [4.5.1]

### Added

### Fixed
- update requirement to use PyYaml version >= 5.1
- Safer code when loading config params in cli base


## [4.5.0]

### Added
- Search for similar cases from scout view CLI
- Scout cli is now invoked from the app object and works under the app context

### Fixed
- PyYaml dependency fixed to use version >= 5.1


## [4.4.1]

### Added
- Display SV rank model version when available

### Fixed
- Fixed upload of delivery report via API


## [4.4.0]

### Added
- Displaying more info on the Causatives page and hiding those not causative at the case level
- Add a comment text field to Sanger order request form, allowing a message to be included in the email
- MatchMaker Exchange integration
- List cases with empty synopsis, missing HPO terms and phenotype groups.
- Search for cases with open research list, or a given case status (active, inactive, archived)

### Fixed
- Variant query builder split into several functions
- Fixed delivery report load bug


## [4.3.3]

### Added
- Different individual table for cancer cases

### Fixed
- Dashboard collects validated variants from verification events instead of using 'sanger' field
- Cases shared with collaborators are visible again in cases page
- Force users to select a real institute to share cases with (actionbar select fix)


## [4.3.2]

### Added
- Dashboard data can be filtered using filters available in cases page
- Causatives for each institute are displayed on a dedicated page
- SNVs and and SVs are searchable across cases by gene and rank score
- A more complete report with validated variants is downloadable from dashboard

### Fixed
- Clinsig filter is fixed so clinsig numerical values are returned
- Split multi clinsig string values in different elements of clinsig array
- Regex to search in multi clinsig string values or multi revstat string values
- It works to upload vcf files with no variants now
- Combined Pileup and IGV alignments for SVs having variant start and stop on the same chromosome


## [4.3.1]

### Added
- Show calls from all callers even if call is not available
- Instructions to install cairo and pango libs from WeasyPrint page
- Display cases with number of variants from CLI
- Only display cases with number of variants above certain treshold. (Also CLI)
- Export of verified variants by CLI or from the dashboard
- Extend case level queries with default panels, cohorts and phenotype groups.
- Slice dashboard statistics display using case level queries
- Add a view where all variants for an institute can be searched across cases, filtering on gene and rank score. Allows searching research variants for cases that have research open.

### Fixed
- Fixed code to extract variant conservation (gerp, phyloP, phastCons)
- Visualization of PDF-exported gene panels
- Reintroduced the exon/intron number in variant verification email
- Sex and affected status is correctly displayed on general report
- Force number validation in SV filter by size
- Display ensembl transcripts when no refseq exists


## [4.3.0]

### Added
- Mosaicism tag on variants
- Show and filter on SweGen frequency for SVs
- Show annotations for STR variants
- Show all transcripts in verification email
- Added mitochondrial export
- Adds alternative to search for SVs shorter that the given length
- Look for 'bcftools' in the `set` field of VCFs
- Display digenic inheritance from OMIM
- Displays what refseq transcript that is primary in hgnc

### Fixed

- Archived panels displays the correct date (not retroactive change)
- Fixed problem with waiting times in gene panel exports
- Clinvar fiter not working with human readable clinsig values

## [4.2.2]

### Fixed
- Fixed gene panel create/modify from CSV file utf-8 decoding error
- Updating genes in gene panels now supports edit comments and entry version
- Gene panel export timeout error

## [4.2.1]

### Fixed
- Re-introduced gene name(s) in verification email subject
- Better PDF rendering for excluded variants in report
- Problem to access old case when `is_default` did not exist on a panel


## [4.2.0]

### Added
- New index on variant_id for events
- Display overlapping compounds on variants view

### Fixed
- Fixed broken clinical filter


## [4.1.4]

### Added
- Download of filtered SVs

### Fixed
- Fixed broken download of filtered variants
- Fixed visualization issue in gene panel PDF export
- Fixed bug when updating gene names in variant controller


## [4.1.3]

### Fixed
- Displays all primary transcripts


## [4.1.2]

### Added
- Option add/replace when updating a panel via CSV file
- More flexible versioning of the gene panels
- Printing coverage report on the bottom of the pdf case report
- Variant verification option for SVs
- Logs uri without pwd when connecting
- Disease-causing transcripts in case report
- Thicker lines in case report
- Supports HPO search for cases, both terms or if described in synopsis
- Adds sanger information to dashboard

### Fixed
- Use db name instead of **auth** as default for authentication
- Fixes so that reports can be generated even with many variants
- Fixed sanger validation popup to show individual variants queried by user and institute.
- Fixed problem with setting up scout
- Fixes problem when exac file is not available through broad ftp
- Fetch transcripts for correct build in `adapter.hgnc_gene`

## [4.1.1]
- Fix problem with institute authentication flash message in utils
- Fix problem with comments
- Fix problem with ensembl link


## [4.1.0]

### Added
- OMIM phenotypes to case report
- Command to download all panel app gene panels `scout load panel --panel-app`
- Links to genenames.org and omim on gene page
- Popup on gene at variants page with gene information
- reset sanger status to "Not validated" for pinned variants
- highlight cases with variants to be evaluated by Sanger on the cases page
- option to point to local reference files to the genome viewer pileup.js. Documented in `docs.admin-guide.server`
- option to export single variants in `scout export variants`
- option to load a multiqc report together with a case(add line in load config)
- added a view for searching HPO terms. It is accessed from the top left corner menu
- Updates the variants view for cancer variants. Adds a small cancer specific filter for known variants
- Adds hgvs information on cancer variants page
- Adds option to update phenotype groups from CLI

### Fixed
- Improved Clinvar to submit variants from different cases. Fixed HPO terms in casedata according to feedback
- Fixed broken link to case page from Sanger modal in cases view
- Now only cases with non empty lists of causative variants are returned in `adapter.case(has_causatives=True)`
- Can handle Tumor only samples
- Long lists of HGNC symbols are now possible. This was previously difficult with manual, uploaded or by HPO search when changing filter settings due to GET request limitations. Relevant pages now use POST requests. Adds the dynamic HPO panel as a selection on the gene panel dropdown.
- Variant filter defaults to default panels also on SV and Cancer variants pages.

## [4.0.0]

### WARNING ###

This is a major version update and will require that the backend of pre releases is updated.
Run commands:

```
$scout update genes
$scout update hpo
```

- Created a Clinvar submission tool, to speed up Clinvar submission of SNVs and SVs
- Added an analysis report page (html and PDF format) containing phenotype, gene panels and variants that are relevant to solve a case.

### Fixed
- Optimized evaluated variants to speed up creation of case report
- Moved igv and pileup viewer under a common folder
- Fixed MT alignment view pileup.js
- Fixed coordinates for SVs with start chromosome different from end chromosome
- Global comments shown across cases and institutes. Case-specific variant comments are shown only for that specific case.
- Links to clinvar submitted variants at the cases level
- Adapts clinvar parsing to new format
- Fixed problem in `scout update user` when the user object had no roles
- Makes pileup.js use online genome resources when viewing alignments. Now any instance of Scout can make use of this functionality.
- Fix ensembl link for structural variants
- Works even when cases does not have `'madeline_info'`
- Parses Polyphen in correct way again
- Fix problem with parsing gnomad from VEP

### Added
- Added a PDF export function for gene panels
- Added a "Filter and export" button to export custom-filtered SNVs to CSV file
- Dismiss SVs
- Added IGV alignments viewer
- Read delivery report path from case config or CLI command
- Filter for spidex scores
- All HPO terms are now added and fetched from the correct source (https://github.com/obophenotype/human-phenotype-ontology/blob/master/hp.obo)
- New command `scout update hpo`
- New command `scout update genes` will fetch all the latest information about genes and update them
- Load **all** variants found on chromosome **MT**
- Adds choice in cases overview do show as many cases as user like

### Removed
- pileup.min.js and pileup css are imported from a remote web location now
- All source files for HPO information, this is instead fetched directly from source
- All source files for gene information, this is instead fetched directly from source

## [3.0.0]
### Fixed
- hide pedigree panel unless it exists

## [1.5.1] - 2016-07-27
### Fixed
- look for both ".bam.bai" and ".bai" extensions

## [1.4.0] - 2016-03-22
### Added
- support for local frequency through loqusdb
- bunch of other stuff

## [1.3.0] - 2016-02-19
### Fixed
- Update query-phenomizer and add username/password

### Changed
- Update the way a case is checked for rerun-status

### Added
- Add new button to mark a case as "checked"
- Link to clinical variants _without_ 1000G annotation

## [1.2.2] - 2016-02-18
### Fixed
- avoid filtering out variants lacking ExAC and 1000G annotations

## [1.1.3] - 2015-10-01
### Fixed
- persist (clinical) filter when clicking load more
- fix #154 by robustly setting clinical filter func. terms

## [1.1.2] - 2015-09-07
### Fixed
- avoid replacing coverage report with none
- update SO terms, refactored

## [1.1.1] - 2015-08-20
### Fixed
- fetch case based on collaborator status (not owner)

## [1.1.0] - 2015-05-29
### Added
- link(s) to SNPedia based on RS-numbers
- new Jinja filter to "humanize" decimal numbers
- show gene panels in variant view
- new Jinja filter for decoding URL encoding
- add indicator to variants in list that have comments
- add variant number threshold and rank score threshold to load function
- add event methods to mongo adapter
- add tests for models
- show badge "old" if comment was written for a previous analysis

### Changed
- show cDNA change in transcript summary unless variant is exonic
- moved compounds table further up the page
- show dates for case uploads in ISO format
- moved variant comments higher up on page
- updated documentation for pages
- read in coverage report as blob in database and serve directly
- change ``OmimPhenotype`` to ``PhenotypeTerm``
- reorganize models sub-package
- move events (and comments) to separate collection
- only display prev/next links for the research list
- include variant type in breadcrumbs e.g. "Clinical variants"

### Removed
- drop dependency on moment.js

### Fixed
- show the same level of detail for all frequencies on all pages
- properly decode URL encoded symbols in amino acid/cDNA change strings
- fixed issue with wipe permissions in MongoDB
- include default gene lists in "variants" link in breadcrumbs

## [1.0.2] - 2015-05-20
### Changed
- update case fetching function

### Fixed
- handle multiple cases with same id

## [1.0.1] - 2015-04-28
### Fixed
- Fix building URL parameters in cases list Vue component

## [1.0.0] - 2015-04-12
Codename: Sara Lund

![Release 1.0](artwork/releases/release-1-0.jpg)

### Added
- Add email logging for unexpected errors
- New command line tool for deleting case

### Changed
- Much improved logging overall
- Updated documentation/usage guide
- Removed non-working IGV link

### Fixed
- Show sample display name in GT call
- Various small bug fixes
- Make it easier to hover over popups

## [0.0.2-rc1] - 2015-03-04
### Added
- add protein table for each variant
- add many more external links
- add coverage reports as PDFs

### Changed
- incorporate user feedback updates
- big refactor of load scripts

## [0.0.2-rc2] - 2015-03-04
### Changes
- add gene table with gene description
- reorganize inheritance models box

### Fixed
- avoid overwriting gene list on "research" load
- fix various bugs in external links

## [0.0.2-rc3] - 2015-03-05
### Added
- Activity log feed to variant view
- Adds protein change strings to ODM and Sanger email

### Changed
- Extract activity log component to macro

### Fixes
- Make Ensembl transcript links use archive website<|MERGE_RESOLUTION|>--- conflicted
+++ resolved
@@ -21,12 +21,8 @@
 - Updated to a version of IGV where bigBed tracks are visualized correctly
 - Clinvar submission files are named according to the content (variant_data and case_data)
 - Always show causatives from other cases in case overview
-<<<<<<< HEAD
+- Correct disease associations for gene symbol aliases that exist as separate genes
 - Re-add "custom annotations" for SV variants
-
-=======
-- Correct disease associations for gene symbol aliases that exist as separate genes
->>>>>>> 1ce70a68
 
 ### Changed
 - Runs all CI checks in github actions
