# Change Log
All notable changes to this project will be documented in this file.
This project adheres to [Semantic Versioning](http://semver.org/).

## [4.0.1b]

### Added

- option to point to local reference files to the genome viewer pileup.js. Documented in `docs.admin-guide.server`

## [4.0.0]

### WARNING ###

This is a major version update and will require that the backend of pre releases is updated.
Run commands:

```
$scout update genes
$scout update hpo
```

- Created a Clinvar submission tool, to speed up Clinvar submission of SNVs and SVs
- Added an analysis report page (html and PDF format) containing phenotype, gene panels and variants that are relevant to solve a case.

### Fixed
- Links to clinvar submitted variants at the cases level
- Adapts clinvar parsing to new format
- Fixed problem in `scout update user` when the user object had no roles
- Makes pileup.js use online genome resources when viewing alignments. Now any instance of Scout can make use of this functionality.
- Fix ensembl link for structural variants
- Works even when cases does not have `'madeline_info'`
- Parses Polyphen in correct way again

### Added
<<<<<<< HEAD
- Added IGV alignments viewer
=======

- Read delivery report path from case config or CLI command
>>>>>>> 05f890a5
- Filter for spidex scores
- All HPO terms are now added and fetched from the correct source (https://github.com/obophenotype/human-phenotype-ontology/blob/master/hp.obo)
- New command `scout update hpo`
- New command `scout update genes` will fetch all the latest information about genes and update them
- Load **all** variants found on chromosome **MT**
- Adds choice in cases overview do show as many cases as user like

### Removed

- All source files for HPO information, this is instead fetched directly from source
- All source files for gene information, this is instead fetched directly from source

## [3.0.0]
### Fixed
- hide pedigree panel unless it exists

## [1.5.1] - 2016-07-27
### Fixed
- look for both ".bam.bai" and ".bai" extensions

## [1.4.0] - 2016-03-22
### Added
- support for local frequency through loqusdb
- bunch of other stuff

## [1.3.0] - 2016-02-19
### Fixed
- Update query-phenomizer and add username/password

### Changed
- Update the way a case is checked for rerun-status

### Added
- Add new button to mark a case as "checked"
- Link to clinical variants _without_ 1000G annotation

## [1.2.2] - 2016-02-18
### Fixed
- avoid filtering out variants lacking ExAC and 1000G annotations

## [1.1.3] - 2015-10-01
### Fixed
- persist (clinical) filter when clicking load more
- fix #154 by robustly setting clinical filter func. terms

## [1.1.2] - 2015-09-07
### Fixed
- avoid replacing coverage report with none
- update SO terms, refactored

## [1.1.1] - 2015-08-20
### Fixed
- fetch case based on collaborator status (not owner)

## [1.1.0] - 2015-05-29
### Added
- link(s) to SNPedia based on RS-numbers
- new Jinja filter to "humanize" decimal numbers
- show gene panels in variant view
- new Jinja filter for decoding URL encoding
- add indicator to variants in list that have comments
- add variant number threshold and rank score threshold to load function
- add event methods to mongo adapter
- add tests for models
- show badge "old" if comment was written for a previous analysis

### Changed
- show cDNA change in transcript summary unless variant is exonic
- moved compounds table further up the page
- show dates for case uploads in ISO format
- moved variant comments higher up on page
- updated documentation for pages
- read in coverage report as blob in database and serve directly
- change ``OmimPhenotype`` to ``PhenotypeTerm``
- reorganize models sub-package
- move events (and comments) to separate collection
- only display prev/next links for the research list
- include variant type in breadcrumbs e.g. "Clinical variants"

### Removed
- drop dependency on moment.js

### Fixed
- show the same level of detail for all frequencies on all pages
- properly decode URL encoded symbols in amino acid/cDNA change strings
- fixed issue with wipe permissions in MongoDB
- include default gene lists in "variants" link in breadcrumbs

## [1.0.2] - 2015-05-20
### Changed
- update case fetching function

### Fixed
- handle multiple cases with same id

## [1.0.1] - 2015-04-28
### Fixed
- Fix building URL parameters in cases list Vue component

## [1.0.0] - 2015-04-12
Codename: Sara Lund

![Release 1.0](artwork/releases/release-1-0.jpg)

### Added
- Add email logging for unexpected errors
- New command line tool for deleting case

### Changed
- Much improved logging overall
- Updated documentation/usage guide
- Removed non-working IGV link

### Fixed
- Show sample display name in GT call
- Various small bug fixes
- Make it easier to hover over popups

## [0.0.2-rc1] - 2015-03-04
### Added
- add protein table for each variant
- add many more external links
- add coverage reports as PDFs

### Changed
- incorporate user feedback updates
- big refactor of load scripts

## [0.0.2-rc2] - 2015-03-04
### Changes
- add gene table with gene description
- reorganize inheritance models box

### Fixed
- avoid overwriting gene list on "research" load
- fix various bugs in external links

## [0.0.2-rc3] - 2015-03-05
### Added
- Activity log feed to variant view
- Adds protein change strings to ODM and Sanger email

### Changed
- Extract activity log component to macro

### Fixes
- Make Ensembl transcript links use archive website<|MERGE_RESOLUTION|>--- conflicted
+++ resolved
@@ -33,12 +33,8 @@
 - Parses Polyphen in correct way again
 
 ### Added
-<<<<<<< HEAD
 - Added IGV alignments viewer
-=======
-
 - Read delivery report path from case config or CLI command
->>>>>>> 05f890a5
 - Filter for spidex scores
 - All HPO terms are now added and fetched from the correct source (https://github.com/obophenotype/human-phenotype-ontology/blob/master/hp.obo)
 - New command `scout update hpo`
