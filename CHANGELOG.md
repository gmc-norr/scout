# Change Log
All notable changes to this project will be documented in this file.
This project adheres to [Semantic Versioning](http://semver.org/).

About changelog [here](https://keepachangelog.com/en/1.0.0/)

## []
## Added
- Demo cancer case gets loaded together with demo RD case in demo instance
- Parse REVEL_score alongside REVEL_rankscore from csq field and display it on SNV variant page
- Rank score results now show the ranking range
- cDNA and protein changes displayed on institute causatives pages
- Optional SESSION_TIMEOUT_MINUTES configuration in app config files
- Script to convert old OMIM case format (list of integers) to new format (list of dictionaries)
- Additional check for user logged in status before serving alignment files
- Download .cgh files from cancer samples table on cancer case page
<<<<<<< HEAD
- Dark mode, using browser/OS media preference
=======
- Number of documents and date of last update on genes page
>>>>>>> 06f10bc6
### Changed
- Verify user before redirecting to IGV alignments and sashimi plots
- Build case IGV tracks starting from case and variant objects instead of passing all params in a form
- Unfreeze Werkzeug lib since Flask_login v.0.6 with bugfix has been released
- Sort gene panels by name (panelS and variant page)
- Removed unused `server.blueprints.alignviewers.unindexed_remote_static` endpoint
- User sessions to check files served by `server.blueprints.alignviewers.remote_static` endpoint
- Moved Beacon-related functions to a dedicated app extension
- Audit Filter now also loads filter displaying the variants for it
- Bootstrap upgraded to version 5
### Fixed
- Handle `attachment_filename` parameter renamed to `download_name` when Flask 2.2 will be released
- Removed cursor timeout param in cases find adapter function to avoid many code warnings
- Removed stream argument deprecation warning in tests
- Handle `no intervals found` warning in load_region test
- Beacon remove variants
- Protect remote_cors function in alignviewers view from Server-Side Request Forgery (SSRF)

## [4.51]
### Added
- Config file containing codecov settings for pull requests
- Add an IGV.js direct link button from case page
- Security policy file
- Hide/shade compound variants based on rank score on variantS from filter
- Chromograph legend documentation direct link
### Changed
- Updated deprecated Codecov GitHub action to v.2
- Simplified code of scout/adapter/mongo/variant
- Update IGV.js to v2.11.2
- Show summary number of variant gene panels on general report if more than 3
### Fixed
- Marrvel link for variants in genome build 38 (using liftover to build 37)
- Remove flags from codecov config file
- Fixed filter bug with high negative SPIDEX scores
- Renamed IARC TP53 button to to `TP53 Database`, modified also link since IARC has been moved to the US NCI: `https://tp53.isb-cgc.org/`
- Parsing new format of OMIM case info when exporting patients to Matchmaker
- Remove flask-debugtoolbar lib dependency that is using deprecated code and causes app to crash after new release of Jinja2 (3.1)
- Variant page crashing for cases with old OMIM terms structure (a list of integers instead of dictionary)
- Variant page crashing when creating MARRVEL link for cases with no genome build
- SpliceAI documentation link
- Fix deprecated `safe_str_cmp` import from `werkzeug.security` by freezing Werkzeug lib to v2.0 until Flask_login v.0.6 with bugfix is released
- List gene names densely in general report for SVs that contain more than 3 genes
- Show transcript ids on refseq genes on hg19 in IGV.js, using refgene source
- Display correct number of genes in general report for SVs that contain more than 32 genes
- Broken Google login after new major release of `lepture/authlib`
- Fix frequency and callers display on case general report

## [4.50.1]
### Fixed
- Show matching causative STR_repid for legacy str variants (pre Stranger hgnc_id)

## [4.50]
### Added
- Individual-specific OMIM terms
- OMIM disease descriptions in ClinVar submission form
- Add a toggle for melter rerun monitoring of cases
- Add a config option to show the rerun monitoring toggle
- Add a cli option to export cases with rerun monitoring enabled
- Add a link to STRipy for STR variants; shallow for ARX and HOXA13
- Hide by default variants only present in unaffected individuals in variants filters
- OMIM terms in general case report
- Individual-level info on OMIM and HPO terms in general case report
- PanelApp gene link among the external links on variant page
- Dashboard case filters fields help
- Filter cases by OMIM terms in cases and dashboard pages
### Fixed
- A malformed panel id request would crash with exception: now gives user warning flash with redirect
- Link to HPO resource file hosted on `http://purl.obolibrary.org`
- Gene search form when gene exists only in build 38
- Fixed odd redirect error and poor error message on missing column for gene panel csv upload
- Typo in parse variant transcripts function
- Modified keys name used to parse local observations (archived) frequencies to reflect change in MIP keys naming
- Better error handling for partly broken/timed out chanjo reports
- Broken javascript code when case Chromograph data is malformed
- Broader space for case synopsis in general report
- Show partial causatives on causatives and matching causatives panels
- Partial causative assignment in cases with no OMIM or HPO terms
- Partial causative OMIM select options in variant page
### Changed
- Slightly smaller and improved layout of content in case PDF report
- Relabel more cancer variant pages somatic for navigation
- Unify caseS nav links
- Removed unused `add_compounds` param from variant controllers function
- Changed default hg19 genome for IGV.js to legacy hg19_1kg_decoy to fix a few problematic loci
- Reduce code complexity (parse/ensembl.py)
- Silence certain fields in ClinVar export if prioritised ones exist (chrom-start-end if hgvs exist)
- Made phenotype non-mandatory when marking a variant as partial causative
- Only one phenotype condition type (OMIM or HPO) per variant is used in ClinVar submissions
- ClinVar submission variant condition prefers OMIM over HPO if available
- Use lighter version of gene objects in Omim MongoDB adapter, panels controllers, panels views and institute controllers
- Gene-variants table size is now adaptive
- Remove unused file upload on gene-variants page

## [4.49]
### Fixed
- Pydantic model types for genome_build, madeline_info, peddy_ped_check and peddy_sex_check, rank_model_version and sv_rank_model_version
- Replace `MatchMaker` with `Matchmaker` in all places visible by a user
- Save diagnosis labels along with OMIM terms in Matchmaker Exchange submission objects
- `libegl-mesa0_21.0.3-0ubuntu0.3~20.04.5_amd64.deb` lib not found by GitHub actions Docker build
- Remove unused `chromograph_image_files` and `chromograph_prefixes` keys saved when creating or updating an RD case
- Search managed variants by description and with ignore case
### Changed
- Introduced page margins on exported PDF reports
- Smaller gene fonts in downloaded HPO genes PDF reports
- Reintroduced gene coverage data in the PDF-exported general report of rare-disease cases
- Check for existence of case report files before creating sidebar links
- Better description of HPO and OMIM terms for patients submitted to Matchmaker Exchange
- Remove null non-mandatory key/values when updating a case
- Freeze WTForms<3 due to several form input rendering changes

## [4.48.1]
### Fixed
- General case PDF report for recent cases with no pedigree

## [4.48]
### Added
- Option to cancel a request for research variants in case page
### Changed
- Update igv.js to v2.10.5
- Updated example of a case delivery report
- Unfreeze cyvcf2
- Builder images used in Scout Dockerfiles
- Crash report email subject gives host name
- Export general case report to PDF using PDFKit instead of WeasyPrint
- Do not include coverage report in PDF case report since they might have different orientation
- Export cancer cases's "Coverage and QC report" to PDF using PDFKit instead of Weasyprint
- Updated cancer "Coverage and QC report" example
- Keep portrait orientation in PDF delivery report
- Export delivery report to PDF using PDFKit instead of Weasyprint
- PDF export of clinical and research HPO panels using PDFKit instead of Weasyprint
- Export gene panel report to PDF using PDFKit
- Removed WeasyPrint lib dependency

### Fixed
- Reintroduced missing links to Swegen and Beacon and dbSNP in RD variant page, summary section
- Demo delivery report orientation to fit new columns
- Missing delivery report in demo case
- Cast MNVs to SNV for test
- Export verified variants from all institutes when user is admin
- Cancer coverage and QC report not found for demo cancer case
- Pull request template instructions on how to deploy to test server
- PDF Delivery report not showing Swedac logo
- Fix code typos
- Disable codefactor raised by ESLint for javascript functions located on another file
- Loading spinner stuck after downloading a PDF gene panel report
- IGV browser crashing when file system with alignment files is not mounted

## [4.47]
### Added
- Added CADD, GnomAD and genotype calls to variantS export
### Changed
- Pull request template, to illustrate how to deploy pull request branches on cg-vm1 stage server
### Fixed
- Compiled Docker image contains a patched version (v4.9) of chanjo-report

## [4.46.1]
### Fixed
- Downloading of files generated within the app container (MT-report, verified variants, pedigrees, ..)

## [4.46]
### Added
- Created a Dockefile to be used to serve the dockerized app in production
- Modified the code to collect database params specified as env vars
- Created a GitHub action that pushes the Dockerfile-server image to Docker Hub (scout-server-stage) every time a PR is opened
- Created a GitHub action that pushes the Dockerfile-server image to Docker Hub (scout-server) every time a new release is created
- Reassign MatchMaker Exchange submission to another user when a Scout user is deleted
- Expose public API JSON gene panels endpoint, primarily to enable automated rerun checking for updates
- Add utils for dictionary type
- Filter institute cases using multiple HPO terms
- Vulture GitHub action to identify and remove unused variables and imports
### Changed
- Updated the python config file documentation in admin guide
- Case configuration parsing now uses Pydantic for improved typechecking and config handling
- Removed test matrices to speed up automatic testing of PRs
- Switch from Coveralls to Codecov to handle CI test coverage
- Speed-up CI tests by caching installation of libs and splitting tests into randomized groups using pytest-test-groups
- Improved LDAP login documentation
- Use lib flask-ldapconn instead of flask_ldap3_login> to handle ldap authentication
- Updated Managed variant documentation in user guide
- Fix and simplify creating and editing of gene panels
- Simplified gene variants search code
- Increased the height of the genes track in the IGV viewer
### Fixed
- Validate uploaded managed variant file lines, warning the user.
- Exporting validated variants with missing "genes" database key
- No results returned when searching for gene variants using a phenotype term
- Variants filtering by gene symbols file
- Make gene HGNC symbols field mandatory in gene variants page and run search only on form submit
- Make sure collaborator gene variants are still visible, even if HPO filter is used

## [4.45]
### Added
### Changed
- Start Scout also when loqusdbapi is not reachable
- Clearer definition of manual standard and custom inheritance models in gene panels
- Allow searching multiple chromosomes in filters
### Fixed
- Gene panel crashing on edit action

## [4.44]
### Added
### Changed
- Display Gene track beneath each sample track when displaying splice junctions in igv browser
- Check outdated gene symbols and update with aliases for both RD and cancer variantS
### Fixed
- Added query input check and fixed the Genes API endpoint to return a json formatted error when request is malformed
- Typo in ACMG BP6 tooltip

## [4.43.1]
### Added
- Added database index for OMIM disease term genes
### Changed
### Fixed
- Do not drop HPO terms collection when updating HPO terms via the command line
- Do not drop disease (OMIM) terms collection when updating diseases via the command line

## [4.43]
### Added
- Specify which collection(s) update/build indexes for
### Fixed
- Do not drop genes and transcripts collections when updating genes via the command line

## [4.42.1]
### Added
### Changed
### Fixed
- Freeze PyMongo lib to version<4.0 to keep supporting previous MongoDB versions
- Speed up gene panels creation and update by collecting only light gene info from database
- Avoid case page crash on Phenomizer queries timeout

## [4.42]
### Added
- Choose custom pinned variants to submit to MatchMaker Exchange
- Submit structural variant as genes to the MatchMaker Exchange
- Added function for maintainers and admins to remove gene panels
- Admins can restore deleted gene panels
- A development docker-compose file illustrating the scout/chanjo-report integration
- Show AD on variants view for cancer SV (tumor and normal)
- Cancer SV variants filter AD, AF (tumor and normal)
- Hiding the variants score column also from cancer SVs, as for the SNVs
### Changed
- Enforce same case _id and display_name when updating a case
- Enforce same individual ids, display names and affected status when updating a case
- Improved documentation for connecting to loqusdb instances (including loqusdbapi)
- Display and download HPO gene panels' gene symbols in italics
- A faster-built and lighter Docker image
- Reduce complexity of `panels` endpoint moving some code to the panels controllers
- Update requirements to use flask-ldap3-login>=0.9.17 instead of freezing WTForm
### Fixed
- Use of deprecated TextField after the upgrade of WTF to v3.0
- Freeze to WTForms to version < 3
- Remove the extra files (bed files and madeline.svg) introduced by mistake
- Cli command loading demo data in docker-compose when case custom images exist and is None
- Increased MongoDB connection serverSelectionTimeoutMS parameter to 30K (default value according to MongoDB documentation)
- Better differentiate old obs counts 0 vs N/A
- Broken cancer variants page when default gene panel was deleted
- Typo in tx_overview function in variant controllers file
- Fixed loqusdbapi SV search URL
- SV variants filtering using Decipher criterion
- Removing old gene panels that don't contain the `maintainer` key.

## [4.41.1]
### Fixed
- General reports crash for variant annotations with same variant on other cases

## [4.41]
### Added
- Extended the instructions for running the Scout Docker image (web app and cli).
- Enabled inclusion of custom images to STR variant view
### Fixed
- General case report sorting comments for variants with None genetic models
- Do not crash but redirect to variants page with error when a variant is not found for a case
- UCSC links coordinates for SV variants with start chromosome different than end chromosome
- Human readable variants name in case page for variants having start chromosome different from end chromosome
- Avoid always loading all transcripts when checking gene symbol: introduce gene captions
- Slow queries for evaluated variants on e.g. case page - use events instead
### Changed
- Rearrange variant page again, moving severity predictions down.
- More reactive layout width steps on variant page

## [4.40.1]
### Added
### Fixed
- Variants dismissed with inconsistent inheritance pattern can again be shown in general case report
- General report page for variants with genes=None
- General report crashing when variants have no panels
- Added other missing keys to case and variant dictionaries passed to general report
### Changed

## [4.40]
### Added
- A .cff citation file
- Phenotype search API endpoint
- Added pagination to phenotype API
- Extend case search to include internal MongoDB id
- Support for connecting to a MongoDB replica set (.py config files)
- Support for connecting to a MongoDB replica set (.yaml config files)
### Fixed
- Command to load the OMIM gene panel (`scout load panel --omim`)
- Unify style of pinned and causative variants' badges on case page
- Removed automatic spaces after punctuation in comments
- Remove the hardcoded number of total individuals from the variant's old observations panel
- Send delete requests to a connected Beacon using the DELETE method
- Layout of the SNV and SV variant page - move frequency up
### Changed
- Stop updating database indexes after loading exons via command line
- Display validation status badge also for not Sanger-sequenced variants
- Moved Frequencies, Severity and Local observations panels up in RD variants page
- Enabled Flask CORS to communicate CORS status to js apps
- Moved the code preparing the transcripts overview to the backend
- Refactored and filtered json data used in general case report
- Changed the database used in docker-compose file to use the official MongoDB v4.4 image
- Modified the Python (3.6, 3.8) and MongoDB (3.2, 4.4, 5.0) versions used in testing matrices (GitHub actions)
- Capitalize case search terms on institute and dashboard pages


## [4.39]
### Added
- COSMIC IDs collected from CSQ field named `COSMIC`
### Fixed
- Link to other causative variants on variant page
- Allow multiple COSMIC links for a cancer variant
- Fix floating text in severity box #2808
- Fixed MitoMap and HmtVar links for hg38 cases
- Do not open new browser tabs when downloading files
- Selectable IGV tracks on variant page
- Missing splice junctions button on variant page
- Refactor variantS representative gene selection, and use it also for cancer variant summary
### Changed
- Improve Javascript performance for displaying Chromograph images
- Make ClinVar classification more evident in cancer variant page

## [4.38]
### Added
- Option to hide Alamut button in the app config file
### Fixed
- Library deprecation warning fixed (insert is deprecated. Use insert_one or insert_many instead)
- Update genes command will not trigger an update of database indices any more
- Missing resources in temporary downloading directory when updating genes using the command line
- Restore previous variant ACMG classification in a scrollable div
- Loading spinner not stopping after downloading PDF case reports and variant list export
- Add extra Alamut links higher up on variant pages
- Improve UX for phenotypes in case page
- Filter and export of STR variants
- Update look of variants page navigation buttons
### Changed

## [4.37]
### Added
- Highlight and show version number for RefSeq MANE transcripts.
- Added integration to a rerunner service for toggling reanalysis with updated pedigree information
- SpliceAI display and parsing from VEP CSQ
- Display matching tiered variants for cancer variants
- Display a loading icon (spinner) until the page loads completely
- Display filter badges in cancer variants list
- Update genes from pre-downloaded file resources
- On login, OS, browser version and screen size are saved anonymously to understand how users are using Scout
- API returning institutes data for a given user: `/api/v1/institutes`
- API returning case data for a given institute: `/api/v1/institutes/<institute_id>/cases`
- Added GMS and Lund university hospital logos to login page
- Made display of Swedac logo configurable
- Support for displaying custom images in case view
- Individual-specific HPO terms
- Optional alamut_key in institute settings for Alamut Plus software
- Case report API endpoint
- Tooltip in case explaining that genes with genome build different than case genome build will not be added to dynamic HPO panel.
- Add DeepVariant as a caller
### Fixed
- Updated IGV to v2.8.5 to solve missing gene labels on some zoom levels
- Demo cancer case config file to load somatic SNVs and SVs only.
- Expand list of refseq trancripts in ClinVar submission form
- Renamed `All SNVs and INDELs` institute sidebar element to `Search SNVs and INDELs` and fixed its style.
- Add missing parameters to case load-config documentation
- Allow creating/editing gene panels and dynamic gene panels with genes present in genome build 38
- Bugfix broken Pytests
- Bulk dismissing variants error due to key conversion from string to integer
- Fix typo in index documentation
- Fixed crash in institute settings page if "collaborators" key is not set in database
- Don't stop Scout execution if LoqusDB call fails and print stacktrace to log
- Bug when case contains custom images with value `None`
- Bug introduced when fixing another bug in Scout-LoqusDB interaction
- Loading of OMIM diagnoses in Scout demo instance
- Remove the docker-compose with chanjo integration because it doesn't work yet.
- Fixed standard docker-compose with scout demo data and database
- Clinical variant assessments not present for pinned and causative variants on case page.
- MatchMaker matching one node at the time only
- Remove link from previously tiered variants badge in cancer variants page
- Typo in gene cell on cancer variants page
- Managed variants filter form
### Changed
- Better naming for variants buttons on cancer track (somatic, germline). Also show cancer research button if available.
- Load case with missing panels in config files, but show warning.
- Changing the (Female, Male) symbols to (F/M) letters in individuals_table and case-sma.
- Print stacktrace if case load command fails
- Added sort icon and a pointer to the cursor to all tables with sortable fields
- Moved variant, gene and panel info from the basic pane to summary panel for all variants.
- Renamed `Basics` panel to `Classify` on variant page.
- Revamped `Basics` panel to a panel dedicated to classify variants
- Revamped the summary panel to be more compact.
- Added dedicated template for cancer variants
- Removed Gene models, Gene annotations and Conservation panels for cancer variants
- Reorganized the orders of panels for variant and cancer variant views
- Added dedicated variant quality panel and removed relevant panes
- A more compact case page
- Removed OMIM genes panel
- Make genes panel, pinned variants panel, causative variants panel and ClinVar panel scrollable on case page
- Update to Scilifelab's 2020 logo
- Update Gens URL to support Gens v2.0 format
- Refactor tests for parsing case configurations
- Updated links to HPO downloadable resources
- Managed variants filtering defaults to all variant categories
- Changing the (Kind) drop-down according to (Category) drop-down in Managed variant add variant
- Moved Gens button to individuals table
- Check resource files availability before starting updating OMIM diagnoses
- Fix typo in `SHOW_OBSERVED_VARIANT_ARCHIVE` config param

## [4.36]
### Added
- Parse and save splice junction tracks from case config file
- Tooltip in observations panel, explaining that case variants with no link might be old variants, not uploaded after a case rerun
### Fixed
- Warning on overwriting variants with same position was no longer shown
- Increase the height of the dropdowns to 425px
- More indices for the case table as it grows, specifically for causatives queries
- Splice junction tracks not centered over variant genes
- Total number of research variants count
- Update variants stats in case documents every time new variants are loaded
- Bug in flashing warning messages when filtering variants
### Changed
- Clearer warning messages for genes and gene/gene-panels searches in variants filters

## [4.35]
### Added
- A new index for hgnc_symbol in the hgnc_gene collection
- A Pedigree panel in STR page
- Display Tier I and II variants in case view causatives card for cancer cases
### Fixed
- Send partial file data to igv.js when visualizing sashimi plots with splice junction tracks
- Research variants filtering by gene
- Do not attempt to populate annotations for not loaded pinned/causatives
- Add max-height to all dropdowns in filters
### Changed
- Switch off non-clinical gene warnings when filtering research variants
- Don't display OMIM disease card in case view for cancer cases
- Refactored Individuals and Causative card in case view for cancer cases
- Update and style STR case report

## [4.34]
### Added
- Saved filter lock and unlock
- Filters can optionally be marked audited, logging the filter name, user and date on the case events and general report.
- Added `ClinVar hits` and `Cosmic hits` in cancer SNVs filters
- Added `ClinVar hits` to variants filter (rare disease track)
- Load cancer demo case in docker-compose files (default and demo file)
- Inclusive-language check using [woke](https://github.com/get-woke/woke) github action
- Add link to HmtVar for mitochondrial variants (if VCF is annotated with HmtNote)
- Grey background for dismissed compounds in variants list and variant page
- Pin badge for pinned compounds in variants list and variant page
- Support LoqusDB REST API queries
- Add a docker-compose-matchmaker under scout/containers/development to test matchmaker locally
- Script to investigate consequences of symbol search bug
- Added GATK to list of SV and cancer SV callers
### Fixed
- Make MitoMap link work for hg38 again
- Export Variants feature crashing when one of the variants has no primary transcripts
- Redirect to last visited variantS page when dismissing variants from variants list
- Improved matching of SVs Loqus occurrences in other cases
- Remove padding from the list inside (Matching causatives from other cases) panel
- Pass None to get_app function in CLI base since passing script_info to app factory functions was deprecated in Flask 2.0
- Fixed failing tests due to Flask update to version 2.0
- Speed up user events view
- Causative view sort out of memory error
- Use hgnc_id for gene filter query
- Typo in case controllers displaying an error every time a patient is matched against external MatchMaker nodes
- Do not crash while attempting an update for variant documents that are too big (> 16 MB)
- Old STR causatives (and other variants) may not have HGNC symbols - fix sort lambda
- Check if gene_obj has primary_transcript before trying to access it
- Warn if a gene manually searched is in a clinical panel with an outdated name when filtering variants
- ChrPos split js not needed on STR page yet
### Changed
- Remove parsing of case `genome_version`, since it's not used anywhere downstream
- Introduce deprecation warning for Loqus configs that are not dictionaries
- SV clinical filter no longer filters out sub 100 nt variants
- Count cases in LoqusDB by variant type
- Commit pulse repo badge temporarily set to weekly
- Sort ClinVar submissions objects by ascending "Last evaluated" date
- Refactored the MatchMaker integration as an extension
- Replaced some sensitive words as suggested by woke linter
- Documentation for load-configuration rewritten.
- Add styles to MatchMaker matches table
- More detailed info on the data shared in MatchMaker submission form

## [4.33.1]
### Fixed
- Include markdown for release autodeploy docs
- Use standard inheritance model in ClinVar (https://ftp.ncbi.nlm.nih.gov/pub/GTR/standard_terms/Mode_of_inheritance.txt)
- Fix issue crash with variants that have been unflagged causative not being available in other causatives
### Added
### Changed

## [4.33]
### Fixed
- Command line crashing when updating an individual not found in database
- Dashboard page crashing when filters return no data
- Cancer variants filter by chromosome
- /api/v1/genes now searches for genes in all genome builds by default
- Upgraded igv.js to version 2.8.1 (Fixed Unparsable bed record error)
### Added
- Autodeploy docs on release
- Documentation for updating case individuals tracks
- Filter cases and dashboard stats by analysis track
### Changed
- Changed from deprecated db update method
- Pre-selected fields to run queries with in dashboard page
- Do not filter by any institute when first accessing the dashboard
- Removed OMIM panel in case view for cancer cases
- Display Tier I and II variants in case view causatives panel for cancer cases
- Refactored Individuals and Causative panels in case view for cancer cases

## [4.32.1]
### Fixed
- iSort lint check only
### Changed
- Institute cases page crashing when a case has track:Null
### Added

## [4.32]
### Added
- Load and show MITOMAP associated diseases from VCF (INFO field: MitomapAssociatedDiseases, via HmtNote)
- Show variant allele frequencies for mitochondrial variants (GRCh38 cases)
- Extend "public" json API with diseases (OMIM) and phenotypes (HPO)
- HPO gene list download now has option for clinical and non-clinical genes
- Display gene splice junctions data in sashimi plots
- Update case individuals with splice junctions tracks
- Simple Docker compose for development with local build
- Make Phenomodels subpanels collapsible
- User side documentation of cytogenomics features (Gens, Chromograph, vcf2cytosure, rhocall)
- iSort GitHub Action
- Support LoqusDB REST API queries
### Fixed
- Show other causative once, even if several events point to it
- Filtering variants by mitochondrial chromosome for cases with genome build=38
- HPO gene search button triggers any warnings for clinical / non-existing genes also on first search
- Fixed a bug in variants pages caused by MT variants without alt_frequency
- Tests for CADD score parsing function
- Fixed the look of IGV settings on SNV variant page
- Cases analyzed once shown as `rerun`
- Missing case track on case re-upload
- Fixed severity rank for SO term "regulatory region ablation"
### Changed
- Refactor according to CodeFactor - mostly reuse of duplicated code
- Phenomodels language adjustment
- Open variants in a new window (from variants page)
- Open overlapping and compound variants in a new window (from variant page)
- gnomAD link points to gnomAD v.3 (build GRCh38) for mitochondrial variants.
- Display only number of affected genes for dismissed SVs in general report
- Chromosome build check when populating the variants filter chromosome selection
- Display mitochondrial and rare diseases coverage report in cases with missing 'rare' track

## [4.31.1]
### Added
### Changed
- Remove mitochondrial and coverage report from cancer cases sidebar
### Fixed
- ClinVar page when dbSNP id is None

## [4.31]
### Added
- gnomAD annotation field in admin guide
- Export also dynamic panel genes not associated to an HPO term when downloading the HPO panel
- Primary HGNC transcript info in variant export files
- Show variant quality (QUAL field from vcf) in the variant summary
- Load/update PDF gene fusion reports (clinical and research) generated with Arriba
- Support new MANE annotations from VEP (both MANE Select and MANE Plus Clinical)
- Display on case activity the event of a user resetting all dismissed variants
- Support gnomAD population frequencies for mitochondrial variants
- Anchor links in Casedata ClinVar panels to redirect after renaming individuals
### Fixed
- Replace old docs link www.clinicalgenomics.se/scout with new https://clinical-genomics.github.io/scout
- Page formatting issues whenever case and variant comments contain extremely long strings with no spaces
- Chromograph images can be one column and have scrollbar. Removed legacy code.
- Column labels for ClinVar case submission
- Page crashing looking for LoqusDB observation when variant doesn't exist
- Missing inheritance models and custom inheritance models on newly created gene panels
- Accept only numbers in managed variants filter as position and end coordinates
- SNP id format and links in Variant page, ClinVar submission form and general report
- Case groups tooltip triggered only when mouse is on the panel header
### Changed
- A more compact case groups panel
- Added landscape orientation CSS style to cancer coverage and QC demo report
- Improve user documentation to create and save new gene panels
- Removed option to use space as separator when uploading gene panels
- Separating the columns of standard and custom inheritance models in gene panels
- Improved ClinVar instructions for users using non-English Excel

## [4.30.2]
### Added
### Fixed
- Use VEP RefSeq ID if RefSeq list is empty in RefSeq transcripts overview
- Bug creating variant links for variants with no end_chrom
### Changed

## [4.30.1]
### Added
### Fixed
- Cryptography dependency fixed to use version < 3.4
### Changed

## [4.30]
### Added
- Introduced a `reset dismiss variant` verb
- Button to reset all dismissed variants for a case
- Add black border to Chromograph ideograms
- Show ClinVar annotations on variantS page
- Added integration with GENS, copy number visualization tool
- Added a VUS label to the manual classification variant tags
- Add additional information to SNV verification emails
- Tooltips documenting manual annotations from default panels
- Case groups now show bam files from all cases on align view
### Fixed
- Center initial igv view on variant start with SNV/indels
- Don't set initial igv view to negative coordinates
- Display of GQ for SV and STR
- Parsing of AD and related info for STRs
- LoqusDB field in institute settings accepts only existing Loqus instances
- Fix DECIPHER link to work after DECIPHER migrated to GRCh38
- Removed visibility window param from igv.js genes track
- Updated HPO download URL
- Patch HPO download test correctly
- Reference size on STR hover not needed (also wrong)
- Introduced genome build check (allowed values: 37, 38, "37", "38") on case load
- Improve case searching by assignee full name
- Populating the LoqusDB select in institute settings
### Changed
- Cancer variants table header (pop freq etc)
- Only admin users can modify LoqusDB instance in Institute settings
- Style of case synopsis, variants and case comments
- Switched to igv.js 2.7.5
- Do not choke if case is missing research variants when research requested
- Count cases in LoqusDB by variant type
- Introduce deprecation warning for Loqus configs that are not dictionaries
- Improve create new gene panel form validation
- Make XM- transcripts less visible if they don't overlap with transcript refseq_id in variant page
- Color of gene panels and comments panels on cases and variant pages
- Do not choke if case is missing research variants when reserch requested

## [4.29.1]
### Added
### Fixed
- Always load STR variants regardless of RankScore threshold (hotfix)
### Changed

## [4.29]
### Added
- Added a page about migrating potentially breaking changes to the documentation
- markdown_include in development requirements file
- STR variants filter
- Display source, Z-score, inheritance pattern for STR annotations from Stranger (>0.6.1) if available
- Coverage and quality report to cancer view
### Fixed
- ACMG classification page crashing when trying to visualize a classification that was removed
- Pretty print HGVS on gene variants (URL-decode VEP)
- Broken or missing link in the documentation
- Multiple gene names in ClinVar submission form
- Inheritance model select field in ClinVar submission
- IGV.js >2.7.0 has an issue with the gene track zoom levels - temp freeze at 2.7.0
- Revert CORS-anywhere and introduce a local http proxy for cloud tracks
### Changed

## [4.28]
### Added
- Chromograph integration for displaying PNGs in case-page
- Add VAF to cancer case general report, and remove some of its unused fields
- Variants filter compatible with genome browser location strings
- Support for custom public igv tracks stored on the cloud
- Add tests to increase testing coverage
- Update case variants count after deleting variants
- Update IGV.js to latest (v2.7.4)
- Bypass igv.js CORS check using `https://github.com/Rob--W/cors-anywhere`
- Documentation on default and custom IGV.js tracks (admin docs)
- Lock phenomodels so they're editable by admins only
- Small case group assessment sharing
- Tutorial and files for deploying app on containers (Kubernetes pods)
- Canonical transcript and protein change of canonical transcript in exported variants excel sheet
- Support for Font Awesome version 6
- Submit to Beacon from case page sidebar
- Hide dismissed variants in variants pages and variants export function
- Systemd service files and instruction to deploy Scout using podman
### Fixed
- Bugfix: unused `chromgraph_prefix |tojson` removed
- Freeze coloredlogs temporarily
- Marrvel link
- Don't show TP53 link for silent or synonymous changes
- OMIM gene field accepts any custom number as OMIM gene
- Fix Pytest single quote vs double quote string
- Bug in gene variants search by similar cases and no similar case is found
- Delete unused file `userpanel.py`
- Primary transcripts in variant overview and general report
- Google OAuth2 login setup in README file
- Redirect to 'missing file'-icon if configured Chromograph file is missing
- Javascript error in case page
- Fix compound matching during variant loading for hg38
- Cancer variants view containing variants dismissed with cancer-specific reasons
- Zoom to SV variant length was missing IGV contig select
- Tooltips on case page when case has no default gene panels
### Changed
- Save case variants count in case document and not in sessions
- Style of gene panels multiselect on case page
- Collapse/expand main HPO checkboxes in phenomodel preview
- Replaced GQ (Genotype quality) with VAF (Variant allele frequency) in cancer variants GT table
- Allow loading of cancer cases with no tumor_purity field
- Truncate cDNA and protein changes in case report if longer than 20 characters


## [4.27]
### Added
- Exclude one or more variant categories when running variants delete command
### Fixed
### Changed

## [4.26.1]
### Added
### Fixed
- Links with 1-letter aa codes crash on frameshift etc
### Changed

## [4.26]
### Added
- Extend the delete variants command to print analysis date, track, institute, status and research status
- Delete variants by type of analysis (wgs|wes|panel)
- Links to cBioPortal, MutanTP53, IARC TP53, OncoKB, MyCancerGenome, CIViC
### Fixed
- Deleted variants count
### Changed
- Print output of variants delete command as a tab separated table

## [4.25]
### Added
- Command line function to remove variants from one or all cases
### Fixed
- Parse SMN None calls to None rather than False

## [4.24.1]
### Fixed
- Install requirements.txt via setup file

## [4.24]
### Added
- Institute-level phenotype models with sub-panels containing HPO and OMIM terms
- Runnable Docker demo
- Docker image build and push github action
- Makefile with shortcuts to docker commands
- Parse and save synopsis, phenotype and cohort terms from config files upon case upload
### Fixed
- Update dismissed variant status when variant dismissed key is missing
- Breakpoint two IGV button now shows correct chromosome when different from bp1
- Missing font lib in Docker image causing the PDF report download page to crash
- Sentieon Manta calls lack Somaticscore - load anyway
- ClinVar submissions crashing due to pinned variants that are not loaded
- Point ExAC pLI score to new gnomad server address
- Bug uploading cases missing phenotype terms in config file
- STRs loaded but not shown on browser page
- Bug when using adapter.variant.get_causatives with case_id without causatives
- Problem with fetching "solved" from scout export cases cli
- Better serialising of datetime and bson.ObjectId
- Added `volumes` folder to .gitignore
### Changed
- Make matching causative and managed variants foldable on case page
- Remove calls to PyMongo functions marked as deprecated in backend and frontend(as of version 3.7).
- Improved `scout update individual` command
- Export dynamic phenotypes with ordered gene lists as PDF


## [4.23]
### Added
- Save custom IGV track settings
- Show a flash message with clear info about non-valid genes when gene panel creation fails
- CNV report link in cancer case side navigation
- Return to comment section after editing, deleting or submitting a comment
- Managed variants
- MT vs 14 chromosome mean coverage stats if Scout is connected to Chanjo
### Fixed
- missing `vcf_cancer_sv` and `vcf_cancer_sv_research` to manual.
- Split ClinVar multiple clnsig values (slash-separated) and strip them of underscore for annotations without accession number
- Timeout of `All SNVs and INDELs` page when no valid gene is provided in the search
- Round CADD (MIPv9)
- Missing default panel value
- Invisible other causatives lines when other causatives lack gene symbols
### Changed
- Do not freeze mkdocs-material to version 4.6.1
- Remove pre-commit dependency

## [4.22]
### Added
- Editable cases comments
- Editable variants comments
### Fixed
- Empty variant activity panel
- STRs variants popover
- Split new ClinVar multiple significance terms for a variant
- Edit the selected comment, not the latest
### Changed
- Updated RELEASE docs.
- Pinned variants card style on the case page
- Merged `scout export exons` and `scout view exons` commands


## [4.21.2]
### Added
### Fixed
- Do not pre-filter research variants by (case-default) gene panels
- Show OMIM disease tooltip reliably
### Changed

## [4.21.1]
### Added
### Fixed
- Small change to Pop Freq column in variants ang gene panels to avoid strange text shrinking on small screens
- Direct use of HPO list for Clinical HPO SNV (and cancer SNV) filtering
- PDF coverage report redirecting to login page
### Changed
- Remove the option to dismiss single variants from all variants pages
- Bulk dismiss SNVs, SVs and cancer SNVs from variants pages

## [4.21]
### Added
- Support to configure LoqusDB per institute
- Highlight causative variants in the variants list
- Add tests. Mostly regarding building internal datatypes.
- Remove leading and trailing whitespaces from panel_name and display_name when panel is created
- Mark MANE transcript in list of transcripts in "Transcript overview" on variant page
- Show default panel name in case sidebar
- Previous buttons for variants pagination
- Adds a gh action that checks that the changelog is updated
- Adds a gh action that deploys new releases automatically to pypi
- Warn users if case default panels are outdated
- Define institute-specific gene panels for filtering in institute settings
- Use institute-specific gene panels in variants filtering
- Show somatic VAF for pinned and causative variants on case page

### Fixed
- Report pages redirect to login instead of crashing when session expires
- Variants filter loading in cancer variants page
- User, Causative and Cases tables not scaling to full page
- Improved docs for an initial production setup
- Compatibility with latest version of Black
- Fixed tests for Click>7
- Clinical filter required an extra click to Filter to return variants
- Restore pagination and shrink badges in the variants page tables
- Removing a user from the command line now inactivates the case only if user is last assignee and case is active
- Bugfix, LoqusDB per institute feature crashed when institute id was empty string
- Bugfix, LoqusDB calls where missing case count
- filter removal and upload for filters deleted from another page/other user
- Visualize outdated gene panels info in a popover instead of a tooltip in case page side panel

### Changed
- Highlight color on normal STRs in the variants table from green to blue
- Display breakpoints coordinates in verification emails only for structural variants


## [4.20]
### Added
- Display number of filtered variants vs number of total variants in variants page
- Search case by HPO terms
- Dismiss variant column in the variants tables
- Black and pre-commit packages to dev requirements

### Fixed
- Bug occurring when rerun is requested twice
- Peddy info fields in the demo config file
- Added load config safety check for multiple alignment files for one individual
- Formatting of cancer variants table
- Missing Score in SV variants table

### Changed
- Updated the documentation on how to create a new software release
- Genome build-aware cytobands coordinates
- Styling update of the Matchmaker card
- Select search type in case search form


## [4.19]

### Added
- Show internal ID for case
- Add internal ID for downloaded CGH files
- Export dynamic HPO gene list from case page
- Remove users as case assignees when their account is deleted
- Keep variants filters panel expanded when filters have been used

### Fixed
- Handle the ProxyFix ModuleNotFoundError when Werkzeug installed version is >1.0
- General report formatting issues whenever case and variant comments contain extremely long strings with no spaces

### Changed
- Created an institute wrapper page that contains list of cases, causatives, SNVs & Indels, user list, shared data and institute settings
- Display case name instead of case ID on clinVar submissions
- Changed icon of sample update in clinVar submissions


## [4.18]

### Added
- Filter cancer variants on cytoband coordinates
- Show dismiss reasons in a badge with hover for clinical variants
- Show an ellipsis if 10 cases or more to display with loqusdb matches
- A new blog post for version 4.17
- Tooltip to better describe Tumor and Normal columns in cancer variants
- Filter cancer SNVs and SVs by chromosome coordinates
- Default export of `Assertion method citation` to clinVar variants submission file
- Button to export up to 500 cancer variants, filtered or not
- Rename samples of a clinVar submission file

### Fixed
- Apply default gene panel on return to cancer variantS from variant view
- Revert to certificate checking when asking for Chanjo reports
- `scout download everything` command failing while downloading HPO terms

### Changed
- Turn tumor and normal allelic fraction to decimal numbers in tumor variants page
- Moved clinVar submissions code to the institutes blueprints
- Changed name of clinVar export files to FILENAME.Variant.csv and FILENAME.CaseData.csv
- Switched Google login libraries from Flask-OAuthlib to Authlib


## [4.17.1]

### Fixed
- Load cytobands for cases with chromosome build not "37" or "38"


## [4.17]

### Added
- COSMIC badge shown in cancer variants
- Default gene-panel in non-cancer structural view in url
- Filter SNVs and SVs by cytoband coordinates
- Filter cancer SNV variants by alt allele frequency in tumor
- Correct genome build in UCSC link from structural variant page



### Fixed
- Bug in clinVar form when variant has no gene
- Bug when sharing cases with the same institute twice
- Page crashing when removing causative variant tag
- Do not default to GATK caller when no caller info is provided for cancer SNVs


## [4.16.1]

### Fixed
- Fix the fix for handling of delivery reports for rerun cases

## [4.16]

### Added
- Adds possibility to add "lims_id" to cases. Currently only stored in database, not shown anywhere
- Adds verification comment box to SVs (previously only available for small variants)
- Scrollable pedigree panel

### Fixed
- Error caused by changes in WTForm (new release 2.3.x)
- Bug in OMIM case page form, causing the page to crash when a string was provided instead of a numerical OMIM id
- Fix Alamut link to work properly on hg38
- Better handling of delivery reports for rerun cases
- Small CodeFactor style issues: matchmaker results counting, a couple of incomplete tests and safer external xml
- Fix an issue with Phenomizer introduced by CodeFactor style changes

### Changed
- Updated the version of igv.js to 2.5.4

## [4.15.1]

### Added
- Display gene names in ClinVar submissions page
- Links to Varsome in variant transcripts table

### Fixed
- Small fixes to ClinVar submission form
- Gene panel page crash when old panel has no maintainers

## [4.15]

### Added
- Clinvar CNVs IGV track
- Gene panels can have maintainers
- Keep variant actions (dismissed, manual rank, mosaic, acmg, comments) upon variant re-upload
- Keep variant actions also on full case re-upload

### Fixed
- Fix the link to Ensembl for SV variants when genome build 38.
- Arrange information in columns on variant page
- Fix so that new cosmic identifier (COSV) is also acceptable #1304
- Fixed COSMIC tag in INFO (outside of CSQ) to be parses as well with `&` splitter.
- COSMIC stub URL changed to https://cancer.sanger.ac.uk/cosmic/search?q= instead.
- Updated to a version of IGV where bigBed tracks are visualized correctly
- Clinvar submission files are named according to the content (variant_data and case_data)
- Always show causatives from other cases in case overview
- Correct disease associations for gene symbol aliases that exist as separate genes
- Re-add "custom annotations" for SV variants
- The override ClinVar P/LP add-in in the Clinical Filter failed for new CSQ strings

### Changed
- Runs all CI checks in github actions

## [4.14.1]

### Fixed
- Error when variant found in loqusdb is not loaded for other case

## [4.14]

### Added
- Use github actions to run tests
- Adds CLI command to update individual alignments path
- Update HPO terms using downloaded definitions files
- Option to use alternative flask config when running `scout serve`
- Requirement to use loqusdb >= 2.5 if integrated

### Fixed
- Do not display Pedigree panel in cancer view
- Do not rely on internet connection and services available when running CI tests
- Variant loading assumes GATK if no caller set given and GATK filter status is seen in FILTER
- Pass genome build param all the way in order to get the right gene mappings for cases with build 38
- Parse correctly variants with zero frequency values
- Continue even if there are problems to create a region vcf
- STR and cancer variant navigation back to variants pages could fail

### Changed
- Improved code that sends requests to the external APIs
- Updates ranges for user ranks to fit todays usage
- Run coveralls on github actions instead of travis
- Run pip checks on github actions instead of coveralls
- For hg38 cases, change gnomAD link to point to version 3.0 (which is hg38 based)
- Show pinned or causative STR variants a bit more human readable

## [4.13.1]

### Added
### Fixed
- Typo that caused not all clinvar conflicting interpretations to be loaded no matter what
- Parse and retrieve clinvar annotations from VEP-annotated (VEP 97+) CSQ VCF field
- Variant clinvar significance shown as `not provided` whenever is `Uncertain significance`
- Phenomizer query crashing when case has no HPO terms assigned
- Fixed a bug affecting `All SNVs and INDELs` page when variants don't have canonical transcript
- Add gene name or id in cancer variant view

### Changed
- Cancer Variant view changed "Variant:Transcript:Exon:HGVS" to "Gene:Transcript:Exon:HGVS"

## [4.13]

### Added
- ClinVar SNVs track in IGV
- Add SMA view with SMN Copy Number data
- Easier to assign OMIM diagnoses from case page
- OMIM terms and specific OMIM term page

### Fixed
- Bug when adding a new gene to a panel
- Restored missing recent delivery reports
- Fixed style and links to other reports in case side panel
- Deleting cases using display_name and institute not deleting its variants
- Fixed bug that caused coordinates filter to override other filters
- Fixed a problem with finding some INS in loqusdb
- Layout on SV page when local observations without cases are present
- Make scout compatible with the new HPO definition files from `http://compbio.charite.de/jenkins/`
- General report visualization error when SNVs display names are very long


### Changed


## [4.12.4]

### Fixed
- Layout on SV page when local observations without cases are present

## [4.12.3]

### Fixed
- Case report when causative or pinned SVs have non null allele frequencies

## [4.12.2]

### Fixed
- SV variant links now take you to the SV variant page again
- Cancer variant view has cleaner table data entries for "N/A" data
- Pinned variant case level display hotfix for cancer and str - more on this later
- Cancer variants show correct alt/ref reads mirroring alt frequency now
- Always load all clinical STR variants even if a region load is attempted - index may be missing
- Same case repetition in variant local observations

## [4.12.1]

### Fixed
- Bug in variant.gene when gene has no HGVS description


## [4.12]

### Added
- Accepts `alignment_path` in load config to pass bam/cram files
- Display all phenotypes on variant page
- Display hgvs coordinates on pinned and causatives
- Clear panel pending changes
- Adds option to setup the database with static files
- Adds cli command to download the resources from CLI that scout needs
- Adds test files for merged somatic SV and CNV; as well as merged SNV, and INDEL part of #1279
- Allows for upload of OMIM-AUTO gene panel from static files without api-key

### Fixed
- Cancer case HPO panel variants link
- Fix so that some drop downs have correct size
- First IGV button in str variants page
- Cancer case activates on SNV variants
- Cases activate when STR variants are viewed
- Always calculate code coverage
- Pinned/Classification/comments in all types of variants pages
- Null values for panel's custom_inheritance_models
- Discrepancy between the manual disease transcripts and those in database in gene-edit page
- ACMG classification not showing for some causatives
- Fix bug which caused IGV.js to use hg19 reference files for hg38 data
- Bug when multiple bam files sources with non-null values are available


### Changed
- Renamed `requests` file to `scout_requests`
- Cancer variant view shows two, instead of four, decimals for allele and normal


## [4.11.1]

### Fixed
- Institute settings page
- Link institute settings to sharing institutes choices

## [4.11.0]

### Added
- Display locus name on STR variant page
- Alternative key `GNOMADAF_popmax` for Gnomad popmax allele frequency
- Automatic suggestions on how to improve the code on Pull Requests
- Parse GERP, phastCons and phyloP annotations from vep annotated CSQ fields
- Avoid flickering comment popovers in variant list
- Parse REVEL score from vep annotated CSQ fields
- Allow users to modify general institute settings
- Optionally format code automatically on commit
- Adds command to backup vital parts `scout export database`
- Parsing and displaying cancer SV variants from Manta annotated VCF files
- Dismiss cancer snv variants with cancer-specific options
- Add IGV.js UPD, RHO and TIDDIT coverage wig tracks.


### Fixed
- Slightly darker page background
- Fixed an issued with parsed conservation values from CSQ
- Clinvar submissions accessible to all users of an institute
- Header toolbar when on Clinvar page now shows institute name correctly
- Case should not always inactivate upon update
- Show dismissed snv cancer variants as grey on the cancer variants page
- Improved style of mappability link and local observations on variant page
- Convert all the GET requests to the igv view to POST request
- Error when updating gene panels using a file containing BOM chars
- Add/replace gene radio button not working in gene panels


## [4.10.1]

### Fixed
- Fixed issue with opening research variants
- Problem with coveralls not called by Travis CI
- Handle Biomart service down in tests


## [4.10.0]

### Added
- Rank score model in causatives page
- Exportable HPO terms from phenotypes page
- AMP guideline tiers for cancer variants
- Adds scroll for the transcript tab
- Added CLI option to query cases on time since case event was added
- Shadow clinical assessments also on research variants display
- Support for CRAM alignment files
- Improved str variants view : sorting by locus, grouped by allele.
- Delivery report PDF export
- New mosaicism tag option
- Add or modify individuals' age or tissue type from case page
- Display GC and allele depth in causatives table.
- Included primary reference transcript in general report
- Included partial causative variants in general report
- Remove dependency of loqusdb by utilising the CLI

### Fixed
- Fixed update OMIM command bug due to change in the header of the genemap2 file
- Removed Mosaic Tag from Cancer variants
- Fixes issue with unaligned table headers that comes with hidden Datatables
- Layout in general report PDF export
- Fixed issue on the case statistics view. The validation bars didn't show up when all institutes were selected. Now they do.
- Fixed missing path import by importing pathlib.Path
- Handle index inconsistencies in the update index functions
- Fixed layout problems


## [4.9.0]

### Added
- Improved MatchMaker pages, including visible patient contacts email address
- New badges for the github repo
- Links to [GENEMANIA](genemania.org)
- Sort gene panel list on case view.
- More automatic tests
- Allow loading of custom annotations in VCF using the SCOUT_CUSTOM info tag.

### Fixed
- Fix error when a gene is added to an empty dynamic gene panel
- Fix crash when attempting to add genes on incorrect format to dynamic gene panel
- Manual rank variant tags could be saved in a "Select a tag"-state, a problem in the variants view.
- Same case evaluations are no longer shown as gray previous evaluations on the variants page
- Stay on research pages, even if reset, next first buttons are pressed..
- Overlapping variants will now be visible on variant page again
- Fix missing classification comments and links in evaluations page
- All prioritized cases are shown on cases page


## [4.8.3]

### Added

### Fixed
- Bug when ordering sanger
- Improved scrolling over long list of genes/transcripts


## [4.8.2]

### Added

### Fixed
- Avoid opening extra tab for coverage report
- Fixed a problem when rank model version was saved as floats and not strings
- Fixed a problem with displaying dismiss variant reasons on the general report
- Disable load and delete filter buttons if there are no saved filters
- Fix problem with missing verifications
- Remove duplicate users and merge their data and activity


## [4.8.1]

### Added

### Fixed
- Prevent login fail for users with id defined by ObjectId and not email
- Prevent the app from crashing with `AttributeError: 'NoneType' object has no attribute 'message'`


## [4.8.0]

### Added
- Updated Scout to use Bootstrap 4.3
- New looks for Scout
- Improved dashboard using Chart.js
- Ask before inactivating a case where last assigned user leaves it
- Genes can be manually added to the dynamic gene list directly on the case page
- Dynamic gene panels can optionally be used with clinical filter, instead of default gene panel
- Dynamic gene panels get link out to chanjo-report for coverage report
- Load all clinvar variants with clinvar Pathogenic, Likely Pathogenic and Conflicting pathogenic
- Show transcripts with exon numbers for structural variants
- Case sort order can now be toggled between ascending and descending.
- Variants can be marked as partial causative if phenotype is available for case.
- Show a frequency tooltip hover for SV-variants.
- Added support for LDAP login system
- Search snv and structural variants by chromosomal coordinates
- Structural variants can be marked as partial causative if phenotype is available for case.
- Show normal and pathologic limits for STRs in the STR variants view.
- Institute level persistent variant filter settings that can be retrieved and used.
- export causative variants to Excel
- Add support for ROH, WIG and chromosome PNGs in case-view

### Fixed
- Fixed missing import for variants with comments
- Instructions on how to build docs
- Keep sanger order + verification when updating/reloading variants
- Fixed and moved broken filter actions (HPO gene panel and reset filter)
- Fixed string conversion to number
- UCSC links for structural variants are now separated per breakpoint (and whole variant where applicable)
- Reintroduced missing coverage report
- Fixed a bug preventing loading samples using the command line
- Better inheritance models customization for genes in gene panels
- STR variant page back to list button now does its one job.
- Allows to setup scout without a omim api key
- Fixed error causing "favicon not found" flash messages
- Removed flask --version from base cli
- Request rerun no longer changes case status. Active or archived cases inactivate on upload.
- Fixed missing tooltip on the cancer variants page
- Fixed weird Rank cell in variants page
- Next and first buttons order swap
- Added pagination (and POST capability) to cancer variants.
- Improves loading speed for variant page
- Problem with updating variant rank when no variants
- Improved Clinvar submission form
- General report crashing when dismissed variant has no valid dismiss code
- Also show collaborative case variants on the All variants view.
- Improved phenotype search using dataTables.js on phenotypes page
- Search and delete users with `email` instead of `_id`
- Fixed css styles so that multiselect options will all fit one column


## [4.7.3]

### Added
- RankScore can be used with VCFs for vcf_cancer files

### Fixed
- Fix issue with STR view next page button not doing its one job.

### Deleted
- Removed pileup as a bam viewing option. This is replaced by IGV


## [4.7.2]

### Added
- Show earlier ACMG classification in the variant list

### Fixed
- Fixed igv search not working due to igv.js dist 2.2.17
- Fixed searches for cases with a gene with variants pinned or marked causative.
- Load variant pages faster after fixing other causatives query
- Fixed mitochondrial report bug for variants without genes

## [4.7.1]

### Added

### Fixed
- Fixed bug on genes page


## [4.7.0]

### Added
- Export genes and gene panels in build GRCh38
- Search for cases with variants pinned or marked causative in a given gene.
- Search for cases phenotypically similar to a case also from WUI.
- Case variant searches can be limited to similar cases, matching HPO-terms,
  phenogroups and cohorts.
- De-archive reruns and flag them as 'inactive' if archived
- Sort cases by analysis_date, track or status
- Display cases in the following order: prioritized, active, inactive, archived, solved
- Assign case to user when user activates it or asks for rerun
- Case becomes inactive when it has no assignees
- Fetch refseq version from entrez and use it in clinvar form
- Load and export of exons for all genes, independent on refseq
- Documentation for loading/updating exons
- Showing SV variant annotations: SV cgh frequencies, gnomad-SV, local SV frequencies
- Showing transcripts mapping score in segmental duplications
- Handle requests to Ensembl Rest API
- Handle requests to Ensembl Rest Biomart
- STR variants view now displays GT and IGV link.
- Description field for gene panels
- Export exons in build 37 and 38 using the command line

### Fixed
- Fixes of and induced by build tests
- Fixed bug affecting variant observations in other cases
- Fixed a bug that showed wrong gene coverage in general panel PDF export
- MT report only shows variants occurring in the specific individual of the excel sheet
- Disable SSL certifcate verification in requests to chanjo
- Updates how intervaltree and pymongo is used to void deprecated functions
- Increased size of IGV sample tracks
- Optimized tests


## [4.6.1]

### Added

### Fixed
- Missing 'father' and 'mother' keys when parsing single individual cases


## [4.6.0]

### Added
- Description of Scout branching model in CONTRIBUTING doc
- Causatives in alphabetical order, display ACMG classification and filter by gene.
- Added 'external' to the list of analysis type options
- Adds functionality to display "Tissue type". Passed via load config.
- Update to IGV 2.

### Fixed
- Fixed alignment visualization and vcf2cytosure availability for demo case samples
- Fixed 3 bugs affecting SV pages visualization
- Reintroduced the --version cli option
- Fixed variants query by panel (hpo panel + gene panel).
- Downloaded MT report contains excel files with individuals' display name
- Refactored code in parsing of config files.


## [4.5.1]

### Added

### Fixed
- update requirement to use PyYaml version >= 5.1
- Safer code when loading config params in cli base


## [4.5.0]

### Added
- Search for similar cases from scout view CLI
- Scout cli is now invoked from the app object and works under the app context

### Fixed
- PyYaml dependency fixed to use version >= 5.1


## [4.4.1]

### Added
- Display SV rank model version when available

### Fixed
- Fixed upload of delivery report via API


## [4.4.0]

### Added
- Displaying more info on the Causatives page and hiding those not causative at the case level
- Add a comment text field to Sanger order request form, allowing a message to be included in the email
- MatchMaker Exchange integration
- List cases with empty synopsis, missing HPO terms and phenotype groups.
- Search for cases with open research list, or a given case status (active, inactive, archived)

### Fixed
- Variant query builder split into several functions
- Fixed delivery report load bug


## [4.3.3]

### Added
- Different individual table for cancer cases

### Fixed
- Dashboard collects validated variants from verification events instead of using 'sanger' field
- Cases shared with collaborators are visible again in cases page
- Force users to select a real institute to share cases with (actionbar select fix)


## [4.3.2]

### Added
- Dashboard data can be filtered using filters available in cases page
- Causatives for each institute are displayed on a dedicated page
- SNVs and and SVs are searchable across cases by gene and rank score
- A more complete report with validated variants is downloadable from dashboard

### Fixed
- Clinsig filter is fixed so clinsig numerical values are returned
- Split multi clinsig string values in different elements of clinsig array
- Regex to search in multi clinsig string values or multi revstat string values
- It works to upload vcf files with no variants now
- Combined Pileup and IGV alignments for SVs having variant start and stop on the same chromosome


## [4.3.1]

### Added
- Show calls from all callers even if call is not available
- Instructions to install cairo and pango libs from WeasyPrint page
- Display cases with number of variants from CLI
- Only display cases with number of variants above certain treshold. (Also CLI)
- Export of verified variants by CLI or from the dashboard
- Extend case level queries with default panels, cohorts and phenotype groups.
- Slice dashboard statistics display using case level queries
- Add a view where all variants for an institute can be searched across cases, filtering on gene and rank score. Allows searching research variants for cases that have research open.

### Fixed
- Fixed code to extract variant conservation (gerp, phyloP, phastCons)
- Visualization of PDF-exported gene panels
- Reintroduced the exon/intron number in variant verification email
- Sex and affected status is correctly displayed on general report
- Force number validation in SV filter by size
- Display ensembl transcripts when no refseq exists


## [4.3.0]

### Added
- Mosaicism tag on variants
- Show and filter on SweGen frequency for SVs
- Show annotations for STR variants
- Show all transcripts in verification email
- Added mitochondrial export
- Adds alternative to search for SVs shorter that the given length
- Look for 'bcftools' in the `set` field of VCFs
- Display digenic inheritance from OMIM
- Displays what refseq transcript that is primary in hgnc

### Fixed

- Archived panels displays the correct date (not retroactive change)
- Fixed problem with waiting times in gene panel exports
- Clinvar fiter not working with human readable clinsig values

## [4.2.2]

### Fixed
- Fixed gene panel create/modify from CSV file utf-8 decoding error
- Updating genes in gene panels now supports edit comments and entry version
- Gene panel export timeout error

## [4.2.1]

### Fixed
- Re-introduced gene name(s) in verification email subject
- Better PDF rendering for excluded variants in report
- Problem to access old case when `is_default` did not exist on a panel


## [4.2.0]

### Added
- New index on variant_id for events
- Display overlapping compounds on variants view

### Fixed
- Fixed broken clinical filter


## [4.1.4]

### Added
- Download of filtered SVs

### Fixed
- Fixed broken download of filtered variants
- Fixed visualization issue in gene panel PDF export
- Fixed bug when updating gene names in variant controller


## [4.1.3]

### Fixed
- Displays all primary transcripts


## [4.1.2]

### Added
- Option add/replace when updating a panel via CSV file
- More flexible versioning of the gene panels
- Printing coverage report on the bottom of the pdf case report
- Variant verification option for SVs
- Logs uri without pwd when connecting
- Disease-causing transcripts in case report
- Thicker lines in case report
- Supports HPO search for cases, both terms or if described in synopsis
- Adds sanger information to dashboard

### Fixed
- Use db name instead of **auth** as default for authentication
- Fixes so that reports can be generated even with many variants
- Fixed sanger validation popup to show individual variants queried by user and institute.
- Fixed problem with setting up scout
- Fixes problem when exac file is not available through broad ftp
- Fetch transcripts for correct build in `adapter.hgnc_gene`

## [4.1.1]
- Fix problem with institute authentication flash message in utils
- Fix problem with comments
- Fix problem with ensembl link


## [4.1.0]

### Added
- OMIM phenotypes to case report
- Command to download all panel app gene panels `scout load panel --panel-app`
- Links to genenames.org and omim on gene page
- Popup on gene at variants page with gene information
- reset sanger status to "Not validated" for pinned variants
- highlight cases with variants to be evaluated by Sanger on the cases page
- option to point to local reference files to the genome viewer pileup.js. Documented in `docs.admin-guide.server`
- option to export single variants in `scout export variants`
- option to load a multiqc report together with a case(add line in load config)
- added a view for searching HPO terms. It is accessed from the top left corner menu
- Updates the variants view for cancer variants. Adds a small cancer specific filter for known variants
- Adds hgvs information on cancer variants page
- Adds option to update phenotype groups from CLI

### Fixed
- Improved Clinvar to submit variants from different cases. Fixed HPO terms in casedata according to feedback
- Fixed broken link to case page from Sanger modal in cases view
- Now only cases with non empty lists of causative variants are returned in `adapter.case(has_causatives=True)`
- Can handle Tumor only samples
- Long lists of HGNC symbols are now possible. This was previously difficult with manual, uploaded or by HPO search when changing filter settings due to GET request limitations. Relevant pages now use POST requests. Adds the dynamic HPO panel as a selection on the gene panel dropdown.
- Variant filter defaults to default panels also on SV and Cancer variants pages.

## [4.0.0]

### WARNING ###

This is a major version update and will require that the backend of pre releases is updated.
Run commands:

```
$scout update genes
$scout update hpo
```

- Created a Clinvar submission tool, to speed up Clinvar submission of SNVs and SVs
- Added an analysis report page (html and PDF format) containing phenotype, gene panels and variants that are relevant to solve a case.

### Fixed
- Optimized evaluated variants to speed up creation of case report
- Moved igv and pileup viewer under a common folder
- Fixed MT alignment view pileup.js
- Fixed coordinates for SVs with start chromosome different from end chromosome
- Global comments shown across cases and institutes. Case-specific variant comments are shown only for that specific case.
- Links to clinvar submitted variants at the cases level
- Adapts clinvar parsing to new format
- Fixed problem in `scout update user` when the user object had no roles
- Makes pileup.js use online genome resources when viewing alignments. Now any instance of Scout can make use of this functionality.
- Fix ensembl link for structural variants
- Works even when cases does not have `'madeline_info'`
- Parses Polyphen in correct way again
- Fix problem with parsing gnomad from VEP

### Added
- Added a PDF export function for gene panels
- Added a "Filter and export" button to export custom-filtered SNVs to CSV file
- Dismiss SVs
- Added IGV alignments viewer
- Read delivery report path from case config or CLI command
- Filter for spidex scores
- All HPO terms are now added and fetched from the correct source (https://github.com/obophenotype/human-phenotype-ontology/blob/master/hp.obo)
- New command `scout update hpo`
- New command `scout update genes` will fetch all the latest information about genes and update them
- Load **all** variants found on chromosome **MT**
- Adds choice in cases overview do show as many cases as user like

### Removed
- pileup.min.js and pileup css are imported from a remote web location now
- All source files for HPO information, this is instead fetched directly from source
- All source files for gene information, this is instead fetched directly from source

## [3.0.0]
### Fixed
- hide pedigree panel unless it exists

## [1.5.1] - 2016-07-27
### Fixed
- look for both ".bam.bai" and ".bai" extensions

## [1.4.0] - 2016-03-22
### Added
- support for local frequency through loqusdb
- bunch of other stuff

## [1.3.0] - 2016-02-19
### Fixed
- Update query-phenomizer and add username/password

### Changed
- Update the way a case is checked for rerun-status

### Added
- Add new button to mark a case as "checked"
- Link to clinical variants _without_ 1000G annotation

## [1.2.2] - 2016-02-18
### Fixed
- avoid filtering out variants lacking ExAC and 1000G annotations

## [1.1.3] - 2015-10-01
### Fixed
- persist (clinical) filter when clicking load more
- fix #154 by robustly setting clinical filter func. terms

## [1.1.2] - 2015-09-07
### Fixed
- avoid replacing coverage report with none
- update SO terms, refactored

## [1.1.1] - 2015-08-20
### Fixed
- fetch case based on collaborator status (not owner)

## [1.1.0] - 2015-05-29
### Added
- link(s) to SNPedia based on RS-numbers
- new Jinja filter to "humanize" decimal numbers
- show gene panels in variant view
- new Jinja filter for decoding URL encoding
- add indicator to variants in list that have comments
- add variant number threshold and rank score threshold to load function
- add event methods to mongo adapter
- add tests for models
- show badge "old" if comment was written for a previous analysis

### Changed
- show cDNA change in transcript summary unless variant is exonic
- moved compounds table further up the page
- show dates for case uploads in ISO format
- moved variant comments higher up on page
- updated documentation for pages
- read in coverage report as blob in database and serve directly
- change ``OmimPhenotype`` to ``PhenotypeTerm``
- reorganize models sub-package
- move events (and comments) to separate collection
- only display prev/next links for the research list
- include variant type in breadcrumbs e.g. "Clinical variants"

### Removed
- drop dependency on moment.js

### Fixed
- show the same level of detail for all frequencies on all pages
- properly decode URL encoded symbols in amino acid/cDNA change strings
- fixed issue with wipe permissions in MongoDB
- include default gene lists in "variants" link in breadcrumbs

## [1.0.2] - 2015-05-20
### Changed
- update case fetching function

### Fixed
- handle multiple cases with same id

## [1.0.1] - 2015-04-28
### Fixed
- Fix building URL parameters in cases list Vue component

## [1.0.0] - 2015-04-12
Codename: Sara Lund

![Release 1.0](artwork/releases/release-1-0.jpg)

### Added
- Add email logging for unexpected errors
- New command line tool for deleting case

### Changed
- Much improved logging overall
- Updated documentation/usage guide
- Removed non-working IGV link

### Fixed
- Show sample display name in GT call
- Various small bug fixes
- Make it easier to hover over popups

## [0.0.2-rc1] - 2015-03-04
### Added
- add protein table for each variant
- add many more external links
- add coverage reports as PDFs

### Changed
- incorporate user feedback updates
- big refactor of load scripts

## [0.0.2-rc2] - 2015-03-04
### Changes
- add gene table with gene description
- reorganize inheritance models box

### Fixed
- avoid overwriting gene list on "research" load
- fix various bugs in external links

## [0.0.2-rc3] - 2015-03-05
### Added
- Activity log feed to variant view
- Adds protein change strings to ODM and Sanger email

### Changed
- Extract activity log component to macro

### Fixes
- Make Ensembl transcript links use archive website<|MERGE_RESOLUTION|>--- conflicted
+++ resolved
@@ -14,11 +14,8 @@
 - Script to convert old OMIM case format (list of integers) to new format (list of dictionaries)
 - Additional check for user logged in status before serving alignment files
 - Download .cgh files from cancer samples table on cancer case page
-<<<<<<< HEAD
+- Number of documents and date of last update on genes page
 - Dark mode, using browser/OS media preference
-=======
-- Number of documents and date of last update on genes page
->>>>>>> 06f10bc6
 ### Changed
 - Verify user before redirecting to IGV alignments and sashimi plots
 - Build case IGV tracks starting from case and variant objects instead of passing all params in a form
