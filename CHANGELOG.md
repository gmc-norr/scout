# Change Log
All notable changes to this project will be documented in this file.
This project adheres to [Semantic Versioning](http://semver.org/).

About changelog [here](https://keepachangelog.com/en/1.0.0/)

## [X.X.X]
### Added
<<<<<<< HEAD
- HPO gene list download now has option for clinical and non-clinical genes
### Fixed
- HPO gene search button triggers any warnings for clinical / non-existing genes also on first search
=======
### Fixed
- Show other causative once, even if several events point to it
>>>>>>> b47fb2a1
### Changed
### Fixed

## [4.31.1]
### Added
### Changed
- Remove mitochondrial and coverage report from cancer cases sidebar
### Fixed
- ClinVar page when dbSNP id is None

## [4.31]
### Added
- gnomAD annotation field in admin guide
- Export also dynamic panel genes not associated to an HPO term when downloading the HPO panel
- Primary HGNC transcript info in variant export files
- Show variant quality (QUAL field from vcf) in the variant summary
- Load/update PDF gene fusion reports (clinical and research) generated with Arriba
- Support new MANE annotations from VEP (both MANE Select and MANE Plus Clinical)
- Display on case activity the event of a user resetting all dismissed variants
- Support gnomAD population frequencies for mitochondrial variants
- Anchor links in Casedata ClinVar panels to redirect after renaming individuals
### Fixed
- Replace old docs link www.clinicalgenomics.se/scout with new https://clinical-genomics.github.io/scout
- Page formatting issues whenever case and variant comments contain extremely long strings with no spaces
- Chromograph images can be one column and have scrollbar. Removed legacy code.
- Column labels for ClinVar case submission
- Page crashing looking for LoqusDB observation when variant doesn't exist
- Missing inheritance models and custom inheritance models on newly created gene panels
- Accept only numbers in managed variants filter as position and end coordinates
- SNP id format and links in Variant page, ClinVar submission form and general report
- Case groups tooltip triggered only when mouse is on the panel header
### Changed
- A more compact case groups panel
- Added landscape orientation CSS style to cancer coverage and QC demo report
- Improve user documentation to create and save new gene panels
- Removed option to use space as separator when uploading gene panels
- Separating the columns of standard and custom inheritance models in gene panels
- Improved ClinVar instructions for users using non-English Excel

## [4.30.2]
### Added
### Fixed
- Use VEP RefSeq ID if RefSeq list is empty in RefSeq transcripts overview
- Bug creating variant links for variants with no end_chrom
### Changed

## [4.30.1]
### Added
### Fixed
- Cryptography dependency fixed to use version < 3.4
### Changed

## [4.30]
### Added
- Introduced a `reset dismiss variant` verb
- Button to reset all dismissed variants for a case
- Add black border to Chromograph ideograms
- Show ClinVar annotations on variantS page
- Added integration with GENS, copy number visualization tool
- Added a VUS label to the manual classification variant tags
- Add additional information to SNV verification emails
- Tooltips documenting manual annotations from default panels
- Case groups now show bam files from all cases on align view
### Fixed
- Center initial igv view on variant start with SNV/indels
- Don't set initial igv view to negative coordinates
- Display of GQ for SV and STR
- Parsing of AD and related info for STRs
- LoqusDB field in institute settings accepts only existing Loqus instances
- Fix DECIPHER link to work after DECIPHER migrated to GRCh38
- Removed visibility window param from igv.js genes track
- Updated HPO download URL
- Patch HPO download test correctly
- Reference size on STR hover not needed (also wrong)
- Introduced genome build check (allowed values: 37, 38, "37", "38") on case load
- Improve case searching by assignee full name
- Populating the LoqusDB select in institute settings
### Changed
- Cancer variants table header (pop freq etc)
- Only admin users can modify LoqusDB instance in Institute settings
- Style of case synopsis, variants and case comments
- Switched to igv.js 2.7.5
- Do not choke if case is missing research variants when research requested
- Improve create new gene panel form validation
- Make XM- transcripts less visible if they don't overlap with transcript refseq_id in variant page
- Color of gene panels and comments panels on cases and variant pages

## [4.29.1]
### Added
### Fixed
- Always load STR variants regardless of RankScore threshold (hotfix)
### Changed

## [4.29]
### Added
- Added a page about migrating potentially breaking changes to the documentation
- markdown_include in development requirements file
- STR variants filter
- Display source, Z-score, inheritance pattern for STR annotations from Stranger (>0.6.1) if available
- Coverage and quality report to cancer view
### Fixed
- ACMG classification page crashing when trying to visualize a classification that was removed
- Pretty print HGVS on gene variants (URL-decode VEP)
- Broken or missing link in the documentation
- Multiple gene names in ClinVar submission form
- Inheritance model select field in ClinVar submission
- IGV.js >2.7.0 has an issue with the gene track zoom levels - temp freeze at 2.7.0
- Revert CORS-anywhere and introduce a local http proxy for cloud tracks
### Changed

## [4.28]
### Added
- Chromograph integration for displaying PNGs in case-page
- Add VAF to cancer case general report, and remove some of its unused fields
- Variants filter compatible with genome browser location strings
- Support for custom public igv tracks stored on the cloud
- Add tests to increase testing coverage
- Update case variants count after deleting variants
- Update IGV.js to latest (v2.7.4)
- Bypass igv.js CORS check using `https://github.com/Rob--W/cors-anywhere`
- Documentation on default and custom IGV.js tracks (admin docs)
- Lock phenomodels so they're editable by admins only
- Small case group assessment sharing
- Tutorial and files for deploying app on containers (Kubernetes pods)
- Canonical transcript and protein change of canonical transcript in exported variants excel sheet
- Support for Font Awesome version 6
- Submit to Beacon from case page sidebar
- Hide dismissed variants in variants pages and variants export function
- Systemd service files and instruction to deploy Scout using podman
### Fixed
- Bugfix: unused `chromgraph_prefix |tojson` removed
- Freeze coloredlogs temporarily
- Marrvel link
- Don't show TP53 link for silent or synonymous changes
- OMIM gene field accepts any custom number as OMIM gene
- Fix Pytest single quote vs double quote string
- Bug in gene variants search by similar cases and no similar case is found
- Delete unused file `userpanel.py`
- Primary transcripts in variant overview and general report
- Google OAuth2 login setup in README file
- Redirect to 'missing file'-icon if configured Chromograph file is missing
- Javascript error in case page
- Fix compound matching during variant loading for hg38
- Cancer variants view containing variants dismissed with cancer-specific reasons
- Zoom to SV variant length was missing IGV contig select
- Tooltips on case page when case has no default gene panels
### Changed
- Save case variants count in case document and not in sessions
- Style of gene panels multiselect on case page
- Collapse/expand main HPO checkboxes in phenomodel preview
- Replaced GQ (Genotype quality) with VAF (Variant allele frequency) in cancer variants GT table
- Allow loading of cancer cases with no tumor_purity field
- Truncate cDNA and protein changes in case report if longer than 20 characters


## [4.27]
### Added
- Exclude one or more variant categories when running variants delete command
### Fixed
### Changed

## [4.26.1]
### Added
### Fixed
- Links with 1-letter aa codes crash on frameshift etc
### Changed

## [4.26]
### Added
- Extend the delete variants command to print analysis date, track, institute, status and research status
- Delete variants by type of analysis (wgs|wes|panel)
- Links to cBioPortal, MutanTP53, IARC TP53, OncoKB, MyCancerGenome, CIViC
### Fixed
- Deleted variants count
### Changed
- Print output of variants delete command as a tab separated table

## [4.25]
### Added
- Command line function to remove variants from one or all cases
### Fixed
- Parse SMN None calls to None rather than False

## [4.24.1]
### Fixed
- Install requirements.txt via setup file

## [4.24]
### Added
- Institute-level phenotype models with sub-panels containing HPO and OMIM terms
- Runnable Docker demo
- Docker image build and push github action
- Makefile with shortcuts to docker commands
- Parse and save synopsis, phenotype and cohort terms from config files upon case upload
### Fixed
- Update dismissed variant status when variant dismissed key is missing
- Breakpoint two IGV button now shows correct chromosome when different from bp1
- Missing font lib in Docker image causing the PDF report download page to crash
- Sentieon Manta calls lack Somaticscore - load anyway
- ClinVar submissions crashing due to pinned variants that are not loaded
- Point ExAC pLI score to new gnomad server address
- Bug uploading cases missing phenotype terms in config file
- STRs loaded but not shown on browser page
- Bug when using adapter.variant.get_causatives with case_id without causatives
- Problem with fetching "solved" from scout export cases cli
- Better serialising of datetime and bson.ObjectId
- Added `volumes` folder to .gitignore
### Changed
- Make matching causative and managed variants foldable on case page
- Remove calls to PyMongo functions marked as deprecated in backend and frontend(as of version 3.7).
- Improved `scout update individual` command
- Export dynamic phenotypes with ordered gene lists as PDF


## [4.23]
### Added
- Save custom IGV track settings
- Show a flash message with clear info about non-valid genes when gene panel creation fails
- CNV report link in cancer case side navigation
- Return to comment section after editing, deleting or submitting a comment
- Managed variants
- MT vs 14 chromosome mean coverage stats if Scout is connected to Chanjo
### Fixed
- missing `vcf_cancer_sv` and `vcf_cancer_sv_research` to manual.
- Split ClinVar multiple clnsig values (slash-separated) and strip them of underscore for annotations without accession number
- Timeout of `All SNVs and INDELs` page when no valid gene is provided in the search
- Round CADD (MIPv9)
- Missing default panel value
- Invisible other causatives lines when other causatives lack gene symbols
### Changed
- Do not freeze mkdocs-material to version 4.6.1
- Remove pre-commit dependency

## [4.22]
### Added
- Editable cases comments
- Editable variants comments
### Fixed
- Empty variant activity panel
- STRs variants popover
- Split new ClinVar multiple significance terms for a variant
- Edit the selected comment, not the latest
### Changed
- Updated RELEASE docs.
- Pinned variants card style on the case page
- Merged `scout export exons` and `scout view exons` commands


## [4.21.2]
### Added
### Fixed
- Do not pre-filter research variants by (case-default) gene panels
- Show OMIM disease tooltip reliably
### Changed

## [4.21.1]
### Added
### Fixed
- Small change to Pop Freq column in variants ang gene panels to avoid strange text shrinking on small screens
- Direct use of HPO list for Clinical HPO SNV (and cancer SNV) filtering
- PDF coverage report redirecting to login page
### Changed
- Remove the option to dismiss single variants from all variants pages
- Bulk dismiss SNVs, SVs and cancer SNVs from variants pages

## [4.21]
### Added
- Support to configure LoqusDB per institute
- Highlight causative variants in the variants list
- Add tests. Mostly regarding building internal datatypes.
- Remove leading and trailing whitespaces from panel_name and display_name when panel is created
- Mark MANE transcript in list of transcripts in "Transcript overview" on variant page
- Show default panel name in case sidebar
- Previous buttons for variants pagination
- Adds a gh action that checks that the changelog is updated
- Adds a gh action that deploys new releases automatically to pypi
- Warn users if case default panels are outdated
- Define institute-specific gene panels for filtering in institute settings
- Use institute-specific gene panels in variants filtering
- Show somatic VAF for pinned and causative variants on case page

### Fixed
- Report pages redirect to login instead of crashing when session expires
- Variants filter loading in cancer variants page
- User, Causative and Cases tables not scaling to full page
- Improved docs for an initial production setup
- Compatibility with latest version of Black
- Fixed tests for Click>7
- Clinical filter required an extra click to Filter to return variants
- Restore pagination and shrink badges in the variants page tables
- Removing a user from the command line now inactivates the case only if user is last assignee and case is active
- Bugfix, LoqusDB per institute feature crashed when institute id was empty string
- Bugfix, LoqusDB calls where missing case count
- filter removal and upload for filters deleted from another page/other user
- Visualize outdated gene panels info in a popover instead of a tooltip in case page side panel

### Changed
- Highlight color on normal STRs in the variants table from green to blue
- Display breakpoints coordinates in verification emails only for structural variants


## [4.20]
### Added
- Display number of filtered variants vs number of total variants in variants page
- Search case by HPO terms
- Dismiss variant column in the variants tables
- Black and pre-commit packages to dev requirements

### Fixed
- Bug occurring when rerun is requested twice
- Peddy info fields in the demo config file
- Added load config safety check for multiple alignment files for one individual
- Formatting of cancer variants table
- Missing Score in SV variants table

### Changed
- Updated the documentation on how to create a new software release
- Genome build-aware cytobands coordinates
- Styling update of the Matchmaker card
- Select search type in case search form


## [4.19]

### Added
- Show internal ID for case
- Add internal ID for downloaded CGH files
- Export dynamic HPO gene list from case page
- Remove users as case assignees when their account is deleted
- Keep variants filters panel expanded when filters have been used

### Fixed
- Handle the ProxyFix ModuleNotFoundError when Werkzeug installed version is >1.0
- General report formatting issues whenever case and variant comments contain extremely long strings with no spaces

### Changed
- Created an institute wrapper page that contains list of cases, causatives, SNVs & Indels, user list, shared data and institute settings
- Display case name instead of case ID on clinVar submissions
- Changed icon of sample update in clinVar submissions


## [4.18]

### Added
- Filter cancer variants on cytoband coordinates
- Show dismiss reasons in a badge with hover for clinical variants
- Show an ellipsis if 10 cases or more to display with loqusdb matches
- A new blog post for version 4.17
- Tooltip to better describe Tumor and Normal columns in cancer variants
- Filter cancer SNVs and SVs by chromosome coordinates
- Default export of `Assertion method citation` to clinVar variants submission file
- Button to export up to 500 cancer variants, filtered or not
- Rename samples of a clinVar submission file

### Fixed
- Apply default gene panel on return to cancer variantS from variant view
- Revert to certificate checking when asking for Chanjo reports
- `scout download everything` command failing while downloading HPO terms

### Changed
- Turn tumor and normal allelic fraction to decimal numbers in tumor variants page
- Moved clinVar submissions code to the institutes blueprints
- Changed name of clinVar export files to FILENAME.Variant.csv and FILENAME.CaseData.csv
- Switched Google login libraries from Flask-OAuthlib to Authlib


## [4.17.1]

### Fixed
- Load cytobands for cases with chromosome build not "37" or "38"


## [4.17]

### Added
- COSMIC badge shown in cancer variants
- Default gene-panel in non-cancer structural view in url
- Filter SNVs and SVs by cytoband coordinates
- Filter cancer SNV variants by alt allele frequency in tumor
- Correct genome build in UCSC link from structural variant page



### Fixed
- Bug in clinVar form when variant has no gene
- Bug when sharing cases with the same institute twice
- Page crashing when removing causative variant tag
- Do not default to GATK caller when no caller info is provided for cancer SNVs


## [4.16.1]

### Fixed
- Fix the fix for handling of delivery reports for rerun cases

## [4.16]

### Added
- Adds possibility to add "lims_id" to cases. Currently only stored in database, not shown anywhere
- Adds verification comment box to SVs (previously only available for small variants)
- Scrollable pedigree panel

### Fixed
- Error caused by changes in WTForm (new release 2.3.x)
- Bug in OMIM case page form, causing the page to crash when a string was provided instead of a numerical OMIM id
- Fix Alamut link to work properly on hg38
- Better handling of delivery reports for rerun cases
- Small CodeFactor style issues: matchmaker results counting, a couple of incomplete tests and safer external xml
- Fix an issue with Phenomizer introduced by CodeFactor style changes

### Changed
- Updated the version of igv.js to 2.5.4

## [4.15.1]

### Added
- Display gene names in ClinVar submissions page
- Links to Varsome in variant transcripts table

### Fixed
- Small fixes to ClinVar submission form
- Gene panel page crash when old panel has no maintainers

## [4.15]

### Added
- Clinvar CNVs IGV track
- Gene panels can have maintainers
- Keep variant actions (dismissed, manual rank, mosaic, acmg, comments) upon variant re-upload
- Keep variant actions also on full case re-upload

### Fixed
- Fix the link to Ensembl for SV variants when genome build 38.
- Arrange information in columns on variant page
- Fix so that new cosmic identifier (COSV) is also acceptable #1304
- Fixed COSMIC tag in INFO (outside of CSQ) to be parses as well with `&` splitter.
- COSMIC stub URL changed to https://cancer.sanger.ac.uk/cosmic/search?q= instead.
- Updated to a version of IGV where bigBed tracks are visualized correctly
- Clinvar submission files are named according to the content (variant_data and case_data)
- Always show causatives from other cases in case overview
- Correct disease associations for gene symbol aliases that exist as separate genes
- Re-add "custom annotations" for SV variants
- The override ClinVar P/LP add-in in the Clinical Filter failed for new CSQ strings

### Changed
- Runs all CI checks in github actions

## [4.14.1]

### Fixed
- Error when variant found in loqusdb is not loaded for other case

## [4.14]

### Added
- Use github actions to run tests
- Adds CLI command to update individual alignments path
- Update HPO terms using downloaded definitions files
- Option to use alternative flask config when running `scout serve`
- Requirement to use loqusdb >= 2.5 if integrated

### Fixed
- Do not display Pedigree panel in cancer view
- Do not rely on internet connection and services available when running CI tests
- Variant loading assumes GATK if no caller set given and GATK filter status is seen in FILTER
- Pass genome build param all the way in order to get the right gene mappings for cases with build 38
- Parse correctly variants with zero frequency values
- Continue even if there are problems to create a region vcf
- STR and cancer variant navigation back to variants pages could fail

### Changed
- Improved code that sends requests to the external APIs
- Updates ranges for user ranks to fit todays usage
- Run coveralls on github actions instead of travis
- Run pip checks on github actions instead of coveralls
- For hg38 cases, change gnomAD link to point to version 3.0 (which is hg38 based)
- Show pinned or causative STR variants a bit more human readable

## [4.13.1]

### Added
### Fixed
- Typo that caused not all clinvar conflicting interpretations to be loaded no matter what
- Parse and retrieve clinvar annotations from VEP-annotated (VEP 97+) CSQ VCF field
- Variant clinvar significance shown as `not provided` whenever is `Uncertain significance`
- Phenomizer query crashing when case has no HPO terms assigned
- Fixed a bug affecting `All SNVs and INDELs` page when variants don't have canonical transcript
- Add gene name or id in cancer variant view

### Changed
- Cancer Variant view changed "Variant:Transcript:Exon:HGVS" to "Gene:Transcript:Exon:HGVS"

## [4.13]

### Added
- ClinVar SNVs track in IGV
- Add SMA view with SMN Copy Number data
- Easier to assign OMIM diagnoses from case page
- OMIM terms and specific OMIM term page

### Fixed
- Bug when adding a new gene to a panel
- Restored missing recent delivery reports
- Fixed style and links to other reports in case side panel
- Deleting cases using display_name and institute not deleting its variants
- Fixed bug that caused coordinates filter to override other filters
- Fixed a problem with finding some INS in loqusdb
- Layout on SV page when local observations without cases are present
- Make scout compatible with the new HPO definition files from `http://compbio.charite.de/jenkins/`
- General report visualization error when SNVs display names are very long


### Changed


## [4.12.4]

### Fixed
- Layout on SV page when local observations without cases are present

## [4.12.3]

### Fixed
- Case report when causative or pinned SVs have non null allele frequencies

## [4.12.2]

### Fixed
- SV variant links now take you to the SV variant page again
- Cancer variant view has cleaner table data entries for "N/A" data
- Pinned variant case level display hotfix for cancer and str - more on this later
- Cancer variants show correct alt/ref reads mirroring alt frequency now
- Always load all clinical STR variants even if a region load is attempted - index may be missing
- Same case repetition in variant local observations

## [4.12.1]

### Fixed
- Bug in variant.gene when gene has no HGVS description


## [4.12]

### Added
- Accepts `alignment_path` in load config to pass bam/cram files
- Display all phenotypes on variant page
- Display hgvs coordinates on pinned and causatives
- Clear panel pending changes
- Adds option to setup the database with static files
- Adds cli command to download the resources from CLI that scout needs
- Adds dummy files for merged somatic SV and CNV; as well as merged SNV, and INDEL part of #1279
- Allows for upload of OMIM-AUTO gene panel from static files without api-key

### Fixed
- Cancer case HPO panel variants link
- Fix so that some drop downs have correct size
- First IGV button in str variants page
- Cancer case activates on SNV variants
- Cases activate when STR variants are viewed
- Always calculate code coverage
- Pinned/Classification/comments in all types of variants pages
- Null values for panel's custom_inheritance_models
- Discrepancy between the manual disease transcripts and those in database in gene-edit page
- ACMG classification not showing for some causatives
- Fix bug which caused IGV.js to use hg19 reference files for hg38 data
- Bug when multiple bam files sources with non-null values are available


### Changed
- Renamed `requests` file to `scout_requests`
- Cancer variant view shows two, instead of four, decimals for allele and normal


## [4.11.1]

### Fixed
- Institute settings page
- Link institute settings to sharing institutes choices

## [4.11.0]

### Added
- Display locus name on STR variant page
- Alternative key `GNOMADAF_popmax` for Gnomad popmax allele frequency
- Automatic suggestions on how to improve the code on Pull Requests
- Parse GERP, phastCons and phyloP annotations from vep annotated CSQ fields
- Avoid flickering comment popovers in variant list
- Parse REVEL score from vep annotated CSQ fields
- Allow users to modify general institute settings
- Optionally format code automatically on commit
- Adds command to backup vital parts `scout export database`
- Parsing and displaying cancer SV variants from Manta annotated VCF files
- Dismiss cancer snv variants with cancer-specific options
- Add IGV.js UPD, RHO and TIDDIT coverage wig tracks.


### Fixed
- Slightly darker page background
- Fixed an issued with parsed conservation values from CSQ
- Clinvar submissions accessible to all users of an institute
- Header toolbar when on Clinvar page now shows institute name correctly
- Case should not always inactivate upon update
- Show dismissed snv cancer variants as grey on the cancer variants page
- Improved style of mappability link and local observations on variant page
- Convert all the GET requests to the igv view to POST request
- Error when updating gene panels using a file containing BOM chars
- Add/replace gene radio button not working in gene panels


## [4.10.1]

### Fixed
- Fixed issue with opening research variants
- Problem with coveralls not called by Travis CI
- Handle Biomart service down in tests


## [4.10.0]

### Added
- Rank score model in causatives page
- Exportable HPO terms from phenotypes page
- AMP guideline tiers for cancer variants
- Adds scroll for the transcript tab
- Added CLI option to query cases on time since case event was added
- Shadow clinical assessments also on research variants display
- Support for CRAM alignment files
- Improved str variants view : sorting by locus, grouped by allele.
- Delivery report PDF export
- New mosaicism tag option
- Add or modify individuals' age or tissue type from case page
- Display GC and allele depth in causatives table.
- Included primary reference transcript in general report
- Included partial causative variants in general report
- Remove dependency of loqusdb by utilising the CLI

### Fixed
- Fixed update OMIM command bug due to change in the header of the genemap2 file
- Removed Mosaic Tag from Cancer variants
- Fixes issue with unaligned table headers that comes with hidden Datatables
- Layout in general report PDF export
- Fixed issue on the case statistics view. The validation bars didn't show up when all institutes were selected. Now they do.
- Fixed missing path import by importing pathlib.Path
- Handle index inconsistencies in the update index functions
- Fixed layout problems


## [4.9.0]

### Added
- Improved MatchMaker pages, including visible patient contacts email address
- New badges for the github repo
- Links to [GENEMANIA](genemania.org)
- Sort gene panel list on case view.
- More automatic tests
- Allow loading of custom annotations in VCF using the SCOUT_CUSTOM info tag.

### Fixed
- Fix error when a gene is added to an empty dynamic gene panel
- Fix crash when attempting to add genes on incorrect format to dynamic gene panel
- Manual rank variant tags could be saved in a "Select a tag"-state, a problem in the variants view.
- Same case evaluations are no longer shown as gray previous evaluations on the variants page
- Stay on research pages, even if reset, next first buttons are pressed..
- Overlapping variants will now be visible on variant page again
- Fix missing classification comments and links in evaluations page
- All prioritized cases are shown on cases page


## [4.8.3]

### Added

### Fixed
- Bug when ordering sanger
- Improved scrolling over long list of genes/transcripts


## [4.8.2]

### Added

### Fixed
- Avoid opening extra tab for coverage report
- Fixed a problem when rank model version was saved as floats and not strings
- Fixed a problem with displaying dismiss variant reasons on the general report
- Disable load and delete filter buttons if there are no saved filters
- Fix problem with missing verifications
- Remove duplicate users and merge their data and activity


## [4.8.1]

### Added

### Fixed
- Prevent login fail for users with id defined by ObjectId and not email
- Prevent the app from crashing with `AttributeError: 'NoneType' object has no attribute 'message'`


## [4.8.0]

### Added
- Updated Scout to use Bootstrap 4.3
- New looks for Scout
- Improved dashboard using Chart.js
- Ask before inactivating a case where last assigned user leaves it
- Genes can be manually added to the dynamic gene list directly on the case page
- Dynamic gene panels can optionally be used with clinical filter, instead of default gene panel
- Dynamic gene panels get link out to chanjo-report for coverage report
- Load all clinvar variants with clinvar Pathogenic, Likely Pathogenic and Conflicting pathogenic
- Show transcripts with exon numbers for structural variants
- Case sort order can now be toggled between ascending and descending.
- Variants can be marked as partial causative if phenotype is available for case.
- Show a frequency tooltip hover for SV-variants.
- Added support for LDAP login system
- Search snv and structural variants by chromosomal coordinates
- Structural variants can be marked as partial causative if phenotype is available for case.
- Show normal and pathologic limits for STRs in the STR variants view.
- Institute level persistent variant filter settings that can be retrieved and used.
- export causative variants to Excel
- Add support for ROH, WIG and chromosome PNGs in case-view

### Fixed
- Fixed missing import for variants with comments
- Instructions on how to build docs
- Keep sanger order + verification when updating/reloading variants
- Fixed and moved broken filter actions (HPO gene panel and reset filter)
- Fixed string conversion to number
- UCSC links for structural variants are now separated per breakpoint (and whole variant where applicable)
- Reintroduced missing coverage report
- Fixed a bug preventing loading samples using the command line
- Better inheritance models customization for genes in gene panels
- STR variant page back to list button now does its one job.
- Allows to setup scout without a omim api key
- Fixed error causing "favicon not found" flash messages
- Removed flask --version from base cli
- Request rerun no longer changes case status. Active or archived cases inactivate on upload.
- Fixed missing tooltip on the cancer variants page
- Fixed weird Rank cell in variants page
- Next and first buttons order swap
- Added pagination (and POST capability) to cancer variants.
- Improves loading speed for variant page
- Problem with updating variant rank when no variants
- Improved Clinvar submission form
- General report crashing when dismissed variant has no valid dismiss code
- Also show collaborative case variants on the All variants view.
- Improved phenotype search using dataTables.js on phenotypes page
- Search and delete users with `email` instead of `_id`
- Fixed css styles so that multiselect options will all fit one column


## [4.7.3]

### Added
- RankScore can be used with VCFs for vcf_cancer files

### Fixed
- Fix issue with STR view next page button not doing its one job.

### Deleted
- Removed pileup as a bam viewing option. This is replaced by IGV


## [4.7.2]

### Added
- Show earlier ACMG classification in the variant list

### Fixed
- Fixed igv search not working due to igv.js dist 2.2.17
- Fixed searches for cases with a gene with variants pinned or marked causative.
- Load variant pages faster after fixing other causatives query
- Fixed mitochondrial report bug for variants without genes

## [4.7.1]

### Added

### Fixed
- Fixed bug on genes page


## [4.7.0]

### Added
- Export genes and gene panels in build GRCh38
- Search for cases with variants pinned or marked causative in a given gene.
- Search for cases phenotypically similar to a case also from WUI.
- Case variant searches can be limited to similar cases, matching HPO-terms,
  phenogroups and cohorts.
- De-archive reruns and flag them as 'inactive' if archived
- Sort cases by analysis_date, track or status
- Display cases in the following order: prioritized, active, inactive, archived, solved
- Assign case to user when user activates it or asks for rerun
- Case becomes inactive when it has no assignees
- Fetch refseq version from entrez and use it in clinvar form
- Load and export of exons for all genes, independent on refseq
- Documentation for loading/updating exons
- Showing SV variant annotations: SV cgh frequencies, gnomad-SV, local SV frequencies
- Showing transcripts mapping score in segmental duplications
- Handle requests to Ensembl Rest API
- Handle requests to Ensembl Rest Biomart
- STR variants view now displays GT and IGV link.
- Description field for gene panels
- Export exons in build 37 and 38 using the command line

### Fixed
- Fixes of and induced by build tests
- Fixed bug affecting variant observations in other cases
- Fixed a bug that showed wrong gene coverage in general panel PDF export
- MT report only shows variants occurring in the specific individual of the excel sheet
- Disable SSL certifcate verification in requests to chanjo
- Updates how intervaltree and pymongo is used to void deprecated functions
- Increased size of IGV sample tracks
- Optimized tests


## [4.6.1]

### Added

### Fixed
- Missing 'father' and 'mother' keys when parsing single individual cases


## [4.6.0]

### Added
- Description of Scout branching model in CONTRIBUTING doc
- Causatives in alphabetical order, display ACMG classification and filter by gene.
- Added 'external' to the list of analysis type options
- Adds functionality to display "Tissue type". Passed via load config.
- Update to IGV 2.

### Fixed
- Fixed alignment visualization and vcf2cytosure availability for demo case samples
- Fixed 3 bugs affecting SV pages visualization
- Reintroduced the --version cli option
- Fixed variants query by panel (hpo panel + gene panel).
- Downloaded MT report contains excel files with individuals' display name
- Refactored code in parsing of config files.


## [4.5.1]

### Added

### Fixed
- update requirement to use PyYaml version >= 5.1
- Safer code when loading config params in cli base


## [4.5.0]

### Added
- Search for similar cases from scout view CLI
- Scout cli is now invoked from the app object and works under the app context

### Fixed
- PyYaml dependency fixed to use version >= 5.1


## [4.4.1]

### Added
- Display SV rank model version when available

### Fixed
- Fixed upload of delivery report via API


## [4.4.0]

### Added
- Displaying more info on the Causatives page and hiding those not causative at the case level
- Add a comment text field to Sanger order request form, allowing a message to be included in the email
- MatchMaker Exchange integration
- List cases with empty synopsis, missing HPO terms and phenotype groups.
- Search for cases with open research list, or a given case status (active, inactive, archived)

### Fixed
- Variant query builder split into several functions
- Fixed delivery report load bug


## [4.3.3]

### Added
- Different individual table for cancer cases

### Fixed
- Dashboard collects validated variants from verification events instead of using 'sanger' field
- Cases shared with collaborators are visible again in cases page
- Force users to select a real institute to share cases with (actionbar select fix)


## [4.3.2]

### Added
- Dashboard data can be filtered using filters available in cases page
- Causatives for each institute are displayed on a dedicated page
- SNVs and and SVs are searchable across cases by gene and rank score
- A more complete report with validated variants is downloadable from dashboard

### Fixed
- Clinsig filter is fixed so clinsig numerical values are returned
- Split multi clinsig string values in different elements of clinsig array
- Regex to search in multi clinsig string values or multi revstat string values
- It works to upload vcf files with no variants now
- Combined Pileup and IGV alignments for SVs having variant start and stop on the same chromosome


## [4.3.1]

### Added
- Show calls from all callers even if call is not available
- Instructions to install cairo and pango libs from WeasyPrint page
- Display cases with number of variants from CLI
- Only display cases with number of variants above certain treshold. (Also CLI)
- Export of verified variants by CLI or from the dashboard
- Extend case level queries with default panels, cohorts and phenotype groups.
- Slice dashboard statistics display using case level queries
- Add a view where all variants for an institute can be searched across cases, filtering on gene and rank score. Allows searching research variants for cases that have research open.

### Fixed
- Fixed code to extract variant conservation (gerp, phyloP, phastCons)
- Visualization of PDF-exported gene panels
- Reintroduced the exon/intron number in variant verification email
- Sex and affected status is correctly displayed on general report
- Force number validation in SV filter by size
- Display ensembl transcripts when no refseq exists


## [4.3.0]

### Added
- Mosaicism tag on variants
- Show and filter on SweGen frequency for SVs
- Show annotations for STR variants
- Show all transcripts in verification email
- Added mitochondrial export
- Adds alternative to search for SVs shorter that the given length
- Look for 'bcftools' in the `set` field of VCFs
- Display digenic inheritance from OMIM
- Displays what refseq transcript that is primary in hgnc

### Fixed

- Archived panels displays the correct date (not retroactive change)
- Fixed problem with waiting times in gene panel exports
- Clinvar fiter not working with human readable clinsig values

## [4.2.2]

### Fixed
- Fixed gene panel create/modify from CSV file utf-8 decoding error
- Updating genes in gene panels now supports edit comments and entry version
- Gene panel export timeout error

## [4.2.1]

### Fixed
- Re-introduced gene name(s) in verification email subject
- Better PDF rendering for excluded variants in report
- Problem to access old case when `is_default` did not exist on a panel


## [4.2.0]

### Added
- New index on variant_id for events
- Display overlapping compounds on variants view

### Fixed
- Fixed broken clinical filter


## [4.1.4]

### Added
- Download of filtered SVs

### Fixed
- Fixed broken download of filtered variants
- Fixed visualization issue in gene panel PDF export
- Fixed bug when updating gene names in variant controller


## [4.1.3]

### Fixed
- Displays all primary transcripts


## [4.1.2]

### Added
- Option add/replace when updating a panel via CSV file
- More flexible versioning of the gene panels
- Printing coverage report on the bottom of the pdf case report
- Variant verification option for SVs
- Logs uri without pwd when connecting
- Disease-causing transcripts in case report
- Thicker lines in case report
- Supports HPO search for cases, both terms or if described in synopsis
- Adds sanger information to dashboard

### Fixed
- Use db name instead of **auth** as default for authentication
- Fixes so that reports can be generated even with many variants
- Fixed sanger validation popup to show individual variants queried by user and institute.
- Fixed problem with setting up scout
- Fixes problem when exac file is not available through broad ftp
- Fetch transcripts for correct build in `adapter.hgnc_gene`

## [4.1.1]
- Fix problem with institute authentication flash message in utils
- Fix problem with comments
- Fix problem with ensembl link


## [4.1.0]

### Added
- OMIM phenotypes to case report
- Command to download all panel app gene panels `scout load panel --panel-app`
- Links to genenames.org and omim on gene page
- Popup on gene at variants page with gene information
- reset sanger status to "Not validated" for pinned variants
- highlight cases with variants to be evaluated by Sanger on the cases page
- option to point to local reference files to the genome viewer pileup.js. Documented in `docs.admin-guide.server`
- option to export single variants in `scout export variants`
- option to load a multiqc report together with a case(add line in load config)
- added a view for searching HPO terms. It is accessed from the top left corner menu
- Updates the variants view for cancer variants. Adds a small cancer specific filter for known variants
- Adds hgvs information on cancer variants page
- Adds option to update phenotype groups from CLI

### Fixed
- Improved Clinvar to submit variants from different cases. Fixed HPO terms in casedata according to feedback
- Fixed broken link to case page from Sanger modal in cases view
- Now only cases with non empty lists of causative variants are returned in `adapter.case(has_causatives=True)`
- Can handle Tumor only samples
- Long lists of HGNC symbols are now possible. This was previously difficult with manual, uploaded or by HPO search when changing filter settings due to GET request limitations. Relevant pages now use POST requests. Adds the dynamic HPO panel as a selection on the gene panel dropdown.
- Variant filter defaults to default panels also on SV and Cancer variants pages.

## [4.0.0]

### WARNING ###

This is a major version update and will require that the backend of pre releases is updated.
Run commands:

```
$scout update genes
$scout update hpo
```

- Created a Clinvar submission tool, to speed up Clinvar submission of SNVs and SVs
- Added an analysis report page (html and PDF format) containing phenotype, gene panels and variants that are relevant to solve a case.

### Fixed
- Optimized evaluated variants to speed up creation of case report
- Moved igv and pileup viewer under a common folder
- Fixed MT alignment view pileup.js
- Fixed coordinates for SVs with start chromosome different from end chromosome
- Global comments shown across cases and institutes. Case-specific variant comments are shown only for that specific case.
- Links to clinvar submitted variants at the cases level
- Adapts clinvar parsing to new format
- Fixed problem in `scout update user` when the user object had no roles
- Makes pileup.js use online genome resources when viewing alignments. Now any instance of Scout can make use of this functionality.
- Fix ensembl link for structural variants
- Works even when cases does not have `'madeline_info'`
- Parses Polyphen in correct way again
- Fix problem with parsing gnomad from VEP

### Added
- Added a PDF export function for gene panels
- Added a "Filter and export" button to export custom-filtered SNVs to CSV file
- Dismiss SVs
- Added IGV alignments viewer
- Read delivery report path from case config or CLI command
- Filter for spidex scores
- All HPO terms are now added and fetched from the correct source (https://github.com/obophenotype/human-phenotype-ontology/blob/master/hp.obo)
- New command `scout update hpo`
- New command `scout update genes` will fetch all the latest information about genes and update them
- Load **all** variants found on chromosome **MT**
- Adds choice in cases overview do show as many cases as user like

### Removed
- pileup.min.js and pileup css are imported from a remote web location now
- All source files for HPO information, this is instead fetched directly from source
- All source files for gene information, this is instead fetched directly from source

## [3.0.0]
### Fixed
- hide pedigree panel unless it exists

## [1.5.1] - 2016-07-27
### Fixed
- look for both ".bam.bai" and ".bai" extensions

## [1.4.0] - 2016-03-22
### Added
- support for local frequency through loqusdb
- bunch of other stuff

## [1.3.0] - 2016-02-19
### Fixed
- Update query-phenomizer and add username/password

### Changed
- Update the way a case is checked for rerun-status

### Added
- Add new button to mark a case as "checked"
- Link to clinical variants _without_ 1000G annotation

## [1.2.2] - 2016-02-18
### Fixed
- avoid filtering out variants lacking ExAC and 1000G annotations

## [1.1.3] - 2015-10-01
### Fixed
- persist (clinical) filter when clicking load more
- fix #154 by robustly setting clinical filter func. terms

## [1.1.2] - 2015-09-07
### Fixed
- avoid replacing coverage report with none
- update SO terms, refactored

## [1.1.1] - 2015-08-20
### Fixed
- fetch case based on collaborator status (not owner)

## [1.1.0] - 2015-05-29
### Added
- link(s) to SNPedia based on RS-numbers
- new Jinja filter to "humanize" decimal numbers
- show gene panels in variant view
- new Jinja filter for decoding URL encoding
- add indicator to variants in list that have comments
- add variant number threshold and rank score threshold to load function
- add event methods to mongo adapter
- add tests for models
- show badge "old" if comment was written for a previous analysis

### Changed
- show cDNA change in transcript summary unless variant is exonic
- moved compounds table further up the page
- show dates for case uploads in ISO format
- moved variant comments higher up on page
- updated documentation for pages
- read in coverage report as blob in database and serve directly
- change ``OmimPhenotype`` to ``PhenotypeTerm``
- reorganize models sub-package
- move events (and comments) to separate collection
- only display prev/next links for the research list
- include variant type in breadcrumbs e.g. "Clinical variants"

### Removed
- drop dependency on moment.js

### Fixed
- show the same level of detail for all frequencies on all pages
- properly decode URL encoded symbols in amino acid/cDNA change strings
- fixed issue with wipe permissions in MongoDB
- include default gene lists in "variants" link in breadcrumbs

## [1.0.2] - 2015-05-20
### Changed
- update case fetching function

### Fixed
- handle multiple cases with same id

## [1.0.1] - 2015-04-28
### Fixed
- Fix building URL parameters in cases list Vue component

## [1.0.0] - 2015-04-12
Codename: Sara Lund

![Release 1.0](artwork/releases/release-1-0.jpg)

### Added
- Add email logging for unexpected errors
- New command line tool for deleting case

### Changed
- Much improved logging overall
- Updated documentation/usage guide
- Removed non-working IGV link

### Fixed
- Show sample display name in GT call
- Various small bug fixes
- Make it easier to hover over popups

## [0.0.2-rc1] - 2015-03-04
### Added
- add protein table for each variant
- add many more external links
- add coverage reports as PDFs

### Changed
- incorporate user feedback updates
- big refactor of load scripts

## [0.0.2-rc2] - 2015-03-04
### Changes
- add gene table with gene description
- reorganize inheritance models box

### Fixed
- avoid overwriting gene list on "research" load
- fix various bugs in external links

## [0.0.2-rc3] - 2015-03-05
### Added
- Activity log feed to variant view
- Adds protein change strings to ODM and Sanger email

### Changed
- Extract activity log component to macro

### Fixes
- Make Ensembl transcript links use archive website<|MERGE_RESOLUTION|>--- conflicted
+++ resolved
@@ -6,16 +6,11 @@
 
 ## [X.X.X]
 ### Added
-<<<<<<< HEAD
 - HPO gene list download now has option for clinical and non-clinical genes
 ### Fixed
+- Show other causative once, even if several events point to it
 - HPO gene search button triggers any warnings for clinical / non-existing genes also on first search
-=======
-### Fixed
-- Show other causative once, even if several events point to it
->>>>>>> b47fb2a1
-### Changed
-### Fixed
+### Changed
 
 ## [4.31.1]
 ### Added
