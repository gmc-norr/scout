--- conflicted
+++ resolved
@@ -6,14 +6,11 @@
 
 ## [X.X.X]
 ### Added
-<<<<<<< HEAD
-### Fixed
 - HPO gene list download now has option for clinical and non-clinical genes
+### Fixed
 - HPO gene search button triggers any warnings for clinical / non-existing genes also on first search
-=======
 ### Changed
 - Remove mitochondrial and coverage report from cancer cases sidebar
->>>>>>> 6ac89b77
 
 ## [4.31]
 ### Added
