--- conflicted
+++ resolved
@@ -10,11 +10,8 @@
 - Displaying more info on the Causatives page and hiding those not causative at the case level
 - Add a comment text field to Sanger order request form, allowing a message to be included in the email
 - MatchMaker Exchange integration
-<<<<<<< HEAD
+- List cases with empty synopsis, missing HPO terms and phenotype groups.
 - Search for cases with open research list, or a given case status (active, inactive, archived)
-=======
-- List cases with empty synopsis, missing HPO terms and phenotype groups.
->>>>>>> 2bd02ad6
 
 ### Fixed
 - Variant query builder split into several functions
