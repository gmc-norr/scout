# Change Log
All notable changes to this project will be documented in this file.
This project adheres to [Semantic Versioning](http://semver.org/).

About changelog [here](https://keepachangelog.com/en/1.0.0/)

## [x.x.x]

### Added
<<<<<<< HEAD
- Cancer: AMP guideline tiers
=======
- Rank score model in causatives page
>>>>>>> a6d9d5bd

### Fixed
- Fixed update OMIM command bug due to change in the header of the genemap2 file


## [4.9.0]

### Added
- Improved MatchMaker pages, including visible patient contacts email address
- New badges for the github repo
- Links to [GENEMANIA](genemania.org)
- Sort gene panel list on case view.
- More automatic tests

### Fixed
- Fix error when a gene is added to an empty dynamic gene panel
- Fix crash when attempting to add genes on incorrect format to dynamic gene panel
- Manual rank variant tags could be saved in a "Select a tag"-state, a problem in the variants view.
- Same case evaluations are no longer shown as gray previous evaluations on the variants page
- Stay on research pages, even if reset, next first buttons are pressed..
- Overlapping variants will now be visible on variant page again
- Fix missing classification comments and links in evaluations page
- All prioritized cases are shown on cases page


## [4.8.3]

### Added

### Fixed
- Bug when ordering sanger
- Improved scrolling over long list of genes/transcripts


## [4.8.2]

### Added

### Fixed
- Avoid opening extra tab for coverage report
- Fixed a problem when rank model version was saved as floats and not strings
- Fixed a problem with displaying dismiss variant reasons on the general report
- Disable load and delete filter buttons if there are no saved filters
- Fix problem with missing verifications
- Remove duplicate users and merge their data and activity


## [4.8.1]

### Added

### Fixed
- Prevent login fail for users with id defined by ObjectId and not email
- Prevent the app from crashing with `AttributeError: 'NoneType' object has no attribute 'message'`


## [4.8.0]

### Added
- Updated Scout to use Bootstrap 4.3
- New looks for Scout
- Improved dashboard using Chart.js
- Ask before inactivating a case where last assigned user leaves it
- Genes can be manually added to the dynamic gene list directly on the case page
- Dynamic gene panels can optionally be used with clinical filter, instead of default gene panel
- Dynamic gene panels get link out to chanjo-report for coverage report
- Load all clinvar variants with clinvar Pathogenic, Likely Pathogenic and Conflicting pathogenic
- Show transcripts with exon numbers for structural variants
- Case sort order can now be toggled between ascending and descending.
- Variants can be marked as partial causative if phenotype is available for case.
- Show a frequency tooltip hover for SV-variants.
- Added support for LDAP login system
- Search snv and structural variants by chromosomal coordinates
- Structural variants can be marked as partial causative if phenotype is available for case.
- Show normal and pathologic limits for STRs in the STR variants view.
- Institute level persistent variant filter settings that can be retrieved and used.
- export causative variants to Excel
- Add support for ROH, WIG and chromosome PNGs in case-view

### Fixed
- Fixed missing import for variants with comments
- Instructions on how to build docs
- Keep sanger order + verification when updating/reloading variants
- Fixed and moved broken filter actions (HPO gene panel and reset filter)
- Fixed string conversion to number
- UCSC links for structural variants are now separated per breakpoint (and whole variant where applicable)
- Reintroduced missing coverage report
- Fixed a bug preventing loading samples using the command line
- Better inheritance models customization for genes in gene panels
- STR variant page back to list button now does its one job.
- Allows to setup scout without a omim api key
- Fixed error causing "favicon not found" flash messages
- Removed flask --version from base cli
- Request rerun no longer changes case status. Active or archived cases inactivate on upload.
- Fixed missing tooltip on the cancer variants page
- Fixed weird Rank cell in variants page
- Next and first buttons order swap
- Added pagination (and POST capability) to cancer variants.
- Improves loading speed for variant page
- Problem with updating variant rank when no variants
- Improved Clinvar submission form
- General report crashing when dismissed variant has no valid dismiss code
- Also show collaborative case variants on the All variants view.
- Improved phenotype search using dataTables.js on phenotypes page
- Search and delete users with `email` instead of `_id`
- Fixed css styles so that multiselect options will all fit one column


## [4.7.3]

### Added
- RankScore can be used with VCFs for vcf_cancer files

### Fixed
- Fix issue with STR view next page button not doing its one job.

### Deleted
- Removed pileup as a bam viewing option. This is replaced by IGV


## [4.7.2]

### Added
- Show earlier ACMG classification in the variant list

### Fixed
- Fixed igv search not working due to igv.js dist 2.2.17
- Fixed searches for cases with a gene with variants pinned or marked causative.
- Load variant pages faster after fixing other causatives query
- Fixed mitochondrial report bug for variants without genes

## [4.7.1]

### Added

### Fixed
- Fixed bug on genes page


## [4.7.0]

### Added
- Export genes and gene panels in build GRCh38
- Search for cases with variants pinned or marked causative in a given gene.
- Search for cases phenotypically similar to a case also from WUI.
- Case variant searches can be limited to similar cases, matching HPO-terms,
  phenogroups and cohorts.
- De-archive reruns and flag them as 'inactive' if archived
- Sort cases by analysis_date, track or status
- Display cases in the following order: prioritized, active, inactive, archived, solved
- Assign case to user when user activates it or asks for rerun
- Case becomes inactive when it has no assignees
- Fetch refseq version from entrez and use it in clinvar form
- Load and export of exons for all genes, independent on refseq
- Documentation for loading/updating exons
- Showing SV variant annotations: SV cgh frequencies, gnomad-SV, local SV frequencies
- Showing transcripts mapping score in segmental duplications
- Handle requests to Ensembl Rest API  
- Handle requests to Ensembl Rest Biomart
- STR variants view now displays GT and IGV link.
- Description field for gene panels
- Export exons in build 37 and 38 using the command line

### Fixed
- Fixes of and induced by build tests
- Fixed bug affecting variant observations in other cases
- Fixed a bug that showed wrong gene coverage in general panel PDF export
- MT report only shows variants occurring in the specific individual of the excel sheet
- Disable SSL certifcate verification in requests to chanjo
- Updates how intervaltree and pymongo is used to void deprecated functions
- Increased size of IGV sample tracks
- Optimized tests


## [4.6.1]

### Added

### Fixed
- Missing 'father' and 'mother' keys when parsing single individual cases


## [4.6.0]

### Added
- Description of Scout branching model in CONTRIBUTING doc
- Causatives in alphabetical order, display ACMG classification and filter by gene.
- Added 'external' to the list of analysis type options
- Adds functionality to display "Tissue type". Passed via load config.
- Update to IGV 2.

### Fixed
- Fixed alignment visualization and vcf2cytosure availability for demo case samples
- Fixed 3 bugs affecting SV pages visualization
- Reintroduced the --version cli option
- Fixed variants query by panel (hpo panel + gene panel).
- Downloaded MT report contains excel files with individuals' display name
- Refactored code in parsing of config files.


## [4.5.1]

### Added

### Fixed
- update requirement to use PyYaml version >= 5.1
- Safer code when loading config params in cli base


## [4.5.0]

### Added
- Search for similar cases from scout view CLI
- Scout cli is now invoked from the app object and works under the app context

### Fixed
- PyYaml dependency fixed to use version >= 5.1


## [4.4.1]

### Added
- Display SV rank model version when available

### Fixed
- Fixed upload of delivery report via API


## [4.4.0]

### Added
- Displaying more info on the Causatives page and hiding those not causative at the case level
- Add a comment text field to Sanger order request form, allowing a message to be included in the email
- MatchMaker Exchange integration
- List cases with empty synopsis, missing HPO terms and phenotype groups.
- Search for cases with open research list, or a given case status (active, inactive, archived)

### Fixed
- Variant query builder split into several functions
- Fixed delivery report load bug


## [4.3.3]

### Added
- Different individual table for cancer cases

### Fixed
- Dashboard collects validated variants from verification events instead of using 'sanger' field
- Cases shared with collaborators are visible again in cases page
- Force users to select a real institute to share cases with (actionbar select fix)


## [4.3.2]

### Added
- Dashboard data can be filtered using filters available in cases page
- Causatives for each institute are displayed on a dedicated page
- SNVs and and SVs are searchable across cases by gene and rank score
- A more complete report with validated variants is downloadable from dashboard

### Fixed
- Clinsig filter is fixed so clinsig numerical values are returned
- Split multi clinsig string values in different elements of clinsig array
- Regex to search in multi clinsig string values or multi revstat string values
- It works to upload vcf files with no variants now
- Combined Pileup and IGV alignments for SVs having variant start and stop on the same chromosome


## [4.3.1]

### Added
- Show calls from all callers even if call is not available
- Instructions to install cairo and pango libs from WeasyPrint page
- Display cases with number of variants from CLI
- Only display cases with number of variants above certain treshold. (Also CLI)
- Export of verified variants by CLI or from the dashboard
- Extend case level queries with default panels, cohorts and phenotype groups.
- Slice dashboard statistics display using case level queries
- Add a view where all variants for an institute can be searched across cases, filtering on gene and rank score. Allows searching research variants for cases that have research open.

### Fixed
- Fixed code to extract variant conservation (gerp, phyloP, phastCons)
- Visualization of PDF-exported gene panels
- Reintroduced the exon/intron number in variant verification email
- Sex and affected status is correctly displayed on general report
- Force number validation in SV filter by size
- Display ensembl transcripts when no refseq exists


## [4.3.0]

### Added
- Mosaicism tag on variants
- Show and filter on SweGen frequency for SVs
- Show annotations for STR variants
- Show all transcripts in verification email
- Added mitochondrial export
- Adds alternative to search for SVs shorter that the given length
- Look for 'bcftools' in the `set` field of VCFs
- Display digenic inheritance from OMIM
- Displays what refseq transcript that is primary in hgnc

### Fixed

- Archived panels displays the correct date (not retroactive change)
- Fixed problem with waiting times in gene panel exports
- Clinvar fiter not working with human readable clinsig values

## [4.2.2]

### Fixed
- Fixed gene panel create/modify from CSV file utf-8 decoding error
- Updating genes in gene panels now supports edit comments and entry version
- Gene panel export timeout error

## [4.2.1]

### Fixed
- Re-introduced gene name(s) in verification email subject
- Better PDF rendering for excluded variants in report
- Problem to access old case when `is_default` did not exist on a panel


## [4.2.0]

### Added
- New index on variant_id for events
- Display overlapping compounds on variants view

### Fixed
- Fixed broken clinical filter


## [4.1.4]

### Added
- Download of filtered SVs

### Fixed
- Fixed broken download of filtered variants
- Fixed visualization issue in gene panel PDF export
- Fixed bug when updating gene names in variant controller


## [4.1.3]

### Fixed
- Displays all primary transcripts


## [4.1.2]

### Added
- Option add/replace when updating a panel via CSV file
- More flexible versioning of the gene panels
- Printing coverage report on the bottom of the pdf case report
- Variant verification option for SVs
- Logs uri without pwd when connecting
- Disease-causing transcripts in case report
- Thicker lines in case report
- Supports HPO search for cases, both terms or if described in synopsis
- Adds sanger information to dashboard

### Fixed
- Use db name instead of **auth** as default for authentication
- Fixes so that reports can be generated even with many variants
- Fixed sanger validation popup to show individual variants queried by user and institute.
- Fixed problem with setting up scout
- Fixes problem when exac file is not available through broad ftp
- Fetch transcripts for correct build in `adapter.hgnc_gene`

## [4.1.1]
- Fix problem with institute authentication flash message in utils
- Fix problem with comments
- Fix problem with ensembl link


## [4.1.0]

### Added
- OMIM phenotypes to case report
- Command to download all panel app gene panels `scout load panel --panel-app`
- Links to genenames.org and omim on gene page
- Popup on gene at variants page with gene information
- reset sanger status to "Not validated" for pinned variants
- highlight cases with variants to be evaluated by Sanger on the cases page
- option to point to local reference files to the genome viewer pileup.js. Documented in `docs.admin-guide.server`
- option to export single variants in `scout export variants`
- option to load a multiqc report together with a case(add line in load config)
- added a view for searching HPO terms. It is accessed from the top left corner menu
- Updates the variants view for cancer variants. Adds a small cancer specific filter for known variants
- Adds hgvs information on cancer variants page
- Adds option to update phenotype groups from CLI

### Fixed
- Improved Clinvar to submit variants from different cases. Fixed HPO terms in casedata according to feedback
- Fixed broken link to case page from Sanger modal in cases view
- Now only cases with non empty lists of causative variants are returned in `adapter.case(has_causatives=True)`
- Can handle Tumor only samples
- Long lists of HGNC symbols are now possible. This was previously difficult with manual, uploaded or by HPO search when changing filter settings due to GET request limitations. Relevant pages now use POST requests. Adds the dynamic HPO panel as a selection on the gene panel dropdown.
- Variant filter defaults to default panels also on SV and Cancer variants pages.

## [4.0.0]

### WARNING ###

This is a major version update and will require that the backend of pre releases is updated.
Run commands:

```
$scout update genes
$scout update hpo
```

- Created a Clinvar submission tool, to speed up Clinvar submission of SNVs and SVs
- Added an analysis report page (html and PDF format) containing phenotype, gene panels and variants that are relevant to solve a case.

### Fixed
- Optimized evaluated variants to speed up creation of case report
- Moved igv and pileup viewer under a common folder
- Fixed MT alignment view pileup.js
- Fixed coordinates for SVs with start chromosome different from end chromosome
- Global comments shown across cases and institutes. Case-specific variant comments are shown only for that specific case.
- Links to clinvar submitted variants at the cases level
- Adapts clinvar parsing to new format
- Fixed problem in `scout update user` when the user object had no roles
- Makes pileup.js use online genome resources when viewing alignments. Now any instance of Scout can make use of this functionality.
- Fix ensembl link for structural variants
- Works even when cases does not have `'madeline_info'`
- Parses Polyphen in correct way again
- Fix problem with parsing gnomad from VEP

### Added
- Added a PDF export function for gene panels
- Added a "Filter and export" button to export custom-filtered SNVs to CSV file
- Dismiss SVs
- Added IGV alignments viewer
- Read delivery report path from case config or CLI command
- Filter for spidex scores
- All HPO terms are now added and fetched from the correct source (https://github.com/obophenotype/human-phenotype-ontology/blob/master/hp.obo)
- New command `scout update hpo`
- New command `scout update genes` will fetch all the latest information about genes and update them
- Load **all** variants found on chromosome **MT**
- Adds choice in cases overview do show as many cases as user like

### Removed
- pileup.min.js and pileup css are imported from a remote web location now
- All source files for HPO information, this is instead fetched directly from source
- All source files for gene information, this is instead fetched directly from source

## [3.0.0]
### Fixed
- hide pedigree panel unless it exists

## [1.5.1] - 2016-07-27
### Fixed
- look for both ".bam.bai" and ".bai" extensions

## [1.4.0] - 2016-03-22
### Added
- support for local frequency through loqusdb
- bunch of other stuff

## [1.3.0] - 2016-02-19
### Fixed
- Update query-phenomizer and add username/password

### Changed
- Update the way a case is checked for rerun-status

### Added
- Add new button to mark a case as "checked"
- Link to clinical variants _without_ 1000G annotation

## [1.2.2] - 2016-02-18
### Fixed
- avoid filtering out variants lacking ExAC and 1000G annotations

## [1.1.3] - 2015-10-01
### Fixed
- persist (clinical) filter when clicking load more
- fix #154 by robustly setting clinical filter func. terms

## [1.1.2] - 2015-09-07
### Fixed
- avoid replacing coverage report with none
- update SO terms, refactored

## [1.1.1] - 2015-08-20
### Fixed
- fetch case based on collaborator status (not owner)

## [1.1.0] - 2015-05-29
### Added
- link(s) to SNPedia based on RS-numbers
- new Jinja filter to "humanize" decimal numbers
- show gene panels in variant view
- new Jinja filter for decoding URL encoding
- add indicator to variants in list that have comments
- add variant number threshold and rank score threshold to load function
- add event methods to mongo adapter
- add tests for models
- show badge "old" if comment was written for a previous analysis

### Changed
- show cDNA change in transcript summary unless variant is exonic
- moved compounds table further up the page
- show dates for case uploads in ISO format
- moved variant comments higher up on page
- updated documentation for pages
- read in coverage report as blob in database and serve directly
- change ``OmimPhenotype`` to ``PhenotypeTerm``
- reorganize models sub-package
- move events (and comments) to separate collection
- only display prev/next links for the research list
- include variant type in breadcrumbs e.g. "Clinical variants"

### Removed
- drop dependency on moment.js

### Fixed
- show the same level of detail for all frequencies on all pages
- properly decode URL encoded symbols in amino acid/cDNA change strings
- fixed issue with wipe permissions in MongoDB
- include default gene lists in "variants" link in breadcrumbs

## [1.0.2] - 2015-05-20
### Changed
- update case fetching function

### Fixed
- handle multiple cases with same id

## [1.0.1] - 2015-04-28
### Fixed
- Fix building URL parameters in cases list Vue component

## [1.0.0] - 2015-04-12
Codename: Sara Lund

![Release 1.0](artwork/releases/release-1-0.jpg)

### Added
- Add email logging for unexpected errors
- New command line tool for deleting case

### Changed
- Much improved logging overall
- Updated documentation/usage guide
- Removed non-working IGV link

### Fixed
- Show sample display name in GT call
- Various small bug fixes
- Make it easier to hover over popups

## [0.0.2-rc1] - 2015-03-04
### Added
- add protein table for each variant
- add many more external links
- add coverage reports as PDFs

### Changed
- incorporate user feedback updates
- big refactor of load scripts

## [0.0.2-rc2] - 2015-03-04
### Changes
- add gene table with gene description
- reorganize inheritance models box

### Fixed
- avoid overwriting gene list on "research" load
- fix various bugs in external links

## [0.0.2-rc3] - 2015-03-05
### Added
- Activity log feed to variant view
- Adds protein change strings to ODM and Sanger email

### Changed
- Extract activity log component to macro

### Fixes
- Make Ensembl transcript links use archive website<|MERGE_RESOLUTION|>--- conflicted
+++ resolved
@@ -7,11 +7,8 @@
 ## [x.x.x]
 
 ### Added
-<<<<<<< HEAD
+- Rank score model in causatives page
 - Cancer: AMP guideline tiers
-=======
-- Rank score model in causatives page
->>>>>>> a6d9d5bd
 
 ### Fixed
 - Fixed update OMIM command bug due to change in the header of the genemap2 file
