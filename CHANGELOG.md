# Change Log
All notable changes to this project will be documented in this file.
This project adheres to [Semantic Versioning](http://semver.org/).

About changelog [here](https://keepachangelog.com/en/1.0.0/)

## [X.X.X]
### Added
- HPO gene list download now has option for clinical and non-clinical genes
### Fixed
- Show other causative once, even if several events point to it
<<<<<<< HEAD
- HPO gene search button triggers any warnings for clinical / non-existing genes also on first search
=======
- Filtering variants by mitochondrial chromosome for cases with genome build=38
>>>>>>> 3d265c56
### Changed

## [4.31.1]
### Added
### Changed
- Remove mitochondrial and coverage report from cancer cases sidebar
### Fixed
- ClinVar page when dbSNP id is None

## [4.31]
### Added
- gnomAD annotation field in admin guide
- Export also dynamic panel genes not associated to an HPO term when downloading the HPO panel
- Primary HGNC transcript info in variant export files
- Show variant quality (QUAL field from vcf) in the variant summary
- Load/update PDF gene fusion reports (clinical and research) generated with Arriba
- Support new MANE annotations from VEP (both MANE Select and MANE Plus Clinical)
- Display on case activity the event of a user resetting all dismissed variants
- Support gnomAD population frequencies for mitochondrial variants
- Anchor links in Casedata ClinVar panels to redirect after renaming individuals
### Fixed
- Replace old docs link www.clinicalgenomics.se/scout with new https://clinical-genomics.github.io/scout
- Page formatting issues whenever case and variant comments contain extremely long strings with no spaces
- Chromograph images can be one column and have scrollbar. Removed legacy code.
- Column labels for ClinVar case submission
- Page crashing looking for LoqusDB observation when variant doesn't exist
- Missing inheritance models and custom inheritance models on newly created gene panels
- Accept only numbers in managed variants filter as position and end coordinates
- SNP id format and links in Variant page, ClinVar submission form and general report
- Case groups tooltip triggered only when mouse is on the panel header
### Changed
- A more compact case groups panel
- Added landscape orientation CSS style to cancer coverage and QC demo report
- Improve user documentation to create and save new gene panels
- Removed option to use space as separator when uploading gene panels
- Separating the columns of standard and custom inheritance models in gene panels
- Improved ClinVar instructions for users using non-English Excel

## [4.30.2]
### Added
### Fixed
- Use VEP RefSeq ID if RefSeq list is empty in RefSeq transcripts overview
- Bug creating variant links for variants with no end_chrom
### Changed

## [4.30.1]
### Added
### Fixed
- Cryptography dependency fixed to use version < 3.4
### Changed

## [4.30]
### Added
- Introduced a `reset dismiss variant` verb
- Button to reset all dismissed variants for a case
- Add black border to Chromograph ideograms
- Show ClinVar annotations on variantS page
- Added integration with GENS, copy number visualization tool
- Added a VUS label to the manual classification variant tags
- Add additional information to SNV verification emails
- Tooltips documenting manual annotations from default panels
- Case groups now show bam files from all cases on align view
### Fixed
- Center initial igv view on variant start with SNV/indels
- Don't set initial igv view to negative coordinates
- Display of GQ for SV and STR
- Parsing of AD and related info for STRs
- LoqusDB field in institute settings accepts only existing Loqus instances
- Fix DECIPHER link to work after DECIPHER migrated to GRCh38
- Removed visibility window param from igv.js genes track
- Updated HPO download URL
- Patch HPO download test correctly
- Reference size on STR hover not needed (also wrong)
- Introduced genome build check (allowed values: 37, 38, "37", "38") on case load
- Improve case searching by assignee full name
- Populating the LoqusDB select in institute settings
### Changed
- Cancer variants table header (pop freq etc)
- Only admin users can modify LoqusDB instance in Institute settings
- Style of case synopsis, variants and case comments
- Switched to igv.js 2.7.5
- Do not choke if case is missing research variants when research requested
- Improve create new gene panel form validation
- Make XM- transcripts less visible if they don't overlap with transcript refseq_id in variant page
- Color of gene panels and comments panels on cases and variant pages

## [4.29.1]
### Added
### Fixed
- Always load STR variants regardless of RankScore threshold (hotfix)
### Changed

## [4.29]
### Added
- Added a page about migrating potentially breaking changes to the documentation
- markdown_include in development requirements file
- STR variants filter
- Display source, Z-score, inheritance pattern for STR annotations from Stranger (>0.6.1) if available
- Coverage and quality report to cancer view
### Fixed
- ACMG classification page crashing when trying to visualize a classification that was removed
- Pretty print HGVS on gene variants (URL-decode VEP)
- Broken or missing link in the documentation
- Multiple gene names in ClinVar submission form
- Inheritance model select field in ClinVar submission
- IGV.js >2.7.0 has an issue with the gene track zoom levels - temp freeze at 2.7.0
- Revert CORS-anywhere and introduce a local http proxy for cloud tracks
### Changed

## [4.28]
### Added
- Chromograph integration for displaying PNGs in case-page
- Add VAF to cancer case general report, and remove some of its unused fields
- Variants filter compatible with genome browser location strings
- Support for custom public igv tracks stored on the cloud
- Add tests to increase testing coverage
- Update case variants count after deleting variants
- Update IGV.js to latest (v2.7.4)
- Bypass igv.js CORS check using `https://github.com/Rob--W/cors-anywhere`
- Documentation on default and custom IGV.js tracks (admin docs)
- Lock phenomodels so they're editable by admins only
- Small case group assessment sharing
- Tutorial and files for deploying app on containers (Kubernetes pods)
- Canonical transcript and protein change of canonical transcript in exported variants excel sheet
- Support for Font Awesome version 6
- Submit to Beacon from case page sidebar
- Hide dismissed variants in variants pages and variants export function
- Systemd service files and instruction to deploy Scout using podman
### Fixed
- Bugfix: unused `chromgraph_prefix |tojson` removed
- Freeze coloredlogs temporarily
- Marrvel link
- Don't show TP53 link for silent or synonymous changes
- OMIM gene field accepts any custom number as OMIM gene
- Fix Pytest single quote vs double quote string
- Bug in gene variants search by similar cases and no similar case is found
- Delete unused file `userpanel.py`
- Primary transcripts in variant overview and general report
- Google OAuth2 login setup in README file
- Redirect to 'missing file'-icon if configured Chromograph file is missing
- Javascript error in case page
- Fix compound matching during variant loading for hg38
- Cancer variants view containing variants dismissed with cancer-specific reasons
- Zoom to SV variant length was missing IGV contig select
- Tooltips on case page when case has no default gene panels
### Changed
- Save case variants count in case document and not in sessions
- Style of gene panels multiselect on case page
- Collapse/expand main HPO checkboxes in phenomodel preview
- Replaced GQ (Genotype quality) with VAF (Variant allele frequency) in cancer variants GT table
- Allow loading of cancer cases with no tumor_purity field
- Truncate cDNA and protein changes in case report if longer than 20 characters


## [4.27]
### Added
- Exclude one or more variant categories when running variants delete command
### Fixed
### Changed

## [4.26.1]
### Added
### Fixed
- Links with 1-letter aa codes crash on frameshift etc
### Changed

## [4.26]
### Added
- Extend the delete variants command to print analysis date, track, institute, status and research status
- Delete variants by type of analysis (wgs|wes|panel)
- Links to cBioPortal, MutanTP53, IARC TP53, OncoKB, MyCancerGenome, CIViC
### Fixed
- Deleted variants count
### Changed
- Print output of variants delete command as a tab separated table

## [4.25]
### Added
- Command line function to remove variants from one or all cases
### Fixed
- Parse SMN None calls to None rather than False

## [4.24.1]
### Fixed
- Install requirements.txt via setup file

## [4.24]
### Added
- Institute-level phenotype models with sub-panels containing HPO and OMIM terms
- Runnable Docker demo
- Docker image build and push github action
- Makefile with shortcuts to docker commands
- Parse and save synopsis, phenotype and cohort terms from config files upon case upload
### Fixed
- Update dismissed variant status when variant dismissed key is missing
- Breakpoint two IGV button now shows correct chromosome when different from bp1
- Missing font lib in Docker image causing the PDF report download page to crash
- Sentieon Manta calls lack Somaticscore - load anyway
- ClinVar submissions crashing due to pinned variants that are not loaded
- Point ExAC pLI score to new gnomad server address
- Bug uploading cases missing phenotype terms in config file
- STRs loaded but not shown on browser page
- Bug when using adapter.variant.get_causatives with case_id without causatives
- Problem with fetching "solved" from scout export cases cli
- Better serialising of datetime and bson.ObjectId
- Added `volumes` folder to .gitignore
### Changed
- Make matching causative and managed variants foldable on case page
- Remove calls to PyMongo functions marked as deprecated in backend and frontend(as of version 3.7).
- Improved `scout update individual` command
- Export dynamic phenotypes with ordered gene lists as PDF


## [4.23]
### Added
- Save custom IGV track settings
- Show a flash message with clear info about non-valid genes when gene panel creation fails
- CNV report link in cancer case side navigation
- Return to comment section after editing, deleting or submitting a comment
- Managed variants
- MT vs 14 chromosome mean coverage stats if Scout is connected to Chanjo
### Fixed
- missing `vcf_cancer_sv` and `vcf_cancer_sv_research` to manual.
- Split ClinVar multiple clnsig values (slash-separated) and strip them of underscore for annotations without accession number
- Timeout of `All SNVs and INDELs` page when no valid gene is provided in the search
- Round CADD (MIPv9)
- Missing default panel value
- Invisible other causatives lines when other causatives lack gene symbols
### Changed
- Do not freeze mkdocs-material to version 4.6.1
- Remove pre-commit dependency

## [4.22]
### Added
- Editable cases comments
- Editable variants comments
### Fixed
- Empty variant activity panel
- STRs variants popover
- Split new ClinVar multiple significance terms for a variant
- Edit the selected comment, not the latest
### Changed
- Updated RELEASE docs.
- Pinned variants card style on the case page
- Merged `scout export exons` and `scout view exons` commands


## [4.21.2]
### Added
### Fixed
- Do not pre-filter research variants by (case-default) gene panels
- Show OMIM disease tooltip reliably
### Changed

## [4.21.1]
### Added
### Fixed
- Small change to Pop Freq column in variants ang gene panels to avoid strange text shrinking on small screens
- Direct use of HPO list for Clinical HPO SNV (and cancer SNV) filtering
- PDF coverage report redirecting to login page
### Changed
- Remove the option to dismiss single variants from all variants pages
- Bulk dismiss SNVs, SVs and cancer SNVs from variants pages

## [4.21]
### Added
- Support to configure LoqusDB per institute
- Highlight causative variants in the variants list
- Add tests. Mostly regarding building internal datatypes.
- Remove leading and trailing whitespaces from panel_name and display_name when panel is created
- Mark MANE transcript in list of transcripts in "Transcript overview" on variant page
- Show default panel name in case sidebar
- Previous buttons for variants pagination
- Adds a gh action that checks that the changelog is updated
- Adds a gh action that deploys new releases automatically to pypi
- Warn users if case default panels are outdated
- Define institute-specific gene panels for filtering in institute settings
- Use institute-specific gene panels in variants filtering
- Show somatic VAF for pinned and causative variants on case page

### Fixed
- Report pages redirect to login instead of crashing when session expires
- Variants filter loading in cancer variants page
- User, Causative and Cases tables not scaling to full page
- Improved docs for an initial production setup
- Compatibility with latest version of Black
- Fixed tests for Click>7
- Clinical filter required an extra click to Filter to return variants
- Restore pagination and shrink badges in the variants page tables
- Removing a user from the command line now inactivates the case only if user is last assignee and case is active
- Bugfix, LoqusDB per institute feature crashed when institute id was empty string
- Bugfix, LoqusDB calls where missing case count
- filter removal and upload for filters deleted from another page/other user
- Visualize outdated gene panels info in a popover instead of a tooltip in case page side panel

### Changed
- Highlight color on normal STRs in the variants table from green to blue
- Display breakpoints coordinates in verification emails only for structural variants


## [4.20]
### Added
- Display number of filtered variants vs number of total variants in variants page
- Search case by HPO terms
- Dismiss variant column in the variants tables
- Black and pre-commit packages to dev requirements

### Fixed
- Bug occurring when rerun is requested twice
- Peddy info fields in the demo config file
- Added load config safety check for multiple alignment files for one individual
- Formatting of cancer variants table
- Missing Score in SV variants table

### Changed
- Updated the documentation on how to create a new software release
- Genome build-aware cytobands coordinates
- Styling update of the Matchmaker card
- Select search type in case search form


## [4.19]

### Added
- Show internal ID for case
- Add internal ID for downloaded CGH files
- Export dynamic HPO gene list from case page
- Remove users as case assignees when their account is deleted
- Keep variants filters panel expanded when filters have been used

### Fixed
- Handle the ProxyFix ModuleNotFoundError when Werkzeug installed version is >1.0
- General report formatting issues whenever case and variant comments contain extremely long strings with no spaces

### Changed
- Created an institute wrapper page that contains list of cases, causatives, SNVs & Indels, user list, shared data and institute settings
- Display case name instead of case ID on clinVar submissions
- Changed icon of sample update in clinVar submissions


## [4.18]

### Added
- Filter cancer variants on cytoband coordinates
- Show dismiss reasons in a badge with hover for clinical variants
- Show an ellipsis if 10 cases or more to display with loqusdb matches
- A new blog post for version 4.17
- Tooltip to better describe Tumor and Normal columns in cancer variants
- Filter cancer SNVs and SVs by chromosome coordinates
- Default export of `Assertion method citation` to clinVar variants submission file
- Button to export up to 500 cancer variants, filtered or not
- Rename samples of a clinVar submission file

### Fixed
- Apply default gene panel on return to cancer variantS from variant view
- Revert to certificate checking when asking for Chanjo reports
- `scout download everything` command failing while downloading HPO terms

### Changed
- Turn tumor and normal allelic fraction to decimal numbers in tumor variants page
- Moved clinVar submissions code to the institutes blueprints
- Changed name of clinVar export files to FILENAME.Variant.csv and FILENAME.CaseData.csv
- Switched Google login libraries from Flask-OAuthlib to Authlib


## [4.17.1]

### Fixed
- Load cytobands for cases with chromosome build not "37" or "38"


## [4.17]

### Added
- COSMIC badge shown in cancer variants
- Default gene-panel in non-cancer structural view in url
- Filter SNVs and SVs by cytoband coordinates
- Filter cancer SNV variants by alt allele frequency in tumor
- Correct genome build in UCSC link from structural variant page



### Fixed
- Bug in clinVar form when variant has no gene
- Bug when sharing cases with the same institute twice
- Page crashing when removing causative variant tag
- Do not default to GATK caller when no caller info is provided for cancer SNVs


## [4.16.1]

### Fixed
- Fix the fix for handling of delivery reports for rerun cases

## [4.16]

### Added
- Adds possibility to add "lims_id" to cases. Currently only stored in database, not shown anywhere
- Adds verification comment box to SVs (previously only available for small variants)
- Scrollable pedigree panel

### Fixed
- Error caused by changes in WTForm (new release 2.3.x)
- Bug in OMIM case page form, causing the page to crash when a string was provided instead of a numerical OMIM id
- Fix Alamut link to work properly on hg38
- Better handling of delivery reports for rerun cases
- Small CodeFactor style issues: matchmaker results counting, a couple of incomplete tests and safer external xml
- Fix an issue with Phenomizer introduced by CodeFactor style changes

### Changed
- Updated the version of igv.js to 2.5.4

## [4.15.1]

### Added
- Display gene names in ClinVar submissions page
- Links to Varsome in variant transcripts table

### Fixed
- Small fixes to ClinVar submission form
- Gene panel page crash when old panel has no maintainers

## [4.15]

### Added
- Clinvar CNVs IGV track
- Gene panels can have maintainers
- Keep variant actions (dismissed, manual rank, mosaic, acmg, comments) upon variant re-upload
- Keep variant actions also on full case re-upload

### Fixed
- Fix the link to Ensembl for SV variants when genome build 38.
- Arrange information in columns on variant page
- Fix so that new cosmic identifier (COSV) is also acceptable #1304
- Fixed COSMIC tag in INFO (outside of CSQ) to be parses as well with `&` splitter.
- COSMIC stub URL changed to https://cancer.sanger.ac.uk/cosmic/search?q= instead.
- Updated to a version of IGV where bigBed tracks are visualized correctly
- Clinvar submission files are named according to the content (variant_data and case_data)
- Always show causatives from other cases in case overview
- Correct disease associations for gene symbol aliases that exist as separate genes
- Re-add "custom annotations" for SV variants
- The override ClinVar P/LP add-in in the Clinical Filter failed for new CSQ strings

### Changed
- Runs all CI checks in github actions

## [4.14.1]

### Fixed
- Error when variant found in loqusdb is not loaded for other case

## [4.14]

### Added
- Use github actions to run tests
- Adds CLI command to update individual alignments path
- Update HPO terms using downloaded definitions files
- Option to use alternative flask config when running `scout serve`
- Requirement to use loqusdb >= 2.5 if integrated

### Fixed
- Do not display Pedigree panel in cancer view
- Do not rely on internet connection and services available when running CI tests
- Variant loading assumes GATK if no caller set given and GATK filter status is seen in FILTER
- Pass genome build param all the way in order to get the right gene mappings for cases with build 38
- Parse correctly variants with zero frequency values
- Continue even if there are problems to create a region vcf
- STR and cancer variant navigation back to variants pages could fail

### Changed
- Improved code that sends requests to the external APIs
- Updates ranges for user ranks to fit todays usage
- Run coveralls on github actions instead of travis
- Run pip checks on github actions instead of coveralls
- For hg38 cases, change gnomAD link to point to version 3.0 (which is hg38 based)
- Show pinned or causative STR variants a bit more human readable

## [4.13.1]

### Added
### Fixed
- Typo that caused not all clinvar conflicting interpretations to be loaded no matter what
- Parse and retrieve clinvar annotations from VEP-annotated (VEP 97+) CSQ VCF field
- Variant clinvar significance shown as `not provided` whenever is `Uncertain significance`
- Phenomizer query crashing when case has no HPO terms assigned
- Fixed a bug affecting `All SNVs and INDELs` page when variants don't have canonical transcript
- Add gene name or id in cancer variant view

### Changed
- Cancer Variant view changed "Variant:Transcript:Exon:HGVS" to "Gene:Transcript:Exon:HGVS"

## [4.13]

### Added
- ClinVar SNVs track in IGV
- Add SMA view with SMN Copy Number data
- Easier to assign OMIM diagnoses from case page
- OMIM terms and specific OMIM term page

### Fixed
- Bug when adding a new gene to a panel
- Restored missing recent delivery reports
- Fixed style and links to other reports in case side panel
- Deleting cases using display_name and institute not deleting its variants
- Fixed bug that caused coordinates filter to override other filters
- Fixed a problem with finding some INS in loqusdb
- Layout on SV page when local observations without cases are present
- Make scout compatible with the new HPO definition files from `http://compbio.charite.de/jenkins/`
- General report visualization error when SNVs display names are very long


### Changed


## [4.12.4]

### Fixed
- Layout on SV page when local observations without cases are present

## [4.12.3]

### Fixed
- Case report when causative or pinned SVs have non null allele frequencies

## [4.12.2]

### Fixed
- SV variant links now take you to the SV variant page again
- Cancer variant view has cleaner table data entries for "N/A" data
- Pinned variant case level display hotfix for cancer and str - more on this later
- Cancer variants show correct alt/ref reads mirroring alt frequency now
- Always load all clinical STR variants even if a region load is attempted - index may be missing
- Same case repetition in variant local observations

## [4.12.1]

### Fixed
- Bug in variant.gene when gene has no HGVS description


## [4.12]

### Added
- Accepts `alignment_path` in load config to pass bam/cram files
- Display all phenotypes on variant page
- Display hgvs coordinates on pinned and causatives
- Clear panel pending changes
- Adds option to setup the database with static files
- Adds cli command to download the resources from CLI that scout needs
- Adds dummy files for merged somatic SV and CNV; as well as merged SNV, and INDEL part of #1279
- Allows for upload of OMIM-AUTO gene panel from static files without api-key

### Fixed
- Cancer case HPO panel variants link
- Fix so that some drop downs have correct size
- First IGV button in str variants page
- Cancer case activates on SNV variants
- Cases activate when STR variants are viewed
- Always calculate code coverage
- Pinned/Classification/comments in all types of variants pages
- Null values for panel's custom_inheritance_models
- Discrepancy between the manual disease transcripts and those in database in gene-edit page
- ACMG classification not showing for some causatives
- Fix bug which caused IGV.js to use hg19 reference files for hg38 data
- Bug when multiple bam files sources with non-null values are available


### Changed
- Renamed `requests` file to `scout_requests`
- Cancer variant view shows two, instead of four, decimals for allele and normal


## [4.11.1]

### Fixed
- Institute settings page
- Link institute settings to sharing institutes choices

## [4.11.0]

### Added
- Display locus name on STR variant page
- Alternative key `GNOMADAF_popmax` for Gnomad popmax allele frequency
- Automatic suggestions on how to improve the code on Pull Requests
- Parse GERP, phastCons and phyloP annotations from vep annotated CSQ fields
- Avoid flickering comment popovers in variant list
- Parse REVEL score from vep annotated CSQ fields
- Allow users to modify general institute settings
- Optionally format code automatically on commit
- Adds command to backup vital parts `scout export database`
- Parsing and displaying cancer SV variants from Manta annotated VCF files
- Dismiss cancer snv variants with cancer-specific options
- Add IGV.js UPD, RHO and TIDDIT coverage wig tracks.


### Fixed
- Slightly darker page background
- Fixed an issued with parsed conservation values from CSQ
- Clinvar submissions accessible to all users of an institute
- Header toolbar when on Clinvar page now shows institute name correctly
- Case should not always inactivate upon update
- Show dismissed snv cancer variants as grey on the cancer variants page
- Improved style of mappability link and local observations on variant page
- Convert all the GET requests to the igv view to POST request
- Error when updating gene panels using a file containing BOM chars
- Add/replace gene radio button not working in gene panels


## [4.10.1]

### Fixed
- Fixed issue with opening research variants
- Problem with coveralls not called by Travis CI
- Handle Biomart service down in tests


## [4.10.0]

### Added
- Rank score model in causatives page
- Exportable HPO terms from phenotypes page
- AMP guideline tiers for cancer variants
- Adds scroll for the transcript tab
- Added CLI option to query cases on time since case event was added
- Shadow clinical assessments also on research variants display
- Support for CRAM alignment files
- Improved str variants view : sorting by locus, grouped by allele.
- Delivery report PDF export
- New mosaicism tag option
- Add or modify individuals' age or tissue type from case page
- Display GC and allele depth in causatives table.
- Included primary reference transcript in general report
- Included partial causative variants in general report
- Remove dependency of loqusdb by utilising the CLI

### Fixed
- Fixed update OMIM command bug due to change in the header of the genemap2 file
- Removed Mosaic Tag from Cancer variants
- Fixes issue with unaligned table headers that comes with hidden Datatables
- Layout in general report PDF export
- Fixed issue on the case statistics view. The validation bars didn't show up when all institutes were selected. Now they do.
- Fixed missing path import by importing pathlib.Path
- Handle index inconsistencies in the update index functions
- Fixed layout problems


## [4.9.0]

### Added
- Improved MatchMaker pages, including visible patient contacts email address
- New badges for the github repo
- Links to [GENEMANIA](genemania.org)
- Sort gene panel list on case view.
- More automatic tests
- Allow loading of custom annotations in VCF using the SCOUT_CUSTOM info tag.

### Fixed
- Fix error when a gene is added to an empty dynamic gene panel
- Fix crash when attempting to add genes on incorrect format to dynamic gene panel
- Manual rank variant tags could be saved in a "Select a tag"-state, a problem in the variants view.
- Same case evaluations are no longer shown as gray previous evaluations on the variants page
- Stay on research pages, even if reset, next first buttons are pressed..
- Overlapping variants will now be visible on variant page again
- Fix missing classification comments and links in evaluations page
- All prioritized cases are shown on cases page


## [4.8.3]

### Added

### Fixed
- Bug when ordering sanger
- Improved scrolling over long list of genes/transcripts


## [4.8.2]

### Added

### Fixed
- Avoid opening extra tab for coverage report
- Fixed a problem when rank model version was saved as floats and not strings
- Fixed a problem with displaying dismiss variant reasons on the general report
- Disable load and delete filter buttons if there are no saved filters
- Fix problem with missing verifications
- Remove duplicate users and merge their data and activity


## [4.8.1]

### Added

### Fixed
- Prevent login fail for users with id defined by ObjectId and not email
- Prevent the app from crashing with `AttributeError: 'NoneType' object has no attribute 'message'`


## [4.8.0]

### Added
- Updated Scout to use Bootstrap 4.3
- New looks for Scout
- Improved dashboard using Chart.js
- Ask before inactivating a case where last assigned user leaves it
- Genes can be manually added to the dynamic gene list directly on the case page
- Dynamic gene panels can optionally be used with clinical filter, instead of default gene panel
- Dynamic gene panels get link out to chanjo-report for coverage report
- Load all clinvar variants with clinvar Pathogenic, Likely Pathogenic and Conflicting pathogenic
- Show transcripts with exon numbers for structural variants
- Case sort order can now be toggled between ascending and descending.
- Variants can be marked as partial causative if phenotype is available for case.
- Show a frequency tooltip hover for SV-variants.
- Added support for LDAP login system
- Search snv and structural variants by chromosomal coordinates
- Structural variants can be marked as partial causative if phenotype is available for case.
- Show normal and pathologic limits for STRs in the STR variants view.
- Institute level persistent variant filter settings that can be retrieved and used.
- export causative variants to Excel
- Add support for ROH, WIG and chromosome PNGs in case-view

### Fixed
- Fixed missing import for variants with comments
- Instructions on how to build docs
- Keep sanger order + verification when updating/reloading variants
- Fixed and moved broken filter actions (HPO gene panel and reset filter)
- Fixed string conversion to number
- UCSC links for structural variants are now separated per breakpoint (and whole variant where applicable)
- Reintroduced missing coverage report
- Fixed a bug preventing loading samples using the command line
- Better inheritance models customization for genes in gene panels
- STR variant page back to list button now does its one job.
- Allows to setup scout without a omim api key
- Fixed error causing "favicon not found" flash messages
- Removed flask --version from base cli
- Request rerun no longer changes case status. Active or archived cases inactivate on upload.
- Fixed missing tooltip on the cancer variants page
- Fixed weird Rank cell in variants page
- Next and first buttons order swap
- Added pagination (and POST capability) to cancer variants.
- Improves loading speed for variant page
- Problem with updating variant rank when no variants
- Improved Clinvar submission form
- General report crashing when dismissed variant has no valid dismiss code
- Also show collaborative case variants on the All variants view.
- Improved phenotype search using dataTables.js on phenotypes page
- Search and delete users with `email` instead of `_id`
- Fixed css styles so that multiselect options will all fit one column


## [4.7.3]

### Added
- RankScore can be used with VCFs for vcf_cancer files

### Fixed
- Fix issue with STR view next page button not doing its one job.

### Deleted
- Removed pileup as a bam viewing option. This is replaced by IGV


## [4.7.2]

### Added
- Show earlier ACMG classification in the variant list

### Fixed
- Fixed igv search not working due to igv.js dist 2.2.17
- Fixed searches for cases with a gene with variants pinned or marked causative.
- Load variant pages faster after fixing other causatives query
- Fixed mitochondrial report bug for variants without genes

## [4.7.1]

### Added

### Fixed
- Fixed bug on genes page


## [4.7.0]

### Added
- Export genes and gene panels in build GRCh38
- Search for cases with variants pinned or marked causative in a given gene.
- Search for cases phenotypically similar to a case also from WUI.
- Case variant searches can be limited to similar cases, matching HPO-terms,
  phenogroups and cohorts.
- De-archive reruns and flag them as 'inactive' if archived
- Sort cases by analysis_date, track or status
- Display cases in the following order: prioritized, active, inactive, archived, solved
- Assign case to user when user activates it or asks for rerun
- Case becomes inactive when it has no assignees
- Fetch refseq version from entrez and use it in clinvar form
- Load and export of exons for all genes, independent on refseq
- Documentation for loading/updating exons
- Showing SV variant annotations: SV cgh frequencies, gnomad-SV, local SV frequencies
- Showing transcripts mapping score in segmental duplications
- Handle requests to Ensembl Rest API
- Handle requests to Ensembl Rest Biomart
- STR variants view now displays GT and IGV link.
- Description field for gene panels
- Export exons in build 37 and 38 using the command line

### Fixed
- Fixes of and induced by build tests
- Fixed bug affecting variant observations in other cases
- Fixed a bug that showed wrong gene coverage in general panel PDF export
- MT report only shows variants occurring in the specific individual of the excel sheet
- Disable SSL certifcate verification in requests to chanjo
- Updates how intervaltree and pymongo is used to void deprecated functions
- Increased size of IGV sample tracks
- Optimized tests


## [4.6.1]

### Added

### Fixed
- Missing 'father' and 'mother' keys when parsing single individual cases


## [4.6.0]

### Added
- Description of Scout branching model in CONTRIBUTING doc
- Causatives in alphabetical order, display ACMG classification and filter by gene.
- Added 'external' to the list of analysis type options
- Adds functionality to display "Tissue type". Passed via load config.
- Update to IGV 2.

### Fixed
- Fixed alignment visualization and vcf2cytosure availability for demo case samples
- Fixed 3 bugs affecting SV pages visualization
- Reintroduced the --version cli option
- Fixed variants query by panel (hpo panel + gene panel).
- Downloaded MT report contains excel files with individuals' display name
- Refactored code in parsing of config files.


## [4.5.1]

### Added

### Fixed
- update requirement to use PyYaml version >= 5.1
- Safer code when loading config params in cli base


## [4.5.0]

### Added
- Search for similar cases from scout view CLI
- Scout cli is now invoked from the app object and works under the app context

### Fixed
- PyYaml dependency fixed to use version >= 5.1


## [4.4.1]

### Added
- Display SV rank model version when available

### Fixed
- Fixed upload of delivery report via API


## [4.4.0]

### Added
- Displaying more info on the Causatives page and hiding those not causative at the case level
- Add a comment text field to Sanger order request form, allowing a message to be included in the email
- MatchMaker Exchange integration
- List cases with empty synopsis, missing HPO terms and phenotype groups.
- Search for cases with open research list, or a given case status (active, inactive, archived)

### Fixed
- Variant query builder split into several functions
- Fixed delivery report load bug


## [4.3.3]

### Added
- Different individual table for cancer cases

### Fixed
- Dashboard collects validated variants from verification events instead of using 'sanger' field
- Cases shared with collaborators are visible again in cases page
- Force users to select a real institute to share cases with (actionbar select fix)


## [4.3.2]

### Added
- Dashboard data can be filtered using filters available in cases page
- Causatives for each institute are displayed on a dedicated page
- SNVs and and SVs are searchable across cases by gene and rank score
- A more complete report with validated variants is downloadable from dashboard

### Fixed
- Clinsig filter is fixed so clinsig numerical values are returned
- Split multi clinsig string values in different elements of clinsig array
- Regex to search in multi clinsig string values or multi revstat string values
- It works to upload vcf files with no variants now
- Combined Pileup and IGV alignments for SVs having variant start and stop on the same chromosome


## [4.3.1]

### Added
- Show calls from all callers even if call is not available
- Instructions to install cairo and pango libs from WeasyPrint page
- Display cases with number of variants from CLI
- Only display cases with number of variants above certain treshold. (Also CLI)
- Export of verified variants by CLI or from the dashboard
- Extend case level queries with default panels, cohorts and phenotype groups.
- Slice dashboard statistics display using case level queries
- Add a view where all variants for an institute can be searched across cases, filtering on gene and rank score. Allows searching research variants for cases that have research open.

### Fixed
- Fixed code to extract variant conservation (gerp, phyloP, phastCons)
- Visualization of PDF-exported gene panels
- Reintroduced the exon/intron number in variant verification email
- Sex and affected status is correctly displayed on general report
- Force number validation in SV filter by size
- Display ensembl transcripts when no refseq exists


## [4.3.0]

### Added
- Mosaicism tag on variants
- Show and filter on SweGen frequency for SVs
- Show annotations for STR variants
- Show all transcripts in verification email
- Added mitochondrial export
- Adds alternative to search for SVs shorter that the given length
- Look for 'bcftools' in the `set` field of VCFs
- Display digenic inheritance from OMIM
- Displays what refseq transcript that is primary in hgnc

### Fixed

- Archived panels displays the correct date (not retroactive change)
- Fixed problem with waiting times in gene panel exports
- Clinvar fiter not working with human readable clinsig values

## [4.2.2]

### Fixed
- Fixed gene panel create/modify from CSV file utf-8 decoding error
- Updating genes in gene panels now supports edit comments and entry version
- Gene panel export timeout error

## [4.2.1]

### Fixed
- Re-introduced gene name(s) in verification email subject
- Better PDF rendering for excluded variants in report
- Problem to access old case when `is_default` did not exist on a panel


## [4.2.0]

### Added
- New index on variant_id for events
- Display overlapping compounds on variants view

### Fixed
- Fixed broken clinical filter


## [4.1.4]

### Added
- Download of filtered SVs

### Fixed
- Fixed broken download of filtered variants
- Fixed visualization issue in gene panel PDF export
- Fixed bug when updating gene names in variant controller


## [4.1.3]

### Fixed
- Displays all primary transcripts


## [4.1.2]

### Added
- Option add/replace when updating a panel via CSV file
- More flexible versioning of the gene panels
- Printing coverage report on the bottom of the pdf case report
- Variant verification option for SVs
- Logs uri without pwd when connecting
- Disease-causing transcripts in case report
- Thicker lines in case report
- Supports HPO search for cases, both terms or if described in synopsis
- Adds sanger information to dashboard

### Fixed
- Use db name instead of **auth** as default for authentication
- Fixes so that reports can be generated even with many variants
- Fixed sanger validation popup to show individual variants queried by user and institute.
- Fixed problem with setting up scout
- Fixes problem when exac file is not available through broad ftp
- Fetch transcripts for correct build in `adapter.hgnc_gene`

## [4.1.1]
- Fix problem with institute authentication flash message in utils
- Fix problem with comments
- Fix problem with ensembl link


## [4.1.0]

### Added
- OMIM phenotypes to case report
- Command to download all panel app gene panels `scout load panel --panel-app`
- Links to genenames.org and omim on gene page
- Popup on gene at variants page with gene information
- reset sanger status to "Not validated" for pinned variants
- highlight cases with variants to be evaluated by Sanger on the cases page
- option to point to local reference files to the genome viewer pileup.js. Documented in `docs.admin-guide.server`
- option to export single variants in `scout export variants`
- option to load a multiqc report together with a case(add line in load config)
- added a view for searching HPO terms. It is accessed from the top left corner menu
- Updates the variants view for cancer variants. Adds a small cancer specific filter for known variants
- Adds hgvs information on cancer variants page
- Adds option to update phenotype groups from CLI

### Fixed
- Improved Clinvar to submit variants from different cases. Fixed HPO terms in casedata according to feedback
- Fixed broken link to case page from Sanger modal in cases view
- Now only cases with non empty lists of causative variants are returned in `adapter.case(has_causatives=True)`
- Can handle Tumor only samples
- Long lists of HGNC symbols are now possible. This was previously difficult with manual, uploaded or by HPO search when changing filter settings due to GET request limitations. Relevant pages now use POST requests. Adds the dynamic HPO panel as a selection on the gene panel dropdown.
- Variant filter defaults to default panels also on SV and Cancer variants pages.

## [4.0.0]

### WARNING ###

This is a major version update and will require that the backend of pre releases is updated.
Run commands:

```
$scout update genes
$scout update hpo
```

- Created a Clinvar submission tool, to speed up Clinvar submission of SNVs and SVs
- Added an analysis report page (html and PDF format) containing phenotype, gene panels and variants that are relevant to solve a case.

### Fixed
- Optimized evaluated variants to speed up creation of case report
- Moved igv and pileup viewer under a common folder
- Fixed MT alignment view pileup.js
- Fixed coordinates for SVs with start chromosome different from end chromosome
- Global comments shown across cases and institutes. Case-specific variant comments are shown only for that specific case.
- Links to clinvar submitted variants at the cases level
- Adapts clinvar parsing to new format
- Fixed problem in `scout update user` when the user object had no roles
- Makes pileup.js use online genome resources when viewing alignments. Now any instance of Scout can make use of this functionality.
- Fix ensembl link for structural variants
- Works even when cases does not have `'madeline_info'`
- Parses Polyphen in correct way again
- Fix problem with parsing gnomad from VEP

### Added
- Added a PDF export function for gene panels
- Added a "Filter and export" button to export custom-filtered SNVs to CSV file
- Dismiss SVs
- Added IGV alignments viewer
- Read delivery report path from case config or CLI command
- Filter for spidex scores
- All HPO terms are now added and fetched from the correct source (https://github.com/obophenotype/human-phenotype-ontology/blob/master/hp.obo)
- New command `scout update hpo`
- New command `scout update genes` will fetch all the latest information about genes and update them
- Load **all** variants found on chromosome **MT**
- Adds choice in cases overview do show as many cases as user like

### Removed
- pileup.min.js and pileup css are imported from a remote web location now
- All source files for HPO information, this is instead fetched directly from source
- All source files for gene information, this is instead fetched directly from source

## [3.0.0]
### Fixed
- hide pedigree panel unless it exists

## [1.5.1] - 2016-07-27
### Fixed
- look for both ".bam.bai" and ".bai" extensions

## [1.4.0] - 2016-03-22
### Added
- support for local frequency through loqusdb
- bunch of other stuff

## [1.3.0] - 2016-02-19
### Fixed
- Update query-phenomizer and add username/password

### Changed
- Update the way a case is checked for rerun-status

### Added
- Add new button to mark a case as "checked"
- Link to clinical variants _without_ 1000G annotation

## [1.2.2] - 2016-02-18
### Fixed
- avoid filtering out variants lacking ExAC and 1000G annotations

## [1.1.3] - 2015-10-01
### Fixed
- persist (clinical) filter when clicking load more
- fix #154 by robustly setting clinical filter func. terms

## [1.1.2] - 2015-09-07
### Fixed
- avoid replacing coverage report with none
- update SO terms, refactored

## [1.1.1] - 2015-08-20
### Fixed
- fetch case based on collaborator status (not owner)

## [1.1.0] - 2015-05-29
### Added
- link(s) to SNPedia based on RS-numbers
- new Jinja filter to "humanize" decimal numbers
- show gene panels in variant view
- new Jinja filter for decoding URL encoding
- add indicator to variants in list that have comments
- add variant number threshold and rank score threshold to load function
- add event methods to mongo adapter
- add tests for models
- show badge "old" if comment was written for a previous analysis

### Changed
- show cDNA change in transcript summary unless variant is exonic
- moved compounds table further up the page
- show dates for case uploads in ISO format
- moved variant comments higher up on page
- updated documentation for pages
- read in coverage report as blob in database and serve directly
- change ``OmimPhenotype`` to ``PhenotypeTerm``
- reorganize models sub-package
- move events (and comments) to separate collection
- only display prev/next links for the research list
- include variant type in breadcrumbs e.g. "Clinical variants"

### Removed
- drop dependency on moment.js

### Fixed
- show the same level of detail for all frequencies on all pages
- properly decode URL encoded symbols in amino acid/cDNA change strings
- fixed issue with wipe permissions in MongoDB
- include default gene lists in "variants" link in breadcrumbs

## [1.0.2] - 2015-05-20
### Changed
- update case fetching function

### Fixed
- handle multiple cases with same id

## [1.0.1] - 2015-04-28
### Fixed
- Fix building URL parameters in cases list Vue component

## [1.0.0] - 2015-04-12
Codename: Sara Lund

![Release 1.0](artwork/releases/release-1-0.jpg)

### Added
- Add email logging for unexpected errors
- New command line tool for deleting case

### Changed
- Much improved logging overall
- Updated documentation/usage guide
- Removed non-working IGV link

### Fixed
- Show sample display name in GT call
- Various small bug fixes
- Make it easier to hover over popups

## [0.0.2-rc1] - 2015-03-04
### Added
- add protein table for each variant
- add many more external links
- add coverage reports as PDFs

### Changed
- incorporate user feedback updates
- big refactor of load scripts

## [0.0.2-rc2] - 2015-03-04
### Changes
- add gene table with gene description
- reorganize inheritance models box

### Fixed
- avoid overwriting gene list on "research" load
- fix various bugs in external links

## [0.0.2-rc3] - 2015-03-05
### Added
- Activity log feed to variant view
- Adds protein change strings to ODM and Sanger email

### Changed
- Extract activity log component to macro

### Fixes
- Make Ensembl transcript links use archive website<|MERGE_RESOLUTION|>--- conflicted
+++ resolved
@@ -9,11 +9,8 @@
 - HPO gene list download now has option for clinical and non-clinical genes
 ### Fixed
 - Show other causative once, even if several events point to it
-<<<<<<< HEAD
+- Filtering variants by mitochondrial chromosome for cases with genome build=38
 - HPO gene search button triggers any warnings for clinical / non-existing genes also on first search
-=======
-- Filtering variants by mitochondrial chromosome for cases with genome build=38
->>>>>>> 3d265c56
 ### Changed
 
 ## [4.31.1]
