--- conflicted
+++ resolved
@@ -23,13 +23,9 @@
 - Fix Alamut link to work properly on hg38
 - Better handling of delivery reports for rerun cases
 
-<<<<<<< HEAD
-=======
 ### Changed
 - Updated the version of igv.js to 2.5.4
 
-
->>>>>>> 0383f9b5
 ## [4.15.1]
 
 ### Added
