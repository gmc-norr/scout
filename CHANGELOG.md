--- conflicted
+++ resolved
@@ -7,15 +7,12 @@
 ## [unreleased]
 ### Added
 - PanelApp link on gene page and on gene panels description
-### Changed
+- ClinGen-CGC-VICC oncogenicity classification for cancer SNVs
 - Add more filters to the delete variants command (institute ID and text file with list of case IDs)
-<<<<<<< HEAD
-- ClinGen-CGC-VICC oncogenicity classification for cancer SNVs
-=======
+### Changed
 - Use the `clinicalgenomics/python3.11-venv:1.0` image everywhere in the Dockerfiles
 ### Fixed
 - list/List typing issue on PanelApp extension module
->>>>>>> 57cc82d7
 
 ## [4.91.2]
 ### Fixed
