# Change Log
All notable changes to this project will be documented in this file.
This project adheres to [Semantic Versioning](http://semver.org/).

About changelog [here](https://keepachangelog.com/en/1.0.0/)

## [unreleased]
### Added
- Possibility to submit to ClinVar variants associated with Orphanet conditions
<<<<<<< HEAD
- Orpha disease terms now include information on inheritance
=======
### Changed
- Introduce validation in ClinVar multistep form to make sure users provide at least one variant-associated condition
>>>>>>> ac733955
### Fixed
- Missing number of phenotypes and genes from case diagnoses


## [4.76]
### Added
- Orphacodes are visible in phenotype tables
- Pydantic validation of image paths provided in case load config file
- Info on the user which created a ClinVar submission, when available
- Associate .d4 files to case individuals when loading a case via config file
- Option update path to .d4 files path for individuals of an existing case using the commands line
### Changed
- In diagnoses page the load of diseases are initiated by clicking a button
- Revel score, Revel rank score and SpliceAI values are also displayed in Causatives and Validated variants tables
- Remove unused functions and tests
- Analysis type and direct link from cases list for OGM cases
- Removed unused `case_obj` parameter from server/blueprints/variant/controllers/observations function
- Possibility to reset ClinVar submission ID
- Allow ClinVar submissions with custom API key for users registered as ClinVar submitters or when institute doesn't have a preset list of ClinVar submitters
- Ordered event verbs alphabetically and created ClinVar-related user events
- Removed the unused "no-variants" option from the load case command line
### Fixed
- All disease_terms have gene HGNC ids as integers when added to the scout database
- Disease_term identifiers are now prefixed with the name of the coding system
- Command line crashing with error when updating a user that doesn't exist
- Thaw coloredlogs - 15.0.1 restores errorhandler issue
- Thaw crypography - current base image and library version allow Docker builds
- Missing delete icons on phenomodels page
- Missing cryptography lib error while running Scout container on an ARM processor
- Round CADD values with many decimals on causatives and validated variants pages
- Dark-mode visibility of some fields on causatives and validated variants pages
- Clinvar submitters would be cleared when unprivileged users saved institute settings page
- Added a default empty string in cases search form to avoid None default value
- Page crashing when user tries to remove the same variant from a ClinVar submission in different browser tabs
- Update more GnomAD links to GnomAD v4 (v38 SNVs, MT vars, STRs)
- Empty cells for RNA fusion variants in Causatives and Verified variants page
- Submenu icons missing from collapsible actionbar
- The collapsible actionbar had some non-collapsing overly long entries
- Cancer observations for SVs not appearing in the variant details view
- Archived local observations not visible on cancer variantS page
- Empty Population Frequency column in the Cancer SV Variants view
- Capital letters in ClinVar events description shown on case page

## [4.75]
### Added
- Hovertip to gene panel names with associated genes in variant view, when variant covers more than one gene
- Tests for panel to genes
- Download of Orphadata en_product6 and en_product4 from CLI
- Parse and save `database_found` key/values for RNA fusion variants
- Added fusion_score, ffpm, split_reads, junction_reads and fusion_caller to the list of filters on RNA fusion variants page
- Renamed the function `get_mei_info` to `set_mei_info` to be consistent with the other functions
- Fixed removing None key/values from parsed variants
- Orphacodes are included in the database disease_terms
### Changed
- Allow use of projections when retrieving gene panels
- Do not save custom images as binary data into case and variant database documents
- Retrieve and display case and variant custom images using image's saved path
- Cases are activated by viewing FSHD and SMA reports
- Split multi-gene SNV variants into single genes when submitting to Matchmaker Exchange
- Alamut links also on the gene level, using transcript and HGVS: better for indels. Keep variant link for missing HGVS
- Thaw WTForms - explicitly coerce form decimal field entries when filters fetched from db
### Fixed
- Removed some extra characters from top of general report left over from FontAwsome fix
- Do not save fusion variants-specific key/values in other types of variants
- Alamut link for MT variants in build 38
- Convert RNA fusions variants `tool_hits` and `fusion_score` keys from string to numbers
- Fix genotype reference and alternative sequencing depths defaulting to -1 when values are 0
- DecimalFields were limited to two decimal places for several forms - lifting restrictions on AF, CADD etc.

## [4.74.1]
### Changed
- Parse and save into database also OMIM terms not associated to genes
### Fixed
- BioNano API FSHD report requests are GET in Access 1.8, were POST in 1.7
- Update more FontAwesome icons to avoid Pro icons
- Test if files still exist before attempting to load research variants
- Parsing of genotypes error, resulting in -1 values when alt or ref read depths are 0

## [4.74]
### Added
- SNVs and Indels, MEI and str variants genes have links to Decipher
- An `owner + case display name` index for cases database collection
- Test and fixtures for RNA fusion case page
- Load and display fusion variants from VCF files as the other variant types
- Option to update case document with path to mei variants (clinical and research)
### Changed
- Details on variant type and category for audit filters on case general report
- Enable Gens CN profile button also in somatic case view
- Fix case of analysis type check for Gens analysis button - only show for WGS
### Fixed
- loqusdb table no longer has empty row below each loqusid
- MatchMaker submission details page crashing because of change in date format returned by PatientMatcher
- Variant external links buttons style does not change color when visited
- Hide compounds with compounds follow filter for region or function would fail for variants in multiple genes
- Updated FontAwesome version to fix missing icons

## [4.73]
### Added
- Shortcut button for HPO panel MEI variants from case page
- Export managed variants from CLI
### Changed
- STRs visualization on case panel to emphasize abnormal repeat count and associated condition
- Removed cytoband column from STRs variant view on case report
- More long integers formatted with thin spaces, and copy to clipboard buttons added
### Fixed
- OMIM table is scrollable if higher than 700px on SV page
- Pinned variants validation badge is now red for false positives.
- Case display name defaulting to case ID when `family_name` or `display_name` are missing from case upload config file
- Expanded menu visible at screen sizes below 1000px now has background color
- The image in ClinVar howto-modal is now responsive
- Clicking on a case in case groups when case was already removed from group in another browser tab
- Page crashing when saving filters for mei variants
- Link visited color of images

## [4.72.4]
### Changed
- Automatic test mongod version increased to v7
### Fixed
- GnomAD now defaults to hg38 - change build 37 links accordingly

## [4.72.3]
### Fixed
- Somatic general case report small variant table can crash with unclassified variants

## [4.72.2]
### Changed
- A gunicorn maxrequests parameter for Docker server image - default to 1200
- STR export limit increased to 500, as for other variants
- Prevent long number wrapping and use thin spaces for separation, as per standards from SI, NIST, IUPAC, BIPM.
- Speed up case retrieval and lower memory use by projecting case queries
- Make relatedness check fails stand out a little more to new users
- Speed up case retrieval and lower memory use by projecting case queries
- Speed up variant pages by projecting only the necessary keys in disease collection query
### Fixed
- Huge memory use caused by cases and variants pages pulling complete disease documents from DB
- Do not include genes fetched from HPO terms when loading diseases
- Consider the renamed fields `Approved Symbol` -> `Approved Gene Symbol` and `Gene Symbols` -> `Gene/Locus And Other Related Symbols` when parsing OMIM terms from genemap2.txt file

## [4.72.1]
### Fixed
- Jinja filter that renders long integers
- Case cache when looking for causatives in other cases causing the server to hang

## [4.72]
### Added
- A GitHub action that checks for broken internal links in docs pages
- Link validation settings in mkdocs.yml file
- Load and display full RNA alignments on alignment viewer
- Genome build check when loading a case
- Extend event index to previous causative variants and always load them
### Fixed
- Documentation nav links for a few documents
- Slightly extended the BioNano Genomics Access integration docs
- Loading of SVs when VCF is missing the INFO.END field but has INFO.SVLEN field
- Escape protein sequence name (if available) in case general report to render special characters correctly
- CaseS HPO term searches for multiple terms works independent of order
- CaseS search regexp should not allow backslash
- CaseS cohort tags can contain whitespace and still match
- Remove diagnoses from cases even if OMIM term is not found in the database
- Parsing of disease-associated genes
- Removed an annoying warning while updating database's disease terms
- Displaying custom case images loaded with scout version <= 4.71
- Use pydantic version >=2 in requirements.txt file
### Changed
- Column width adjustment on caseS page
- Use Python 3.11 in tests
- Update some github actions
- Upgraded Pydantic to version 2
- Case validation fails on loading when associated files (alignments, VCFs and reports) are not present on disk
- Case validation fails on loading when custom images have format different then ["gif", "svg", "png", "jpg", "jpeg"]
- Custom images keys `case` and `str` in case config yaml file are renamed to `case_images` and `str_variants_images`
- Simplify and speed up case general report code
- Speed up case retrieval in case_matching_causatives
- Upgrade pymongo to version 4
- When updating disease terms, check that all terms are consistent with a DiseaseTerm model before dropping the old collection
- Better separation between modules loading HPO terms and diseases
- Deleted unused scout.build.phenotype module
- Stricter validation of mandatory genome build key when loading a case. Allowed values are ['37','38',37,38]
- Improved readability of variants length and coordinates on variantS pages

## [4.71]
### Added
- Added Balsamic keys for SweGen and loqusdb local archive frequecies, SNV and SV
- New filter option for Cancer variantS: local archive RD loqusdb
- Show annotated observations on SV variantS view, also for cancer somatic SVs
- Revel filter for variantS
- Show case default panel on caseS page
- CADD filter for Cancer Somatic SNV variantS - show score
- SpliceAI-lookup link (BROAD, shows SpliceAI and Pangolin) from variant page
- BioNano Access server API - check projects, samples and fetch FSHD reports
### Fixed
- Name of reference genome build for RNA for compatibility with IGV locus search change
- Howto to run the Docker image on Mac computers in `admin-guide/containers/container-deploy.md`
- Link to Weasyprint installation howto in README file
- Avoid filling up disk by creating a reduced VCF file for every variant that is visualized
- Remove legacy incorrectly formatted CODEOWNERS file
- Restrain variant_type requests to variantS views to "clinical" or "research"
- Visualization of cancer variants where cancer case has no affected individual
- ProteinPaint gene link (small StJude API change)
- Causative MEI variant link on causatives page
- Bionano access api settings commented out by default in Scout demo config file.
- Do not show FSHD button on freshly loaded cases without bionano_access individuals
- Truncate long variants' HGVS on causative/Clinically significant and pinned variants case panels
### Changed
- Remove function call that tracks users' browser version
- Include three more splice variant SO terms in clinical filter severe SO terms
- Drop old HPO term collection only after parsing and validation of new terms completes
- Move score to own column on Cancer Somatic SNV variantS page
- Refactored a few complex case operations, breaking out sub functionalities

## [4.70]
### Added
- Download a list of Gene Variants (max 500) resulting from SNVs and Indels search
- Variant PubMed link to search for gene symbol and any aliases
### Changed
- Clearer gnomAD values in Variants page
### Fixed
- CaseS page uniform column widths
- Include ClinVar variants into a scrollable div element on Case page
- `canonical_transcript` variable not initialized in get_hgvs function (server.blueprints.institutes.controllers.py)
- Catch and display any error while importing Phenopacket info
- Modified Docker files to use python:3.8-slim-bullseye to prevent gunicorn workers booting error

## [4.69]
### Added
- ClinVar submission howto available also on Case page
- Somatic score and filtering for somatic SV callers, if available
- Show caller as a tooltip on variantS list
### Fixed
- Crash when attempting to export phenotype from a case that had never had phenotypes
- Aesthetic fix to Causative and Pinned Variants on Case page
- Structural inconsistency for ClinVar Blueprint templates
- Updated igv.js to 2.15.8 to fix track default color bug
- Fixed release versions for actions.
- Freeze tornado below 6.3.0 for compatibility with livereload 2.6.3
- Force update variants count on case re-upload
- IGV locus search not working - add genome reference id
- Pin links to MEI variants should end up on MEI not SV variant view
- Load also matching MEI variants on forced region load
- Allow excluding MEI from case variant deletion
- Fixed the name of the assigned user when the internal user ID is different from the user email address
- Gene variantS should display gene function, region and full hgvs
### Changed
- FontAwesome integrity check fail (updated resource)
- Removed ClinVar API validation buttons in favour of direct API submission
- Improved layout of Institute settings page
- ClinVar API key and allowed submitters are set in the Institute settings page


## [4.68]
### Added
- Rare Disease Mobile Element Insertion variants view
### Changed
- Updated igv.js to 2.15.6
### Fixed
- Docker stage build pycairo.
- Restore SNV and SV rank models versions on Causatives and Verified pages
- Saving `REVEL_RANKSCORE` value in a field named `revel` in variants database documents

## [4.67]
### Added
- Prepare to filter local SV frequency
### Changed
- Speed up instituteS page loading by refactoring cases/institutes query
- Clinical Filter for SVs includes `splice_polypyrimidine_tract_variant` as a severe consequence
- Clinical Filter for SVs includes local variant frequency freeze ("old") for filtering, starting at 30 counts
- Speed up caseS page loading by adding status to index and refactoring totals count
- HPO file parsing is updated to reflect that HPO have changed a few downloadable file formats with their 230405 release.
### Fixed
- Page crashing when a user tries to edit a comment that was removed
- Warning instead of crashed page when attempting to retrieve a non-existent Phenopacket
- Fixed StJude ProteinPaint gene link (URL change)
- Freeze of werkzeug library to version<2.3 to avoid problems resulting from the consequential upgrade of the Flask lib
- Huge list of genes in case report for megabases-long structural variants.
- Fix displaying institutes without associated cases on institutes page
- Fix default panel selection on SVs in cancer case report

## [4.66]
### Changed
- Moved Phenomodels code under a dedicated blueprint
- Updated the instructions to load custom case report under admin guide
- Keep variants filter window collapsed except when user expands it to filter
### Added
- A summary table of pinned variants on the cancer case general report
- New openable matching causatives and managed variants lists for default gene panels only for convenience
### Fixed
- Gens structural variant page link individual id typo

## [4.65.2]
### Fixed
- Generating general case report with str variants containing comments

## [4.65.1]
### Fixed
- Visibility of `Gene(s)` badges on SV VariantS page
- Hide dismiss bar on SV page not working well
- Delivery report PDF download
- Saving Pipeline version file when loading a case
- Backport compatible import of importlib metadata for old python versions (<3.8)

## [4.65]
### Added
- Option to mark a ClinVar submission as submitted
- Docs on how to create/update the PanelApp green genes as a system admin
- `individual_id`-parameter to both Gens links
- Download a gene panel in TXT format from gene panel page
- Panel gene comments on variant page: genes in panels can have comments that describe the gene in a panel context
### Changed
- Always show each case category on caseS page, even if 0 cases in total or after current query
- Improved sorting of ClinVar submissions
- Pre-populate SV type select in ClinVar submission form, when possible
- Show comment badges in related comments tables on general report
- Updated version of several GitHub actions
- Migrate from deprecated `pkg_resources` lib to `importlib_resources`
- Dismiss bar on variantS pages is thinner.
- Dismiss bar on variantS pages can be toggled open or closed for the duration of a login session.
### Fixed
- Fixed Sanger order / Cancel order modal close buttons
- Visibility of SV type in ClinVar submission form
- Fixed a couple of creations where now was called twice, so updated_at and created_at could differ
- Deprecated Ubuntu version 18.04 in one GitHub action
- Panels that have been removed (hidden) should not be visible in views where overlapping gene panels for genes are shown
- Gene panel test pointing to the right function

## [4.64]
### Added
- Create/Update a gene panel containing all PanelApp green genes (`scout update panelapp-green -i <cust_id>`)
- Links for ACMG pathogenicity impact modification on the ACMG classification page
### Changed
- Open local observation matching cases in new windows
### Fixed
- Matching manual ranked variants are now shown also on the somatic variant page
- VarSome links to hg19/GRCh37
- Managed variants filter settings lost when navigating to additional pages
- Collect the right variant category after submitting filter form from research variantS page
- Beacon links are templated and support variants in genome build 38

## [4.63]
### Added
- Display data sharing info for ClinVar, Matchmaker Exchange and Beacon in a dedicated column on Cases page
- Test for `commands.download.omim.print_omim`
- Display dismissed variants comments on general case report
- Modify ACMG pathogenicity impact (most commonly PVS1, PS3) based on strength of evidence with lab director's professional judgement
- REViewer button on STR variant page
- Alamut institution parameter in institute settings for Alamut Visual Plus software
- Added Manual Ranks Risk Factor, Likely Risk Factor and Uncertain Risk Factor
- Display matching manual ranks from previous cases the user has access to on VariantS and Variant pages
- Link to gnomAD gene SVs v2.1 for SV variants with gnomAD frequency
- Support for nf-core/rnafusion reports
### Changed
- Display chrY for sex unknown
- Deprecate legacy scout_load() method API call.
- Message shown when variant tag is updated for a variant
- When all ACMG classifications are deleted from a variant, the current variant classification status is also reset.
- Refactored the functions that collect causative variants
- Removed `scripts/generate_test_data.py`
### Fixed
- Default IGV tracks (genes, ClinVar, ClinVar CNVs) showing even if user unselects them all
- Freeze Flask-Babel below v3.0 due to issue with a locale decorator
- Thaw Flask-Babel and fix according to v3 standard. Thank you @TkTech!
- Show matching causatives on somatic structural variant page
- Visibility of gene names and functional annotations on Causatives/Verified pages
- Panel version can be manually set to floating point numbers, when modified
- Causatives page showing also non-causative variants matching causatives in other cases
- ClinVar form submission for variants with no selected transcript and HGVS
- Validating and submitting ClinVar objects not containing both Variant and Casedata info

## [4.62.1]
### Fixed
- Case page crashing when adding a case to a group without providing a valid case name

## [4.62]
### Added
- Validate ClinVar submission objects using the ClinVar API
- Wrote tests for case and variant API endpoints
- Create ClinVar submissions from Scout using the ClinVar API
- Export Phenopacket for affected individual
- Import Phenopacket from JSON file or Phenopacket API backend server
- Use the new case name option for GENS requests
- Pre-validate refseq:HGVS items using VariantValidator in ClinVar submission form
### Fixed
- Fallback for empty alignment index for REViewer service
- Source link out for MIP 11.1 reference STR annotation
- Avoid duplicate causatives and pinned variants
- ClinVar clinical significance displays only the ACMG terms when user selects ACMG 2015 as assertion criteria
- Spacing between icon and text on Beacon and MatchMaker links on case page sidebar
- Truncate IDs and HGVS representations in ClinVar pages if longer than 25 characters
- Update ClinVar submission ID form
- Handle connection timeout when sending requests requests to external web services
- Validate any ClinVar submission regardless of its status
- Empty Phenopackets import crashes
- Stop Spinner on Phenopacket JSON download
### Changed
- Updated ClinVar submission instructions

## [4.61.1]
### Fixed
- Added `UMLS` as an option of `Condition ID type` in ClinVar Variant downloaded files
- Missing value for `Condition ID type` in ClinVar Variant downloaded files
- Possibility to open, close or delete a ClinVar submission even if it doesn't have an associated name
- Save SV type, ref and alt n. copies to exported ClinVar files
- Inner and outer start and stop SV coordinates not exported in ClinVar files
- ClinVar submissions page crashing when SV files don't contain breakpoint exact coordinates
- Align OMIM diagnoses with delete diagnosis button on case page
- In ClinVar form, reset condition list and customize help when condition ID changes

## [4.61]
### Added
- Filter case list by cases with variants in ClinVar submission
- Filter case list by cases containing RNA-seq data - gene_fusion_reports and sample-level tracks (splice junctions and RNA coverage)
- Additional case category `Ignored`, to be used for cases that don't fall in the existing 'inactive', 'archived', 'solved', 'prioritized' categories
- Display number of cases shown / total number of cases available for each category on Cases page
- Moved buttons to modify case status from sidebar to main case page
- Link to Mutalyzer Normalizer tool on variant's transcripts overview to retrieve official HVGS descriptions
- Option to manually load RNA MULTIQC report using the command `scout load report -t multiqc_rna`
- Load RNA MULTIQC automatically for a case if config file contains the `multiqc_rna` key/value
- Instructions in admin-guide on how to load case reports via the command line
- Possibility to filter RD variants by a specific genotype call
- Distinct colors for different inheritance models on RD Variant page
- Gene panels PDF export with case variants hits by variant type
- A couple of additional README badges for GitHub stats
- Upload and display of pipeline reference info and executable version yaml files as custom reports
- Testing CLI on hasta in PR template
### Changed
- Instructions on how to call dibs on scout-stage server in pull request template
- Deprecated CLI commands `scout load <delivery_report, gene_fusion_report, coverage_qc_report, cnv_report>` to replace them with command `scout load report -t <report type>`
- Refactored code to display and download custom case reports
- Do not export `Assertion method` and `Assertion method citation` to ClinVar submission files according to changes to ClinVar's submission spreadsheet templates.
- Simplified code to create and download ClinVar CSV files
- Colorize inheritance models badges by category on VariantS page
- `Safe variants matching` badge more visible on case page
### Fixed
- Non-admin users saving institute settings would clear loqusdb instance selection
- Layout of variant position, cytoband and type in SV variant summary
- Broken `Build Status - GitHub badge` on GitHub README page
- Visibility of text on grey badges in gene panels PDF exports
- Labels for dashboard search controls
- Dark mode visibility for ClinVar submission
- Whitespaces on outdated panel in extent report

## [4.60]
### Added
- Mitochondrial deletion signatures (mitosign) can be uploaded and shown with mtDNA report
- A `Type of analysis` column on Causatives and Validated variants pages
- List of "safe" gene panels available for matching causatives and managed variants in institute settings, to avoid secondary findings
- `svdb_origin` as a synonym for `FOUND_IN` to complement `set` for variants found by all callers
### Changed
- Hide removed gene panels by default in panels page
- Removed option for filtering cancer SVs by Tumor and Normal alt AF
- Hide links to coverage report from case dynamic HPO panel if cancer analysis
- Remove rerun emails and redirect users to the analysis order portal instead
- Updated clinical SVs igv.js track (dbVar) and added example of external track from `https://trackhubregistry.org/`
- Rewrote the ClinVar export module to simplify and add one variant at the time
- ClinVar submissions with phenotype conditions from: [OMIM, MedGen, Orphanet, MeSH, HP, MONDO]
### Fixed
- If trying to load a badly formatted .tsv file an error message is displayed.
- Avoid showing case as rerun when first attempt at case upload failed
- Dynamic autocomplete search not working on phenomodels page
- Callers added to variant when loading case
- Now possible to update managed variant from file without deleting it first
- Missing preselected chromosome when editing a managed variant
- Preselected variant type and subtype when editing a managed variant
- Typo in dbVar ClinVar track, hg19


## [4.59]
### Added
- Button to go directly to HPO SV filter variantS page from case
- `Scout-REViewer-Service` integration - show `REViewer` picture if available
- Link to HPO panel coverage overview on Case page
- Specify a confidence threshold (green|amber|red) when loading PanelApp panels
- Functional annotations in variants lists exports (all variants)
- Cancer/Normal VAFs and COSMIC ids in in variants lists exports (cancer variants)
### Changed
- Better visualization of regional annotation for long lists of genes in large SVs in Variants tables
- Order of cells in variants tables
- More evident links to gene coverage from Variant page
- Gene panels sorted by display name in the entire Case page
- Round CADD and GnomAD values in variants export files
### Fixed
- HPO filter button on SV variantS page
- Spacing between region|function cells in SVs lists
- Labels on gene panel Chanjo report
- Fixed ambiguous duplicated response headers when requesting a BAM file from /static
- Visited color link on gene coverage button (Variant page)

## [4.58.1]
### Fixed
- Case search with search strings that contain characters that can be escaped

## [4.58]
### Added
- Documentation on how to create/update PanelApp panels
- Add filter by local observations (archive) to structural variants filters
- Add more splicing consequences to SO term definitions
- Search for a specific gene in all gene panels
- Institute settings option to force show all variants on VariantS page for all cases of an institute
- Filter cases by validation pending status
- Link to The Clinical Knowledgebase (CKB) (https://ckb.jax.org/) in cancer variant's page
### Fixed
- Added a not-authorized `auto-login` fixture according to changes in Flask-Login 0.6.2
- Renamed `cache_timeout` param name of flask.send_file function to `max_age` (Flask 2.2 compliant)
- Replaced deprecated `app.config["JSON_SORT_KEYS"]` with app.json.sort_keys in app settings
- Bug in gene variants page (All SNVs and INDELs) when variant gene doesn't have a hgnc id that is found in the database
- Broken export of causatives table
- Query for genes in build 38 on `Search SNVs and INDELs` page
- Prevent typing special characters `^<>?!=\/` in case search form
- Search matching causatives also among research variants in other cases
- Links to variants in Verified variants page
- Broken filter institute cases by pinned gene
- Better visualization of long lists of genes in large SVs on Causative and Verified Variants page
- Reintroduced missing button to export Causative variants
- Better linking and display of matching causatives and managed variants
- Reduced code complexity in `scout/parse/variant/variant.py`
- Reduced complexity of code in `scout/build/variant/variant.py`

### Changed
- State that loqusdb observation is in current case if observations count is one and no cases are shown
- Better pagination and number of variants returned by queries in `Search SNVs and INDELs` page
- Refactored and simplified code used for collecting gene variants for `Search SNVs and INDELs` page
- Fix sidebar panel icons in Case view
- Fix panel spacing in Case view
- Removed unused database `sanger_ordered` and `case_id,category,rank_score` indexes (variant collection)
- Verified variants displayed in a dedicated page reachable from institute sidebar
- Unified stats in dashboard page
- Improved gene info for large SVs and cancer SVs
- Remove the unused `variant.str_variant` endpoint from variant views
- Easier editing of HPO gene panel on case page
- Assign phenotype panel less cramped on Case page
- Causatives and Verified variants pages to use the same template macro
- Allow hyphens in panel names
- Reduce resolution of example images
- Remove some animations in web gui which where rendered slow


## [4.57.4]
### Fixed
- Parsing of variant.FORMAT "DR" key in parse variant file

## [4.57.3]
### Fixed
- Export of STR verified variants
- Do not download as verified variants first verified and then reset to not validated
- Avoid duplicated lines in downloaded verified variants reflecting changes in variant validation status

## [4.57.2]
### Fixed
- Export of verified variants when variant gene has no transcripts
- HTTP 500 when visiting a the details page for a cancer variant that had been ranked with genmod

## [4.57.1]
### Fixed
- Updating/replacing a gene panel from file with a corrupted or malformed file

## [4.57]
### Added
- Display last 50 or 500 events for a user in a timeline
- Show dismiss count from other cases on matching variantS
- Save Beacon-related events in events collection
- Institute settings allow saving multiple loqusdb instances for one institute
- Display stats from multiple instances of loqusdb on variant page
- Display date and frequency of obs derived from count of local archive observations from MIP11 (requires fix in MIP)
### Changed
- Prior ACMG classifications view is no longer limited by pathogenicity
### Fixed
- Visibility of Sanger ordered badge on case page, light mode
- Some of the DataTables tables (Phenotypes and Diagnoses pages) got a bit dark in dark mode
- Remove all redundancies when displaying timeline events (some events are saved both as case-related and variant-related)
- Missing link in saved MatchMaker-related events
- Genes with mixed case gene symbols missing in PanelApp panels
- Alignment of elements on the Beacon submission modal window
- Locus info links from STR variantS page open in new browser tabs

## [4.56]
### Added
- Test for PanelApp panels loading
- `panel-umi` tag option when loading cancer analyses
### Changed
- Black text to make comments more visible in dark mode
- Loading PanelApp panels replaces pre-existing panels with same version
- Removed sidebar from Causatives page - navigation is available on the top bar for now
- Create ClinVar submissions from pinned variants list in case page
- Select which pinned variants will be included in ClinVar submission documents
### Fixed
- Remove a:visited css style from all buttons
- Update of HPO terms via command line
- Background color of `MIXED` and `PANEL-UMI` sequencing types on cases page
- Fixed regex error when searching for cases with query ending with `\ `
- Gene symbols on Causatives page lighter in dark mode
- SpliceAI tooltip of multigene variants

## [4.55]
### Changed
- Represent different tumor samples as vials in cases page
- Option to force-update the OMIM panel
### Fixed
- Low tumor purity badge alignment in cancer samples table on cancer case view
- VariantS comment popovers reactivate on hover
- Updating database genes in build 37
- ACMG classification summary hidden by sticky navbar
- Logo backgrounds fixed to white on welcome page
- Visited links turn purple again
- Style of link buttons and dropdown menus
- Update KUH and GMS logos
- Link color for Managed variants

## [4.54]
### Added
- Dark mode, using browser/OS media preference
- Allow marking case as solved without defining causative variants
- Admin users can create missing beacon datasets from the institute's settings page
- GenCC links on gene and variant pages
- Deprecation warnings when launching the app using a .yaml config file or loading cases using .ped files
### Changed
- Improved HTML syntax in case report template
- Modified message displayed when variant rank stats could not be calculated
- Expanded instructions on how to test on CG development server (cg-vm1)
- Added more somatic variant callers (Balsamic v9 SNV, develop SV)
### Fixed
- Remove load demo case command from docker-compose.yml
- Text elements being split across pages in PDF reports
- Made login password field of type `password` in LDAP login form
- Gene panels HTML select in institute's settings page
- Bootstrap upgraded to version 5
- Fix some Sourcery and SonarCloud suggestions
- Escape special characters in case search on institute and dashboard pages
- Broken case PDF reports when no Madeline pedigree image can be created
- Removed text-white links style that were invisible in new pages style
- Variants pagination after pressing "Filter variants" or "Clinical filter"
- Layout of buttons Matchmaker submission panel (case page)
- Removing cases from Matchmaker (simplified code and fixed functionality)
- Reintroduce check for missing alignment files purged from server

## [4.53]
### Added
### Changed
- Point Alamut API key docs link to new API version
- Parse dbSNP id from ID only if it says "rs", else use VEP CSQ fields
- Removed MarkupSafe from the dependencies
### Fixed
- Reintroduced loading of SVs for demo case 643595
- Successful parse of FOUND_IN should avoid GATK caller default
- All vulnerabilities flagged by SonarCloud

## [4.52]
### Added
- Demo cancer case gets loaded together with demo RD case in demo instance
- Parse REVEL_score alongside REVEL_rankscore from csq field and display it on SNV variant page
- Rank score results now show the ranking range
- cDNA and protein changes displayed on institute causatives pages
- Optional SESSION_TIMEOUT_MINUTES configuration in app config files
- Script to convert old OMIM case format (list of integers) to new format (list of dictionaries)
- Additional check for user logged in status before serving alignment files
- Download .cgh files from cancer samples table on cancer case page
- Number of documents and date of last update on genes page
### Changed
- Verify user before redirecting to IGV alignments and sashimi plots
- Build case IGV tracks starting from case and variant objects instead of passing all params in a form
- Unfreeze Werkzeug lib since Flask_login v.0.6 with bugfix has been released
- Sort gene panels by name (panelS and variant page)
- Removed unused `server.blueprints.alignviewers.unindexed_remote_static` endpoint
- User sessions to check files served by `server.blueprints.alignviewers.remote_static` endpoint
- Moved Beacon-related functions to a dedicated app extension
- Audit Filter now also loads filter displaying the variants for it
### Fixed
- Handle `attachment_filename` parameter renamed to `download_name` when Flask 2.2 will be released
- Removed cursor timeout param in cases find adapter function to avoid many code warnings
- Removed stream argument deprecation warning in tests
- Handle `no intervals found` warning in load_region test
- Beacon remove variants
- Protect remote_cors function in alignviewers view from Server-Side Request Forgery (SSRF)
- Check creation date of last document in gene collection to display when genes collection was updated last

## [4.51]
### Added
- Config file containing codecov settings for pull requests
- Add an IGV.js direct link button from case page
- Security policy file
- Hide/shade compound variants based on rank score on variantS from filter
- Chromograph legend documentation direct link
### Changed
- Updated deprecated Codecov GitHub action to v.2
- Simplified code of scout/adapter/mongo/variant
- Update IGV.js to v2.11.2
- Show summary number of variant gene panels on general report if more than 3
### Fixed
- Marrvel link for variants in genome build 38 (using liftover to build 37)
- Remove flags from codecov config file
- Fixed filter bug with high negative SPIDEX scores
- Renamed IARC TP53 button to to `TP53 Database`, modified also link since IARC has been moved to the US NCI: `https://tp53.isb-cgc.org/`
- Parsing new format of OMIM case info when exporting patients to Matchmaker
- Remove flask-debugtoolbar lib dependency that is using deprecated code and causes app to crash after new release of Jinja2 (3.1)
- Variant page crashing for cases with old OMIM terms structure (a list of integers instead of dictionary)
- Variant page crashing when creating MARRVEL link for cases with no genome build
- SpliceAI documentation link
- Fix deprecated `safe_str_cmp` import from `werkzeug.security` by freezing Werkzeug lib to v2.0 until Flask_login v.0.6 with bugfix is released
- List gene names densely in general report for SVs that contain more than 3 genes
- Show transcript ids on refseq genes on hg19 in IGV.js, using refgene source
- Display correct number of genes in general report for SVs that contain more than 32 genes
- Broken Google login after new major release of `lepture/authlib`
- Fix frequency and callers display on case general report

## [4.50.1]
### Fixed
- Show matching causative STR_repid for legacy str variants (pre Stranger hgnc_id)

## [4.50]
### Added
- Individual-specific OMIM terms
- OMIM disease descriptions in ClinVar submission form
- Add a toggle for melter rerun monitoring of cases
- Add a config option to show the rerun monitoring toggle
- Add a cli option to export cases with rerun monitoring enabled
- Add a link to STRipy for STR variants; shallow for ARX and HOXA13
- Hide by default variants only present in unaffected individuals in variants filters
- OMIM terms in general case report
- Individual-level info on OMIM and HPO terms in general case report
- PanelApp gene link among the external links on variant page
- Dashboard case filters fields help
- Filter cases by OMIM terms in cases and dashboard pages
### Fixed
- A malformed panel id request would crash with exception: now gives user warning flash with redirect
- Link to HPO resource file hosted on `http://purl.obolibrary.org`
- Gene search form when gene exists only in build 38
- Fixed odd redirect error and poor error message on missing column for gene panel csv upload
- Typo in parse variant transcripts function
- Modified keys name used to parse local observations (archived) frequencies to reflect change in MIP keys naming
- Better error handling for partly broken/timed out chanjo reports
- Broken javascript code when case Chromograph data is malformed
- Broader space for case synopsis in general report
- Show partial causatives on causatives and matching causatives panels
- Partial causative assignment in cases with no OMIM or HPO terms
- Partial causative OMIM select options in variant page
### Changed
- Slightly smaller and improved layout of content in case PDF report
- Relabel more cancer variant pages somatic for navigation
- Unify caseS nav links
- Removed unused `add_compounds` param from variant controllers function
- Changed default hg19 genome for IGV.js to legacy hg19_1kg_decoy to fix a few problematic loci
- Reduce code complexity (parse/ensembl.py)
- Silence certain fields in ClinVar export if prioritised ones exist (chrom-start-end if hgvs exist)
- Made phenotype non-mandatory when marking a variant as partial causative
- Only one phenotype condition type (OMIM or HPO) per variant is used in ClinVar submissions
- ClinVar submission variant condition prefers OMIM over HPO if available
- Use lighter version of gene objects in Omim MongoDB adapter, panels controllers, panels views and institute controllers
- Gene-variants table size is now adaptive
- Remove unused file upload on gene-variants page

## [4.49]
### Fixed
- Pydantic model types for genome_build, madeline_info, peddy_ped_check and peddy_sex_check, rank_model_version and sv_rank_model_version
- Replace `MatchMaker` with `Matchmaker` in all places visible by a user
- Save diagnosis labels along with OMIM terms in Matchmaker Exchange submission objects
- `libegl-mesa0_21.0.3-0ubuntu0.3~20.04.5_amd64.deb` lib not found by GitHub actions Docker build
- Remove unused `chromograph_image_files` and `chromograph_prefixes` keys saved when creating or updating an RD case
- Search managed variants by description and with ignore case
### Changed
- Introduced page margins on exported PDF reports
- Smaller gene fonts in downloaded HPO genes PDF reports
- Reintroduced gene coverage data in the PDF-exported general report of rare-disease cases
- Check for existence of case report files before creating sidebar links
- Better description of HPO and OMIM terms for patients submitted to Matchmaker Exchange
- Remove null non-mandatory key/values when updating a case
- Freeze WTForms<3 due to several form input rendering changes

## [4.48.1]
### Fixed
- General case PDF report for recent cases with no pedigree

## [4.48]
### Added
- Option to cancel a request for research variants in case page
### Changed
- Update igv.js to v2.10.5
- Updated example of a case delivery report
- Unfreeze cyvcf2
- Builder images used in Scout Dockerfiles
- Crash report email subject gives host name
- Export general case report to PDF using PDFKit instead of WeasyPrint
- Do not include coverage report in PDF case report since they might have different orientation
- Export cancer cases's "Coverage and QC report" to PDF using PDFKit instead of Weasyprint
- Updated cancer "Coverage and QC report" example
- Keep portrait orientation in PDF delivery report
- Export delivery report to PDF using PDFKit instead of Weasyprint
- PDF export of clinical and research HPO panels using PDFKit instead of Weasyprint
- Export gene panel report to PDF using PDFKit
- Removed WeasyPrint lib dependency

### Fixed
- Reintroduced missing links to Swegen and Beacon and dbSNP in RD variant page, summary section
- Demo delivery report orientation to fit new columns
- Missing delivery report in demo case
- Cast MNVs to SNV for test
- Export verified variants from all institutes when user is admin
- Cancer coverage and QC report not found for demo cancer case
- Pull request template instructions on how to deploy to test server
- PDF Delivery report not showing Swedac logo
- Fix code typos
- Disable codefactor raised by ESLint for javascript functions located on another file
- Loading spinner stuck after downloading a PDF gene panel report
- IGV browser crashing when file system with alignment files is not mounted

## [4.47]
### Added
- Added CADD, GnomAD and genotype calls to variantS export
### Changed
- Pull request template, to illustrate how to deploy pull request branches on cg-vm1 stage server
### Fixed
- Compiled Docker image contains a patched version (v4.9) of chanjo-report

## [4.46.1]
### Fixed
- Downloading of files generated within the app container (MT-report, verified variants, pedigrees, ..)

## [4.46]
### Added
- Created a Dockefile to be used to serve the dockerized app in production
- Modified the code to collect database params specified as env vars
- Created a GitHub action that pushes the Dockerfile-server image to Docker Hub (scout-server-stage) every time a PR is opened
- Created a GitHub action that pushes the Dockerfile-server image to Docker Hub (scout-server) every time a new release is created
- Reassign MatchMaker Exchange submission to another user when a Scout user is deleted
- Expose public API JSON gene panels endpoint, primarily to enable automated rerun checking for updates
- Add utils for dictionary type
- Filter institute cases using multiple HPO terms
- Vulture GitHub action to identify and remove unused variables and imports
### Changed
- Updated the python config file documentation in admin guide
- Case configuration parsing now uses Pydantic for improved typechecking and config handling
- Removed test matrices to speed up automatic testing of PRs
- Switch from Coveralls to Codecov to handle CI test coverage
- Speed-up CI tests by caching installation of libs and splitting tests into randomized groups using pytest-test-groups
- Improved LDAP login documentation
- Use lib flask-ldapconn instead of flask_ldap3_login> to handle ldap authentication
- Updated Managed variant documentation in user guide
- Fix and simplify creating and editing of gene panels
- Simplified gene variants search code
- Increased the height of the genes track in the IGV viewer
### Fixed
- Validate uploaded managed variant file lines, warning the user.
- Exporting validated variants with missing "genes" database key
- No results returned when searching for gene variants using a phenotype term
- Variants filtering by gene symbols file
- Make gene HGNC symbols field mandatory in gene variants page and run search only on form submit
- Make sure collaborator gene variants are still visible, even if HPO filter is used

## [4.45]
### Added
### Changed
- Start Scout also when loqusdbapi is not reachable
- Clearer definition of manual standard and custom inheritance models in gene panels
- Allow searching multiple chromosomes in filters
### Fixed
- Gene panel crashing on edit action

## [4.44]
### Added
### Changed
- Display Gene track beneath each sample track when displaying splice junctions in igv browser
- Check outdated gene symbols and update with aliases for both RD and cancer variantS
### Fixed
- Added query input check and fixed the Genes API endpoint to return a json formatted error when request is malformed
- Typo in ACMG BP6 tooltip

## [4.43.1]
### Added
- Added database index for OMIM disease term genes
### Changed
### Fixed
- Do not drop HPO terms collection when updating HPO terms via the command line
- Do not drop disease (OMIM) terms collection when updating diseases via the command line

## [4.43]
### Added
- Specify which collection(s) update/build indexes for
### Fixed
- Do not drop genes and transcripts collections when updating genes via the command line

## [4.42.1]
### Added
### Changed
### Fixed
- Freeze PyMongo lib to version<4.0 to keep supporting previous MongoDB versions
- Speed up gene panels creation and update by collecting only light gene info from database
- Avoid case page crash on Phenomizer queries timeout

## [4.42]
### Added
- Choose custom pinned variants to submit to MatchMaker Exchange
- Submit structural variant as genes to the MatchMaker Exchange
- Added function for maintainers and admins to remove gene panels
- Admins can restore deleted gene panels
- A development docker-compose file illustrating the scout/chanjo-report integration
- Show AD on variants view for cancer SV (tumor and normal)
- Cancer SV variants filter AD, AF (tumor and normal)
- Hiding the variants score column also from cancer SVs, as for the SNVs
### Changed
- Enforce same case _id and display_name when updating a case
- Enforce same individual ids, display names and affected status when updating a case
- Improved documentation for connecting to loqusdb instances (including loqusdbapi)
- Display and download HPO gene panels' gene symbols in italics
- A faster-built and lighter Docker image
- Reduce complexity of `panels` endpoint moving some code to the panels controllers
- Update requirements to use flask-ldap3-login>=0.9.17 instead of freezing WTForm
### Fixed
- Use of deprecated TextField after the upgrade of WTF to v3.0
- Freeze to WTForms to version < 3
- Remove the extra files (bed files and madeline.svg) introduced by mistake
- Cli command loading demo data in docker-compose when case custom images exist and is None
- Increased MongoDB connection serverSelectionTimeoutMS parameter to 30K (default value according to MongoDB documentation)
- Better differentiate old obs counts 0 vs N/A
- Broken cancer variants page when default gene panel was deleted
- Typo in tx_overview function in variant controllers file
- Fixed loqusdbapi SV search URL
- SV variants filtering using Decipher criterion
- Removing old gene panels that don't contain the `maintainer` key.

## [4.41.1]
### Fixed
- General reports crash for variant annotations with same variant on other cases

## [4.41]
### Added
- Extended the instructions for running the Scout Docker image (web app and cli).
- Enabled inclusion of custom images to STR variant view
### Fixed
- General case report sorting comments for variants with None genetic models
- Do not crash but redirect to variants page with error when a variant is not found for a case
- UCSC links coordinates for SV variants with start chromosome different than end chromosome
- Human readable variants name in case page for variants having start chromosome different from end chromosome
- Avoid always loading all transcripts when checking gene symbol: introduce gene captions
- Slow queries for evaluated variants on e.g. case page - use events instead
### Changed
- Rearrange variant page again, moving severity predictions down.
- More reactive layout width steps on variant page

## [4.40.1]
### Added
### Fixed
- Variants dismissed with inconsistent inheritance pattern can again be shown in general case report
- General report page for variants with genes=None
- General report crashing when variants have no panels
- Added other missing keys to case and variant dictionaries passed to general report
### Changed

## [4.40]
### Added
- A .cff citation file
- Phenotype search API endpoint
- Added pagination to phenotype API
- Extend case search to include internal MongoDB id
- Support for connecting to a MongoDB replica set (.py config files)
- Support for connecting to a MongoDB replica set (.yaml config files)
### Fixed
- Command to load the OMIM gene panel (`scout load panel --omim`)
- Unify style of pinned and causative variants' badges on case page
- Removed automatic spaces after punctuation in comments
- Remove the hardcoded number of total individuals from the variant's old observations panel
- Send delete requests to a connected Beacon using the DELETE method
- Layout of the SNV and SV variant page - move frequency up
### Changed
- Stop updating database indexes after loading exons via command line
- Display validation status badge also for not Sanger-sequenced variants
- Moved Frequencies, Severity and Local observations panels up in RD variants page
- Enabled Flask CORS to communicate CORS status to js apps
- Moved the code preparing the transcripts overview to the backend
- Refactored and filtered json data used in general case report
- Changed the database used in docker-compose file to use the official MongoDB v4.4 image
- Modified the Python (3.6, 3.8) and MongoDB (3.2, 4.4, 5.0) versions used in testing matrices (GitHub actions)
- Capitalize case search terms on institute and dashboard pages


## [4.39]
### Added
- COSMIC IDs collected from CSQ field named `COSMIC`
### Fixed
- Link to other causative variants on variant page
- Allow multiple COSMIC links for a cancer variant
- Fix floating text in severity box #2808
- Fixed MitoMap and HmtVar links for hg38 cases
- Do not open new browser tabs when downloading files
- Selectable IGV tracks on variant page
- Missing splice junctions button on variant page
- Refactor variantS representative gene selection, and use it also for cancer variant summary
### Changed
- Improve Javascript performance for displaying Chromograph images
- Make ClinVar classification more evident in cancer variant page

## [4.38]
### Added
- Option to hide Alamut button in the app config file
### Fixed
- Library deprecation warning fixed (insert is deprecated. Use insert_one or insert_many instead)
- Update genes command will not trigger an update of database indices any more
- Missing resources in temporary downloading directory when updating genes using the command line
- Restore previous variant ACMG classification in a scrollable div
- Loading spinner not stopping after downloading PDF case reports and variant list export
- Add extra Alamut links higher up on variant pages
- Improve UX for phenotypes in case page
- Filter and export of STR variants
- Update look of variants page navigation buttons
### Changed

## [4.37]
### Added
- Highlight and show version number for RefSeq MANE transcripts.
- Added integration to a rerunner service for toggling reanalysis with updated pedigree information
- SpliceAI display and parsing from VEP CSQ
- Display matching tiered variants for cancer variants
- Display a loading icon (spinner) until the page loads completely
- Display filter badges in cancer variants list
- Update genes from pre-downloaded file resources
- On login, OS, browser version and screen size are saved anonymously to understand how users are using Scout
- API returning institutes data for a given user: `/api/v1/institutes`
- API returning case data for a given institute: `/api/v1/institutes/<institute_id>/cases`
- Added GMS and Lund university hospital logos to login page
- Made display of Swedac logo configurable
- Support for displaying custom images in case view
- Individual-specific HPO terms
- Optional alamut_key in institute settings for Alamut Plus software
- Case report API endpoint
- Tooltip in case explaining that genes with genome build different than case genome build will not be added to dynamic HPO panel.
- Add DeepVariant as a caller
### Fixed
- Updated IGV to v2.8.5 to solve missing gene labels on some zoom levels
- Demo cancer case config file to load somatic SNVs and SVs only.
- Expand list of refseq trancripts in ClinVar submission form
- Renamed `All SNVs and INDELs` institute sidebar element to `Search SNVs and INDELs` and fixed its style.
- Add missing parameters to case load-config documentation
- Allow creating/editing gene panels and dynamic gene panels with genes present in genome build 38
- Bugfix broken Pytests
- Bulk dismissing variants error due to key conversion from string to integer
- Fix typo in index documentation
- Fixed crash in institute settings page if "collaborators" key is not set in database
- Don't stop Scout execution if LoqusDB call fails and print stacktrace to log
- Bug when case contains custom images with value `None`
- Bug introduced when fixing another bug in Scout-LoqusDB interaction
- Loading of OMIM diagnoses in Scout demo instance
- Remove the docker-compose with chanjo integration because it doesn't work yet.
- Fixed standard docker-compose with scout demo data and database
- Clinical variant assessments not present for pinned and causative variants on case page.
- MatchMaker matching one node at the time only
- Remove link from previously tiered variants badge in cancer variants page
- Typo in gene cell on cancer variants page
- Managed variants filter form
### Changed
- Better naming for variants buttons on cancer track (somatic, germline). Also show cancer research button if available.
- Load case with missing panels in config files, but show warning.
- Changing the (Female, Male) symbols to (F/M) letters in individuals_table and case-sma.
- Print stacktrace if case load command fails
- Added sort icon and a pointer to the cursor to all tables with sortable fields
- Moved variant, gene and panel info from the basic pane to summary panel for all variants.
- Renamed `Basics` panel to `Classify` on variant page.
- Revamped `Basics` panel to a panel dedicated to classify variants
- Revamped the summary panel to be more compact.
- Added dedicated template for cancer variants
- Removed Gene models, Gene annotations and Conservation panels for cancer variants
- Reorganized the orders of panels for variant and cancer variant views
- Added dedicated variant quality panel and removed relevant panes
- A more compact case page
- Removed OMIM genes panel
- Make genes panel, pinned variants panel, causative variants panel and ClinVar panel scrollable on case page
- Update to Scilifelab's 2020 logo
- Update Gens URL to support Gens v2.0 format
- Refactor tests for parsing case configurations
- Updated links to HPO downloadable resources
- Managed variants filtering defaults to all variant categories
- Changing the (Kind) drop-down according to (Category) drop-down in Managed variant add variant
- Moved Gens button to individuals table
- Check resource files availability before starting updating OMIM diagnoses
- Fix typo in `SHOW_OBSERVED_VARIANT_ARCHIVE` config param

## [4.36]
### Added
- Parse and save splice junction tracks from case config file
- Tooltip in observations panel, explaining that case variants with no link might be old variants, not uploaded after a case rerun
### Fixed
- Warning on overwriting variants with same position was no longer shown
- Increase the height of the dropdowns to 425px
- More indices for the case table as it grows, specifically for causatives queries
- Splice junction tracks not centered over variant genes
- Total number of research variants count
- Update variants stats in case documents every time new variants are loaded
- Bug in flashing warning messages when filtering variants
### Changed
- Clearer warning messages for genes and gene/gene-panels searches in variants filters

## [4.35]
### Added
- A new index for hgnc_symbol in the hgnc_gene collection
- A Pedigree panel in STR page
- Display Tier I and II variants in case view causatives card for cancer cases
### Fixed
- Send partial file data to igv.js when visualizing sashimi plots with splice junction tracks
- Research variants filtering by gene
- Do not attempt to populate annotations for not loaded pinned/causatives
- Add max-height to all dropdowns in filters
### Changed
- Switch off non-clinical gene warnings when filtering research variants
- Don't display OMIM disease card in case view for cancer cases
- Refactored Individuals and Causative card in case view for cancer cases
- Update and style STR case report

## [4.34]
### Added
- Saved filter lock and unlock
- Filters can optionally be marked audited, logging the filter name, user and date on the case events and general report.
- Added `ClinVar hits` and `Cosmic hits` in cancer SNVs filters
- Added `ClinVar hits` to variants filter (rare disease track)
- Load cancer demo case in docker-compose files (default and demo file)
- Inclusive-language check using [woke](https://github.com/get-woke/woke) github action
- Add link to HmtVar for mitochondrial variants (if VCF is annotated with HmtNote)
- Grey background for dismissed compounds in variants list and variant page
- Pin badge for pinned compounds in variants list and variant page
- Support LoqusDB REST API queries
- Add a docker-compose-matchmaker under scout/containers/development to test matchmaker locally
- Script to investigate consequences of symbol search bug
- Added GATK to list of SV and cancer SV callers
### Fixed
- Make MitoMap link work for hg38 again
- Export Variants feature crashing when one of the variants has no primary transcripts
- Redirect to last visited variantS page when dismissing variants from variants list
- Improved matching of SVs Loqus occurrences in other cases
- Remove padding from the list inside (Matching causatives from other cases) panel
- Pass None to get_app function in CLI base since passing script_info to app factory functions was deprecated in Flask 2.0
- Fixed failing tests due to Flask update to version 2.0
- Speed up user events view
- Causative view sort out of memory error
- Use hgnc_id for gene filter query
- Typo in case controllers displaying an error every time a patient is matched against external MatchMaker nodes
- Do not crash while attempting an update for variant documents that are too big (> 16 MB)
- Old STR causatives (and other variants) may not have HGNC symbols - fix sort lambda
- Check if gene_obj has primary_transcript before trying to access it
- Warn if a gene manually searched is in a clinical panel with an outdated name when filtering variants
- ChrPos split js not needed on STR page yet
### Changed
- Remove parsing of case `genome_version`, since it's not used anywhere downstream
- Introduce deprecation warning for Loqus configs that are not dictionaries
- SV clinical filter no longer filters out sub 100 nt variants
- Count cases in LoqusDB by variant type
- Commit pulse repo badge temporarily set to weekly
- Sort ClinVar submissions objects by ascending "Last evaluated" date
- Refactored the MatchMaker integration as an extension
- Replaced some sensitive words as suggested by woke linter
- Documentation for load-configuration rewritten.
- Add styles to MatchMaker matches table
- More detailed info on the data shared in MatchMaker submission form

## [4.33.1]
### Fixed
- Include markdown for release autodeploy docs
- Use standard inheritance model in ClinVar (https://ftp.ncbi.nlm.nih.gov/pub/GTR/standard_terms/Mode_of_inheritance.txt)
- Fix issue crash with variants that have been unflagged causative not being available in other causatives
### Added
### Changed

## [4.33]
### Fixed
- Command line crashing when updating an individual not found in database
- Dashboard page crashing when filters return no data
- Cancer variants filter by chromosome
- /api/v1/genes now searches for genes in all genome builds by default
- Upgraded igv.js to version 2.8.1 (Fixed Unparsable bed record error)
### Added
- Autodeploy docs on release
- Documentation for updating case individuals tracks
- Filter cases and dashboard stats by analysis track
### Changed
- Changed from deprecated db update method
- Pre-selected fields to run queries with in dashboard page
- Do not filter by any institute when first accessing the dashboard
- Removed OMIM panel in case view for cancer cases
- Display Tier I and II variants in case view causatives panel for cancer cases
- Refactored Individuals and Causative panels in case view for cancer cases

## [4.32.1]
### Fixed
- iSort lint check only
### Changed
- Institute cases page crashing when a case has track:Null
### Added

## [4.32]
### Added
- Load and show MITOMAP associated diseases from VCF (INFO field: MitomapAssociatedDiseases, via HmtNote)
- Show variant allele frequencies for mitochondrial variants (GRCh38 cases)
- Extend "public" json API with diseases (OMIM) and phenotypes (HPO)
- HPO gene list download now has option for clinical and non-clinical genes
- Display gene splice junctions data in sashimi plots
- Update case individuals with splice junctions tracks
- Simple Docker compose for development with local build
- Make Phenomodels subpanels collapsible
- User side documentation of cytogenomics features (Gens, Chromograph, vcf2cytosure, rhocall)
- iSort GitHub Action
- Support LoqusDB REST API queries
### Fixed
- Show other causative once, even if several events point to it
- Filtering variants by mitochondrial chromosome for cases with genome build=38
- HPO gene search button triggers any warnings for clinical / non-existing genes also on first search
- Fixed a bug in variants pages caused by MT variants without alt_frequency
- Tests for CADD score parsing function
- Fixed the look of IGV settings on SNV variant page
- Cases analyzed once shown as `rerun`
- Missing case track on case re-upload
- Fixed severity rank for SO term "regulatory region ablation"
### Changed
- Refactor according to CodeFactor - mostly reuse of duplicated code
- Phenomodels language adjustment
- Open variants in a new window (from variants page)
- Open overlapping and compound variants in a new window (from variant page)
- gnomAD link points to gnomAD v.3 (build GRCh38) for mitochondrial variants.
- Display only number of affected genes for dismissed SVs in general report
- Chromosome build check when populating the variants filter chromosome selection
- Display mitochondrial and rare diseases coverage report in cases with missing 'rare' track

## [4.31.1]
### Added
### Changed
- Remove mitochondrial and coverage report from cancer cases sidebar
### Fixed
- ClinVar page when dbSNP id is None

## [4.31]
### Added
- gnomAD annotation field in admin guide
- Export also dynamic panel genes not associated to an HPO term when downloading the HPO panel
- Primary HGNC transcript info in variant export files
- Show variant quality (QUAL field from vcf) in the variant summary
- Load/update PDF gene fusion reports (clinical and research) generated with Arriba
- Support new MANE annotations from VEP (both MANE Select and MANE Plus Clinical)
- Display on case activity the event of a user resetting all dismissed variants
- Support gnomAD population frequencies for mitochondrial variants
- Anchor links in Casedata ClinVar panels to redirect after renaming individuals
### Fixed
- Replace old docs link www.clinicalgenomics.se/scout with new https://clinical-genomics.github.io/scout
- Page formatting issues whenever case and variant comments contain extremely long strings with no spaces
- Chromograph images can be one column and have scrollbar. Removed legacy code.
- Column labels for ClinVar case submission
- Page crashing looking for LoqusDB observation when variant doesn't exist
- Missing inheritance models and custom inheritance models on newly created gene panels
- Accept only numbers in managed variants filter as position and end coordinates
- SNP id format and links in Variant page, ClinVar submission form and general report
- Case groups tooltip triggered only when mouse is on the panel header
### Changed
- A more compact case groups panel
- Added landscape orientation CSS style to cancer coverage and QC demo report
- Improve user documentation to create and save new gene panels
- Removed option to use space as separator when uploading gene panels
- Separating the columns of standard and custom inheritance models in gene panels
- Improved ClinVar instructions for users using non-English Excel

## [4.30.2]
### Added
### Fixed
- Use VEP RefSeq ID if RefSeq list is empty in RefSeq transcripts overview
- Bug creating variant links for variants with no end_chrom
### Changed

## [4.30.1]
### Added
### Fixed
- Cryptography dependency fixed to use version < 3.4
### Changed

## [4.30]
### Added
- Introduced a `reset dismiss variant` verb
- Button to reset all dismissed variants for a case
- Add black border to Chromograph ideograms
- Show ClinVar annotations on variantS page
- Added integration with GENS, copy number visualization tool
- Added a VUS label to the manual classification variant tags
- Add additional information to SNV verification emails
- Tooltips documenting manual annotations from default panels
- Case groups now show bam files from all cases on align view
### Fixed
- Center initial igv view on variant start with SNV/indels
- Don't set initial igv view to negative coordinates
- Display of GQ for SV and STR
- Parsing of AD and related info for STRs
- LoqusDB field in institute settings accepts only existing Loqus instances
- Fix DECIPHER link to work after DECIPHER migrated to GRCh38
- Removed visibility window param from igv.js genes track
- Updated HPO download URL
- Patch HPO download test correctly
- Reference size on STR hover not needed (also wrong)
- Introduced genome build check (allowed values: 37, 38, "37", "38") on case load
- Improve case searching by assignee full name
- Populating the LoqusDB select in institute settings
### Changed
- Cancer variants table header (pop freq etc)
- Only admin users can modify LoqusDB instance in Institute settings
- Style of case synopsis, variants and case comments
- Switched to igv.js 2.7.5
- Do not choke if case is missing research variants when research requested
- Count cases in LoqusDB by variant type
- Introduce deprecation warning for Loqus configs that are not dictionaries
- Improve create new gene panel form validation
- Make XM- transcripts less visible if they don't overlap with transcript refseq_id in variant page
- Color of gene panels and comments panels on cases and variant pages
- Do not choke if case is missing research variants when reserch requested

## [4.29.1]
### Added
### Fixed
- Always load STR variants regardless of RankScore threshold (hotfix)
### Changed

## [4.29]
### Added
- Added a page about migrating potentially breaking changes to the documentation
- markdown_include in development requirements file
- STR variants filter
- Display source, Z-score, inheritance pattern for STR annotations from Stranger (>0.6.1) if available
- Coverage and quality report to cancer view
### Fixed
- ACMG classification page crashing when trying to visualize a classification that was removed
- Pretty print HGVS on gene variants (URL-decode VEP)
- Broken or missing link in the documentation
- Multiple gene names in ClinVar submission form
- Inheritance model select field in ClinVar submission
- IGV.js >2.7.0 has an issue with the gene track zoom levels - temp freeze at 2.7.0
- Revert CORS-anywhere and introduce a local http proxy for cloud tracks
### Changed

## [4.28]
### Added
- Chromograph integration for displaying PNGs in case-page
- Add VAF to cancer case general report, and remove some of its unused fields
- Variants filter compatible with genome browser location strings
- Support for custom public igv tracks stored on the cloud
- Add tests to increase testing coverage
- Update case variants count after deleting variants
- Update IGV.js to latest (v2.7.4)
- Bypass igv.js CORS check using `https://github.com/Rob--W/cors-anywhere`
- Documentation on default and custom IGV.js tracks (admin docs)
- Lock phenomodels so they're editable by admins only
- Small case group assessment sharing
- Tutorial and files for deploying app on containers (Kubernetes pods)
- Canonical transcript and protein change of canonical transcript in exported variants excel sheet
- Support for Font Awesome version 6
- Submit to Beacon from case page sidebar
- Hide dismissed variants in variants pages and variants export function
- Systemd service files and instruction to deploy Scout using podman
### Fixed
- Bugfix: unused `chromgraph_prefix |tojson` removed
- Freeze coloredlogs temporarily
- Marrvel link
- Don't show TP53 link for silent or synonymous changes
- OMIM gene field accepts any custom number as OMIM gene
- Fix Pytest single quote vs double quote string
- Bug in gene variants search by similar cases and no similar case is found
- Delete unused file `userpanel.py`
- Primary transcripts in variant overview and general report
- Google OAuth2 login setup in README file
- Redirect to 'missing file'-icon if configured Chromograph file is missing
- Javascript error in case page
- Fix compound matching during variant loading for hg38
- Cancer variants view containing variants dismissed with cancer-specific reasons
- Zoom to SV variant length was missing IGV contig select
- Tooltips on case page when case has no default gene panels
### Changed
- Save case variants count in case document and not in sessions
- Style of gene panels multiselect on case page
- Collapse/expand main HPO checkboxes in phenomodel preview
- Replaced GQ (Genotype quality) with VAF (Variant allele frequency) in cancer variants GT table
- Allow loading of cancer cases with no tumor_purity field
- Truncate cDNA and protein changes in case report if longer than 20 characters


## [4.27]
### Added
- Exclude one or more variant categories when running variants delete command
### Fixed
### Changed

## [4.26.1]
### Added
### Fixed
- Links with 1-letter aa codes crash on frameshift etc
### Changed

## [4.26]
### Added
- Extend the delete variants command to print analysis date, track, institute, status and research status
- Delete variants by type of analysis (wgs|wes|panel)
- Links to cBioPortal, MutanTP53, IARC TP53, OncoKB, MyCancerGenome, CIViC
### Fixed
- Deleted variants count
### Changed
- Print output of variants delete command as a tab separated table

## [4.25]
### Added
- Command line function to remove variants from one or all cases
### Fixed
- Parse SMN None calls to None rather than False

## [4.24.1]
### Fixed
- Install requirements.txt via setup file

## [4.24]
### Added
- Institute-level phenotype models with sub-panels containing HPO and OMIM terms
- Runnable Docker demo
- Docker image build and push github action
- Makefile with shortcuts to docker commands
- Parse and save synopsis, phenotype and cohort terms from config files upon case upload
### Fixed
- Update dismissed variant status when variant dismissed key is missing
- Breakpoint two IGV button now shows correct chromosome when different from bp1
- Missing font lib in Docker image causing the PDF report download page to crash
- Sentieon Manta calls lack Somaticscore - load anyway
- ClinVar submissions crashing due to pinned variants that are not loaded
- Point ExAC pLI score to new gnomad server address
- Bug uploading cases missing phenotype terms in config file
- STRs loaded but not shown on browser page
- Bug when using adapter.variant.get_causatives with case_id without causatives
- Problem with fetching "solved" from scout export cases cli
- Better serialising of datetime and bson.ObjectId
- Added `volumes` folder to .gitignore
### Changed
- Make matching causative and managed variants foldable on case page
- Remove calls to PyMongo functions marked as deprecated in backend and frontend(as of version 3.7).
- Improved `scout update individual` command
- Export dynamic phenotypes with ordered gene lists as PDF


## [4.23]
### Added
- Save custom IGV track settings
- Show a flash message with clear info about non-valid genes when gene panel creation fails
- CNV report link in cancer case side navigation
- Return to comment section after editing, deleting or submitting a comment
- Managed variants
- MT vs 14 chromosome mean coverage stats if Scout is connected to Chanjo
### Fixed
- missing `vcf_cancer_sv` and `vcf_cancer_sv_research` to manual.
- Split ClinVar multiple clnsig values (slash-separated) and strip them of underscore for annotations without accession number
- Timeout of `All SNVs and INDELs` page when no valid gene is provided in the search
- Round CADD (MIPv9)
- Missing default panel value
- Invisible other causatives lines when other causatives lack gene symbols
### Changed
- Do not freeze mkdocs-material to version 4.6.1
- Remove pre-commit dependency

## [4.22]
### Added
- Editable cases comments
- Editable variants comments
### Fixed
- Empty variant activity panel
- STRs variants popover
- Split new ClinVar multiple significance terms for a variant
- Edit the selected comment, not the latest
### Changed
- Updated RELEASE docs.
- Pinned variants card style on the case page
- Merged `scout export exons` and `scout view exons` commands


## [4.21.2]
### Added
### Fixed
- Do not pre-filter research variants by (case-default) gene panels
- Show OMIM disease tooltip reliably
### Changed

## [4.21.1]
### Added
### Fixed
- Small change to Pop Freq column in variants ang gene panels to avoid strange text shrinking on small screens
- Direct use of HPO list for Clinical HPO SNV (and cancer SNV) filtering
- PDF coverage report redirecting to login page
### Changed
- Remove the option to dismiss single variants from all variants pages
- Bulk dismiss SNVs, SVs and cancer SNVs from variants pages

## [4.21]
### Added
- Support to configure LoqusDB per institute
- Highlight causative variants in the variants list
- Add tests. Mostly regarding building internal datatypes.
- Remove leading and trailing whitespaces from panel_name and display_name when panel is created
- Mark MANE transcript in list of transcripts in "Transcript overview" on variant page
- Show default panel name in case sidebar
- Previous buttons for variants pagination
- Adds a gh action that checks that the changelog is updated
- Adds a gh action that deploys new releases automatically to pypi
- Warn users if case default panels are outdated
- Define institute-specific gene panels for filtering in institute settings
- Use institute-specific gene panels in variants filtering
- Show somatic VAF for pinned and causative variants on case page

### Fixed
- Report pages redirect to login instead of crashing when session expires
- Variants filter loading in cancer variants page
- User, Causative and Cases tables not scaling to full page
- Improved docs for an initial production setup
- Compatibility with latest version of Black
- Fixed tests for Click>7
- Clinical filter required an extra click to Filter to return variants
- Restore pagination and shrink badges in the variants page tables
- Removing a user from the command line now inactivates the case only if user is last assignee and case is active
- Bugfix, LoqusDB per institute feature crashed when institute id was empty string
- Bugfix, LoqusDB calls where missing case count
- filter removal and upload for filters deleted from another page/other user
- Visualize outdated gene panels info in a popover instead of a tooltip in case page side panel

### Changed
- Highlight color on normal STRs in the variants table from green to blue
- Display breakpoints coordinates in verification emails only for structural variants


## [4.20]
### Added
- Display number of filtered variants vs number of total variants in variants page
- Search case by HPO terms
- Dismiss variant column in the variants tables
- Black and pre-commit packages to dev requirements

### Fixed
- Bug occurring when rerun is requested twice
- Peddy info fields in the demo config file
- Added load config safety check for multiple alignment files for one individual
- Formatting of cancer variants table
- Missing Score in SV variants table

### Changed
- Updated the documentation on how to create a new software release
- Genome build-aware cytobands coordinates
- Styling update of the Matchmaker card
- Select search type in case search form


## [4.19]

### Added
- Show internal ID for case
- Add internal ID for downloaded CGH files
- Export dynamic HPO gene list from case page
- Remove users as case assignees when their account is deleted
- Keep variants filters panel expanded when filters have been used

### Fixed
- Handle the ProxyFix ModuleNotFoundError when Werkzeug installed version is >1.0
- General report formatting issues whenever case and variant comments contain extremely long strings with no spaces

### Changed
- Created an institute wrapper page that contains list of cases, causatives, SNVs & Indels, user list, shared data and institute settings
- Display case name instead of case ID on clinVar submissions
- Changed icon of sample update in clinVar submissions


## [4.18]

### Added
- Filter cancer variants on cytoband coordinates
- Show dismiss reasons in a badge with hover for clinical variants
- Show an ellipsis if 10 cases or more to display with loqusdb matches
- A new blog post for version 4.17
- Tooltip to better describe Tumor and Normal columns in cancer variants
- Filter cancer SNVs and SVs by chromosome coordinates
- Default export of `Assertion method citation` to clinVar variants submission file
- Button to export up to 500 cancer variants, filtered or not
- Rename samples of a clinVar submission file

### Fixed
- Apply default gene panel on return to cancer variantS from variant view
- Revert to certificate checking when asking for Chanjo reports
- `scout download everything` command failing while downloading HPO terms

### Changed
- Turn tumor and normal allelic fraction to decimal numbers in tumor variants page
- Moved clinVar submissions code to the institutes blueprints
- Changed name of clinVar export files to FILENAME.Variant.csv and FILENAME.CaseData.csv
- Switched Google login libraries from Flask-OAuthlib to Authlib


## [4.17.1]

### Fixed
- Load cytobands for cases with chromosome build not "37" or "38"


## [4.17]

### Added
- COSMIC badge shown in cancer variants
- Default gene-panel in non-cancer structural view in url
- Filter SNVs and SVs by cytoband coordinates
- Filter cancer SNV variants by alt allele frequency in tumor
- Correct genome build in UCSC link from structural variant page



### Fixed
- Bug in clinVar form when variant has no gene
- Bug when sharing cases with the same institute twice
- Page crashing when removing causative variant tag
- Do not default to GATK caller when no caller info is provided for cancer SNVs


## [4.16.1]

### Fixed
- Fix the fix for handling of delivery reports for rerun cases

## [4.16]

### Added
- Adds possibility to add "lims_id" to cases. Currently only stored in database, not shown anywhere
- Adds verification comment box to SVs (previously only available for small variants)
- Scrollable pedigree panel

### Fixed
- Error caused by changes in WTForm (new release 2.3.x)
- Bug in OMIM case page form, causing the page to crash when a string was provided instead of a numerical OMIM id
- Fix Alamut link to work properly on hg38
- Better handling of delivery reports for rerun cases
- Small CodeFactor style issues: matchmaker results counting, a couple of incomplete tests and safer external xml
- Fix an issue with Phenomizer introduced by CodeFactor style changes

### Changed
- Updated the version of igv.js to 2.5.4

## [4.15.1]

### Added
- Display gene names in ClinVar submissions page
- Links to Varsome in variant transcripts table

### Fixed
- Small fixes to ClinVar submission form
- Gene panel page crash when old panel has no maintainers

## [4.15]

### Added
- Clinvar CNVs IGV track
- Gene panels can have maintainers
- Keep variant actions (dismissed, manual rank, mosaic, acmg, comments) upon variant re-upload
- Keep variant actions also on full case re-upload

### Fixed
- Fix the link to Ensembl for SV variants when genome build 38.
- Arrange information in columns on variant page
- Fix so that new cosmic identifier (COSV) is also acceptable #1304
- Fixed COSMIC tag in INFO (outside of CSQ) to be parses as well with `&` splitter.
- COSMIC stub URL changed to https://cancer.sanger.ac.uk/cosmic/search?q= instead.
- Updated to a version of IGV where bigBed tracks are visualized correctly
- Clinvar submission files are named according to the content (variant_data and case_data)
- Always show causatives from other cases in case overview
- Correct disease associations for gene symbol aliases that exist as separate genes
- Re-add "custom annotations" for SV variants
- The override ClinVar P/LP add-in in the Clinical Filter failed for new CSQ strings

### Changed
- Runs all CI checks in github actions

## [4.14.1]

### Fixed
- Error when variant found in loqusdb is not loaded for other case

## [4.14]

### Added
- Use github actions to run tests
- Adds CLI command to update individual alignments path
- Update HPO terms using downloaded definitions files
- Option to use alternative flask config when running `scout serve`
- Requirement to use loqusdb >= 2.5 if integrated

### Fixed
- Do not display Pedigree panel in cancer view
- Do not rely on internet connection and services available when running CI tests
- Variant loading assumes GATK if no caller set given and GATK filter status is seen in FILTER
- Pass genome build param all the way in order to get the right gene mappings for cases with build 38
- Parse correctly variants with zero frequency values
- Continue even if there are problems to create a region vcf
- STR and cancer variant navigation back to variants pages could fail

### Changed
- Improved code that sends requests to the external APIs
- Updates ranges for user ranks to fit todays usage
- Run coveralls on github actions instead of travis
- Run pip checks on github actions instead of coveralls
- For hg38 cases, change gnomAD link to point to version 3.0 (which is hg38 based)
- Show pinned or causative STR variants a bit more human readable

## [4.13.1]

### Added
### Fixed
- Typo that caused not all clinvar conflicting interpretations to be loaded no matter what
- Parse and retrieve clinvar annotations from VEP-annotated (VEP 97+) CSQ VCF field
- Variant clinvar significance shown as `not provided` whenever is `Uncertain significance`
- Phenomizer query crashing when case has no HPO terms assigned
- Fixed a bug affecting `All SNVs and INDELs` page when variants don't have canonical transcript
- Add gene name or id in cancer variant view

### Changed
- Cancer Variant view changed "Variant:Transcript:Exon:HGVS" to "Gene:Transcript:Exon:HGVS"

## [4.13]

### Added
- ClinVar SNVs track in IGV
- Add SMA view with SMN Copy Number data
- Easier to assign OMIM diagnoses from case page
- OMIM terms and specific OMIM term page

### Fixed
- Bug when adding a new gene to a panel
- Restored missing recent delivery reports
- Fixed style and links to other reports in case side panel
- Deleting cases using display_name and institute not deleting its variants
- Fixed bug that caused coordinates filter to override other filters
- Fixed a problem with finding some INS in loqusdb
- Layout on SV page when local observations without cases are present
- Make scout compatible with the new HPO definition files from `http://compbio.charite.de/jenkins/`
- General report visualization error when SNVs display names are very long


### Changed


## [4.12.4]

### Fixed
- Layout on SV page when local observations without cases are present

## [4.12.3]

### Fixed
- Case report when causative or pinned SVs have non null allele frequencies

## [4.12.2]

### Fixed
- SV variant links now take you to the SV variant page again
- Cancer variant view has cleaner table data entries for "N/A" data
- Pinned variant case level display hotfix for cancer and str - more on this later
- Cancer variants show correct alt/ref reads mirroring alt frequency now
- Always load all clinical STR variants even if a region load is attempted - index may be missing
- Same case repetition in variant local observations

## [4.12.1]

### Fixed
- Bug in variant.gene when gene has no HGVS description


## [4.12]

### Added
- Accepts `alignment_path` in load config to pass bam/cram files
- Display all phenotypes on variant page
- Display hgvs coordinates on pinned and causatives
- Clear panel pending changes
- Adds option to setup the database with static files
- Adds cli command to download the resources from CLI that scout needs
- Adds test files for merged somatic SV and CNV; as well as merged SNV, and INDEL part of #1279
- Allows for upload of OMIM-AUTO gene panel from static files without api-key

### Fixed
- Cancer case HPO panel variants link
- Fix so that some drop downs have correct size
- First IGV button in str variants page
- Cancer case activates on SNV variants
- Cases activate when STR variants are viewed
- Always calculate code coverage
- Pinned/Classification/comments in all types of variants pages
- Null values for panel's custom_inheritance_models
- Discrepancy between the manual disease transcripts and those in database in gene-edit page
- ACMG classification not showing for some causatives
- Fix bug which caused IGV.js to use hg19 reference files for hg38 data
- Bug when multiple bam files sources with non-null values are available


### Changed
- Renamed `requests` file to `scout_requests`
- Cancer variant view shows two, instead of four, decimals for allele and normal


## [4.11.1]

### Fixed
- Institute settings page
- Link institute settings to sharing institutes choices

## [4.11.0]

### Added
- Display locus name on STR variant page
- Alternative key `GNOMADAF_popmax` for Gnomad popmax allele frequency
- Automatic suggestions on how to improve the code on Pull Requests
- Parse GERP, phastCons and phyloP annotations from vep annotated CSQ fields
- Avoid flickering comment popovers in variant list
- Parse REVEL score from vep annotated CSQ fields
- Allow users to modify general institute settings
- Optionally format code automatically on commit
- Adds command to backup vital parts `scout export database`
- Parsing and displaying cancer SV variants from Manta annotated VCF files
- Dismiss cancer snv variants with cancer-specific options
- Add IGV.js UPD, RHO and TIDDIT coverage wig tracks.


### Fixed
- Slightly darker page background
- Fixed an issued with parsed conservation values from CSQ
- Clinvar submissions accessible to all users of an institute
- Header toolbar when on Clinvar page now shows institute name correctly
- Case should not always inactivate upon update
- Show dismissed snv cancer variants as grey on the cancer variants page
- Improved style of mappability link and local observations on variant page
- Convert all the GET requests to the igv view to POST request
- Error when updating gene panels using a file containing BOM chars
- Add/replace gene radio button not working in gene panels


## [4.10.1]

### Fixed
- Fixed issue with opening research variants
- Problem with coveralls not called by Travis CI
- Handle Biomart service down in tests


## [4.10.0]

### Added
- Rank score model in causatives page
- Exportable HPO terms from phenotypes page
- AMP guideline tiers for cancer variants
- Adds scroll for the transcript tab
- Added CLI option to query cases on time since case event was added
- Shadow clinical assessments also on research variants display
- Support for CRAM alignment files
- Improved str variants view : sorting by locus, grouped by allele.
- Delivery report PDF export
- New mosaicism tag option
- Add or modify individuals' age or tissue type from case page
- Display GC and allele depth in causatives table.
- Included primary reference transcript in general report
- Included partial causative variants in general report
- Remove dependency of loqusdb by utilising the CLI

### Fixed
- Fixed update OMIM command bug due to change in the header of the genemap2 file
- Removed Mosaic Tag from Cancer variants
- Fixes issue with unaligned table headers that comes with hidden Datatables
- Layout in general report PDF export
- Fixed issue on the case statistics view. The validation bars didn't show up when all institutes were selected. Now they do.
- Fixed missing path import by importing pathlib.Path
- Handle index inconsistencies in the update index functions
- Fixed layout problems


## [4.9.0]

### Added
- Improved MatchMaker pages, including visible patient contacts email address
- New badges for the github repo
- Links to [GENEMANIA](genemania.org)
- Sort gene panel list on case view.
- More automatic tests
- Allow loading of custom annotations in VCF using the SCOUT_CUSTOM info tag.

### Fixed
- Fix error when a gene is added to an empty dynamic gene panel
- Fix crash when attempting to add genes on incorrect format to dynamic gene panel
- Manual rank variant tags could be saved in a "Select a tag"-state, a problem in the variants view.
- Same case evaluations are no longer shown as gray previous evaluations on the variants page
- Stay on research pages, even if reset, next first buttons are pressed..
- Overlapping variants will now be visible on variant page again
- Fix missing classification comments and links in evaluations page
- All prioritized cases are shown on cases page


## [4.8.3]

### Added

### Fixed
- Bug when ordering sanger
- Improved scrolling over long list of genes/transcripts


## [4.8.2]

### Added

### Fixed
- Avoid opening extra tab for coverage report
- Fixed a problem when rank model version was saved as floats and not strings
- Fixed a problem with displaying dismiss variant reasons on the general report
- Disable load and delete filter buttons if there are no saved filters
- Fix problem with missing verifications
- Remove duplicate users and merge their data and activity


## [4.8.1]

### Added

### Fixed
- Prevent login fail for users with id defined by ObjectId and not email
- Prevent the app from crashing with `AttributeError: 'NoneType' object has no attribute 'message'`


## [4.8.0]

### Added
- Updated Scout to use Bootstrap 4.3
- New looks for Scout
- Improved dashboard using Chart.js
- Ask before inactivating a case where last assigned user leaves it
- Genes can be manually added to the dynamic gene list directly on the case page
- Dynamic gene panels can optionally be used with clinical filter, instead of default gene panel
- Dynamic gene panels get link out to chanjo-report for coverage report
- Load all clinvar variants with clinvar Pathogenic, Likely Pathogenic and Conflicting pathogenic
- Show transcripts with exon numbers for structural variants
- Case sort order can now be toggled between ascending and descending.
- Variants can be marked as partial causative if phenotype is available for case.
- Show a frequency tooltip hover for SV-variants.
- Added support for LDAP login system
- Search snv and structural variants by chromosomal coordinates
- Structural variants can be marked as partial causative if phenotype is available for case.
- Show normal and pathologic limits for STRs in the STR variants view.
- Institute level persistent variant filter settings that can be retrieved and used.
- export causative variants to Excel
- Add support for ROH, WIG and chromosome PNGs in case-view

### Fixed
- Fixed missing import for variants with comments
- Instructions on how to build docs
- Keep sanger order + verification when updating/reloading variants
- Fixed and moved broken filter actions (HPO gene panel and reset filter)
- Fixed string conversion to number
- UCSC links for structural variants are now separated per breakpoint (and whole variant where applicable)
- Reintroduced missing coverage report
- Fixed a bug preventing loading samples using the command line
- Better inheritance models customization for genes in gene panels
- STR variant page back to list button now does its one job.
- Allows to setup scout without a omim api key
- Fixed error causing "favicon not found" flash messages
- Removed flask --version from base cli
- Request rerun no longer changes case status. Active or archived cases inactivate on upload.
- Fixed missing tooltip on the cancer variants page
- Fixed weird Rank cell in variants page
- Next and first buttons order swap
- Added pagination (and POST capability) to cancer variants.
- Improves loading speed for variant page
- Problem with updating variant rank when no variants
- Improved Clinvar submission form
- General report crashing when dismissed variant has no valid dismiss code
- Also show collaborative case variants on the All variants view.
- Improved phenotype search using dataTables.js on phenotypes page
- Search and delete users with `email` instead of `_id`
- Fixed css styles so that multiselect options will all fit one column


## [4.7.3]

### Added
- RankScore can be used with VCFs for vcf_cancer files

### Fixed
- Fix issue with STR view next page button not doing its one job.

### Deleted
- Removed pileup as a bam viewing option. This is replaced by IGV


## [4.7.2]

### Added
- Show earlier ACMG classification in the variant list

### Fixed
- Fixed igv search not working due to igv.js dist 2.2.17
- Fixed searches for cases with a gene with variants pinned or marked causative.
- Load variant pages faster after fixing other causatives query
- Fixed mitochondrial report bug for variants without genes

## [4.7.1]

### Added

### Fixed
- Fixed bug on genes page


## [4.7.0]

### Added
- Export genes and gene panels in build GRCh38
- Search for cases with variants pinned or marked causative in a given gene.
- Search for cases phenotypically similar to a case also from WUI.
- Case variant searches can be limited to similar cases, matching HPO-terms,
  phenogroups and cohorts.
- De-archive reruns and flag them as 'inactive' if archived
- Sort cases by analysis_date, track or status
- Display cases in the following order: prioritized, active, inactive, archived, solved
- Assign case to user when user activates it or asks for rerun
- Case becomes inactive when it has no assignees
- Fetch refseq version from entrez and use it in clinvar form
- Load and export of exons for all genes, independent on refseq
- Documentation for loading/updating exons
- Showing SV variant annotations: SV cgh frequencies, gnomad-SV, local SV frequencies
- Showing transcripts mapping score in segmental duplications
- Handle requests to Ensembl Rest API
- Handle requests to Ensembl Rest Biomart
- STR variants view now displays GT and IGV link.
- Description field for gene panels
- Export exons in build 37 and 38 using the command line

### Fixed
- Fixes of and induced by build tests
- Fixed bug affecting variant observations in other cases
- Fixed a bug that showed wrong gene coverage in general panel PDF export
- MT report only shows variants occurring in the specific individual of the excel sheet
- Disable SSL certifcate verification in requests to chanjo
- Updates how intervaltree and pymongo is used to void deprecated functions
- Increased size of IGV sample tracks
- Optimized tests


## [4.6.1]

### Added

### Fixed
- Missing 'father' and 'mother' keys when parsing single individual cases


## [4.6.0]

### Added
- Description of Scout branching model in CONTRIBUTING doc
- Causatives in alphabetical order, display ACMG classification and filter by gene.
- Added 'external' to the list of analysis type options
- Adds functionality to display "Tissue type". Passed via load config.
- Update to IGV 2.

### Fixed
- Fixed alignment visualization and vcf2cytosure availability for demo case samples
- Fixed 3 bugs affecting SV pages visualization
- Reintroduced the --version cli option
- Fixed variants query by panel (hpo panel + gene panel).
- Downloaded MT report contains excel files with individuals' display name
- Refactored code in parsing of config files.


## [4.5.1]

### Added

### Fixed
- update requirement to use PyYaml version >= 5.1
- Safer code when loading config params in cli base


## [4.5.0]

### Added
- Search for similar cases from scout view CLI
- Scout cli is now invoked from the app object and works under the app context

### Fixed
- PyYaml dependency fixed to use version >= 5.1


## [4.4.1]

### Added
- Display SV rank model version when available

### Fixed
- Fixed upload of delivery report via API


## [4.4.0]

### Added
- Displaying more info on the Causatives page and hiding those not causative at the case level
- Add a comment text field to Sanger order request form, allowing a message to be included in the email
- MatchMaker Exchange integration
- List cases with empty synopsis, missing HPO terms and phenotype groups.
- Search for cases with open research list, or a given case status (active, inactive, archived)

### Fixed
- Variant query builder split into several functions
- Fixed delivery report load bug


## [4.3.3]

### Added
- Different individual table for cancer cases

### Fixed
- Dashboard collects validated variants from verification events instead of using 'sanger' field
- Cases shared with collaborators are visible again in cases page
- Force users to select a real institute to share cases with (actionbar select fix)


## [4.3.2]

### Added
- Dashboard data can be filtered using filters available in cases page
- Causatives for each institute are displayed on a dedicated page
- SNVs and and SVs are searchable across cases by gene and rank score
- A more complete report with validated variants is downloadable from dashboard

### Fixed
- Clinsig filter is fixed so clinsig numerical values are returned
- Split multi clinsig string values in different elements of clinsig array
- Regex to search in multi clinsig string values or multi revstat string values
- It works to upload vcf files with no variants now
- Combined Pileup and IGV alignments for SVs having variant start and stop on the same chromosome


## [4.3.1]

### Added
- Show calls from all callers even if call is not available
- Instructions to install cairo and pango libs from WeasyPrint page
- Display cases with number of variants from CLI
- Only display cases with number of variants above certain treshold. (Also CLI)
- Export of verified variants by CLI or from the dashboard
- Extend case level queries with default panels, cohorts and phenotype groups.
- Slice dashboard statistics display using case level queries
- Add a view where all variants for an institute can be searched across cases, filtering on gene and rank score. Allows searching research variants for cases that have research open.

### Fixed
- Fixed code to extract variant conservation (gerp, phyloP, phastCons)
- Visualization of PDF-exported gene panels
- Reintroduced the exon/intron number in variant verification email
- Sex and affected status is correctly displayed on general report
- Force number validation in SV filter by size
- Display ensembl transcripts when no refseq exists


## [4.3.0]

### Added
- Mosaicism tag on variants
- Show and filter on SweGen frequency for SVs
- Show annotations for STR variants
- Show all transcripts in verification email
- Added mitochondrial export
- Adds alternative to search for SVs shorter that the given length
- Look for 'bcftools' in the `set` field of VCFs
- Display digenic inheritance from OMIM
- Displays what refseq transcript that is primary in hgnc

### Fixed

- Archived panels displays the correct date (not retroactive change)
- Fixed problem with waiting times in gene panel exports
- Clinvar fiter not working with human readable clinsig values

## [4.2.2]

### Fixed
- Fixed gene panel create/modify from CSV file utf-8 decoding error
- Updating genes in gene panels now supports edit comments and entry version
- Gene panel export timeout error

## [4.2.1]

### Fixed
- Re-introduced gene name(s) in verification email subject
- Better PDF rendering for excluded variants in report
- Problem to access old case when `is_default` did not exist on a panel


## [4.2.0]

### Added
- New index on variant_id for events
- Display overlapping compounds on variants view

### Fixed
- Fixed broken clinical filter


## [4.1.4]

### Added
- Download of filtered SVs

### Fixed
- Fixed broken download of filtered variants
- Fixed visualization issue in gene panel PDF export
- Fixed bug when updating gene names in variant controller


## [4.1.3]

### Fixed
- Displays all primary transcripts


## [4.1.2]

### Added
- Option add/replace when updating a panel via CSV file
- More flexible versioning of the gene panels
- Printing coverage report on the bottom of the pdf case report
- Variant verification option for SVs
- Logs uri without pwd when connecting
- Disease-causing transcripts in case report
- Thicker lines in case report
- Supports HPO search for cases, both terms or if described in synopsis
- Adds sanger information to dashboard

### Fixed
- Use db name instead of **auth** as default for authentication
- Fixes so that reports can be generated even with many variants
- Fixed sanger validation popup to show individual variants queried by user and institute.
- Fixed problem with setting up scout
- Fixes problem when exac file is not available through broad ftp
- Fetch transcripts for correct build in `adapter.hgnc_gene`

## [4.1.1]
- Fix problem with institute authentication flash message in utils
- Fix problem with comments
- Fix problem with ensembl link


## [4.1.0]

### Added
- OMIM phenotypes to case report
- Command to download all panel app gene panels `scout load panel --panel-app`
- Links to genenames.org and omim on gene page
- Popup on gene at variants page with gene information
- reset sanger status to "Not validated" for pinned variants
- highlight cases with variants to be evaluated by Sanger on the cases page
- option to point to local reference files to the genome viewer pileup.js. Documented in `docs.admin-guide.server`
- option to export single variants in `scout export variants`
- option to load a multiqc report together with a case(add line in load config)
- added a view for searching HPO terms. It is accessed from the top left corner menu
- Updates the variants view for cancer variants. Adds a small cancer specific filter for known variants
- Adds hgvs information on cancer variants page
- Adds option to update phenotype groups from CLI

### Fixed
- Improved Clinvar to submit variants from different cases. Fixed HPO terms in casedata according to feedback
- Fixed broken link to case page from Sanger modal in cases view
- Now only cases with non empty lists of causative variants are returned in `adapter.case(has_causatives=True)`
- Can handle Tumor only samples
- Long lists of HGNC symbols are now possible. This was previously difficult with manual, uploaded or by HPO search when changing filter settings due to GET request limitations. Relevant pages now use POST requests. Adds the dynamic HPO panel as a selection on the gene panel dropdown.
- Variant filter defaults to default panels also on SV and Cancer variants pages.

## [4.0.0]

### WARNING ###

This is a major version update and will require that the backend of pre releases is updated.
Run commands:

```
$scout update genes
$scout update hpo
```

- Created a Clinvar submission tool, to speed up Clinvar submission of SNVs and SVs
- Added an analysis report page (html and PDF format) containing phenotype, gene panels and variants that are relevant to solve a case.

### Fixed
- Optimized evaluated variants to speed up creation of case report
- Moved igv and pileup viewer under a common folder
- Fixed MT alignment view pileup.js
- Fixed coordinates for SVs with start chromosome different from end chromosome
- Global comments shown across cases and institutes. Case-specific variant comments are shown only for that specific case.
- Links to clinvar submitted variants at the cases level
- Adapts clinvar parsing to new format
- Fixed problem in `scout update user` when the user object had no roles
- Makes pileup.js use online genome resources when viewing alignments. Now any instance of Scout can make use of this functionality.
- Fix ensembl link for structural variants
- Works even when cases does not have `'madeline_info'`
- Parses Polyphen in correct way again
- Fix problem with parsing gnomad from VEP

### Added
- Added a PDF export function for gene panels
- Added a "Filter and export" button to export custom-filtered SNVs to CSV file
- Dismiss SVs
- Added IGV alignments viewer
- Read delivery report path from case config or CLI command
- Filter for spidex scores
- All HPO terms are now added and fetched from the correct source (https://github.com/obophenotype/human-phenotype-ontology/blob/master/hp.obo)
- New command `scout update hpo`
- New command `scout update genes` will fetch all the latest information about genes and update them
- Load **all** variants found on chromosome **MT**
- Adds choice in cases overview do show as many cases as user like

### Removed
- pileup.min.js and pileup css are imported from a remote web location now
- All source files for HPO information, this is instead fetched directly from source
- All source files for gene information, this is instead fetched directly from source

## [3.0.0]
### Fixed
- hide pedigree panel unless it exists

## [1.5.1] - 2016-07-27
### Fixed
- look for both ".bam.bai" and ".bai" extensions

## [1.4.0] - 2016-03-22
### Added
- support for local frequency through loqusdb
- bunch of other stuff

## [1.3.0] - 2016-02-19
### Fixed
- Update query-phenomizer and add username/password

### Changed
- Update the way a case is checked for rerun-status

### Added
- Add new button to mark a case as "checked"
- Link to clinical variants _without_ 1000G annotation

## [1.2.2] - 2016-02-18
### Fixed
- avoid filtering out variants lacking ExAC and 1000G annotations

## [1.1.3] - 2015-10-01
### Fixed
- persist (clinical) filter when clicking load more
- fix #154 by robustly setting clinical filter func. terms

## [1.1.2] - 2015-09-07
### Fixed
- avoid replacing coverage report with none
- update SO terms, refactored

## [1.1.1] - 2015-08-20
### Fixed
- fetch case based on collaborator status (not owner)

## [1.1.0] - 2015-05-29
### Added
- link(s) to SNPedia based on RS-numbers
- new Jinja filter to "humanize" decimal numbers
- show gene panels in variant view
- new Jinja filter for decoding URL encoding
- add indicator to variants in list that have comments
- add variant number threshold and rank score threshold to load function
- add event methods to mongo adapter
- add tests for models
- show badge "old" if comment was written for a previous analysis

### Changed
- show cDNA change in transcript summary unless variant is exonic
- moved compounds table further up the page
- show dates for case uploads in ISO format
- moved variant comments higher up on page
- updated documentation for pages
- read in coverage report as blob in database and serve directly
- change ``OmimPhenotype`` to ``PhenotypeTerm``
- reorganize models sub-package
- move events (and comments) to separate collection
- only display prev/next links for the research list
- include variant type in breadcrumbs e.g. "Clinical variants"

### Removed
- drop dependency on moment.js

### Fixed
- show the same level of detail for all frequencies on all pages
- properly decode URL encoded symbols in amino acid/cDNA change strings
- fixed issue with wipe permissions in MongoDB
- include default gene lists in "variants" link in breadcrumbs

## [1.0.2] - 2015-05-20
### Changed
- update case fetching function

### Fixed
- handle multiple cases with same id

## [1.0.1] - 2015-04-28
### Fixed
- Fix building URL parameters in cases list Vue component

## [1.0.0] - 2015-04-12
Codename: Sara Lund

![Release 1.0](artwork/releases/release-1-0.jpg)

### Added
- Add email logging for unexpected errors
- New command line tool for deleting case

### Changed
- Much improved logging overall
- Updated documentation/usage guide
- Removed non-working IGV link

### Fixed
- Show sample display name in GT call
- Various small bug fixes
- Make it easier to hover over popups

## [0.0.2-rc1] - 2015-03-04
### Added
- add protein table for each variant
- add many more external links
- add coverage reports as PDFs

### Changed
- incorporate user feedback updates
- big refactor of load scripts

## [0.0.2-rc2] - 2015-03-04
### Changes
- add gene table with gene description
- reorganize inheritance models box

### Fixed
- avoid overwriting gene list on "research" load
- fix various bugs in external links

## [0.0.2-rc3] - 2015-03-05
### Added
- Activity log feed to variant view
- Adds protein change strings to ODM and Sanger email

### Changed
- Extract activity log component to macro

### Fixes
- Make Ensembl transcript links use archive website<|MERGE_RESOLUTION|>--- conflicted
+++ resolved
@@ -7,12 +7,9 @@
 ## [unreleased]
 ### Added
 - Possibility to submit to ClinVar variants associated with Orphanet conditions
-<<<<<<< HEAD
 - Orpha disease terms now include information on inheritance
-=======
 ### Changed
 - Introduce validation in ClinVar multistep form to make sure users provide at least one variant-associated condition
->>>>>>> ac733955
 ### Fixed
 - Missing number of phenotypes and genes from case diagnoses
 
