# Change Log
All notable changes to this project will be documented in this file.
This project adheres to [Semantic Versioning](http://semver.org/).

About changelog [here](https://keepachangelog.com/en/1.0.0/)

## [4.47]
### Added
- Added CADD, GnomAD and genotype calls to variantS export
### Changed
<<<<<<< HEAD
- Reduce code complexity (parse/ensembl.py)
=======
- Pull request template, to illustrate how to deploy pull request branches on cg-vm1 stage server
### Fixed
- Compiled Docker image contains a patched version (v4.9) of chanjo-report
>>>>>>> f369f80d

## [4.46.1]
### Fixed
- Downloading of files generated within the app container (MT-report, verified variants, pedigrees, ..)

## [4.46]
### Added
- Created a Dockefile to be used to serve the dockerized app in production
- Modified the code to collect database params specified as env vars
- Created a GitHub action that pushes the Dockerfile-server image to Docker Hub (scout-server-stage) every time a PR is opened
- Created a GitHub action that pushes the Dockerfile-server image to Docker Hub (scout-server) every time a new release is created
- Reassign MatchMaker Exchange submission to another user when a Scout user is deleted
- Expose public API JSON gene panels endpoint, primarily to enable automated rerun checking for updates
- Add utils for dictionary type
- Filter institute cases using multiple HPO terms
- Vulture GitHub action to identify and remove unused variables and imports
### Changed
- Updated the python config file documentation in admin guide
- Case configuration parsing now uses Pydantic for improved typechecking and config handling
- Removed test matrices to speed up automatic testing of PRs
- Switch from Coveralls to Codecov to handle CI test coverage
- Speed-up CI tests by caching installation of libs and splitting tests into randomized groups using pytest-test-groups
- Improved LDAP login documentation
- Use lib flask-ldapconn instead of flask_ldap3_login> to handle ldap authentication
- Updated Managed variant documentation in user guide
- Fix and simplify creating and editing of gene panels
- Simplified gene variants search code
- Increased the height of the genes track in the IGV viewer
### Fixed
- Validate uploaded managed variant file lines, warning the user.
- Exporting validated variants with missing "genes" database key
- No results returned when searching for gene variants using a phenotype term
- Variants filtering by gene symbols file
- Make gene HGNC symbols field mandatory in gene variants page and run search only on form submit
- Make sure collaborator gene variants are still visible, even if HPO filter is used

## [4.45]
### Added
### Changed
- Start Scout also when loqusdbapi is not reachable
- Clearer definition of manual standard and custom inheritance models in gene panels
### Fixed
- Gene panel crashing on edit action

## [4.44]
### Added
### Changed
- Display Gene track beneath each sample track when displaying splice junctions in igv browser
- Check outdated gene symbols and update with aliases for both RD and cancer variantS
### Fixed
- Added query input check and fixed the Genes API endpoint to return a json formatted error when request is malformed
- Typo in ACMG BP6 tooltip

## [4.43.1]
### Added
- Added database index for OMIM disease term genes
### Changed
### Fixed
- Do not drop HPO terms collection when updating HPO terms via the command line
- Do not drop disease (OMIM) terms collection when updating diseases via the command line

## [4.43]
### Added
- Specify which collection(s) update/build indexes for
### Fixed
- Do not drop genes and transcripts collections when updating genes via the command line

## [4.42.1]
### Added
### Changed
### Fixed
- Freeze PyMongo lib to version<4.0 to keep supporting previous MongoDB versions
- Speed up gene panels creation and update by collecting only light gene info from database
- Avoid case page crash on Phenomizer queries timeout

## [4.42]
### Added
- Choose custom pinned variants to submit to MatchMaker Exchange
- Submit structural variant as genes to the MatchMaker Exchange
- Added function for maintainers and admins to remove gene panels
- Admins can restore deleted gene panels
- A development docker-compose file illustrating the scout/chanjo-report integration
- Show AD on variants view for cancer SV (tumor and normal)
- Cancer SV variants filter AD, AF (tumor and normal)
- Hiding the variants score column also from cancer SVs, as for the SNVs
### Changed
- Enforce same case _id and display_name when updating a case
- Enforce same individual ids, display names and affected status when updating a case
- Improved documentation for connecting to loqusdb instances (including loqusdbapi)
- Display and download HPO gene panels' gene symbols in italics
- A faster-built and lighter Docker image
- Reduce complexity of `panels` endpoint moving some code to the panels controllers
- Update requirements to use flask-ldap3-login>=0.9.17 instead of freezing WTForm
### Fixed
- Use of deprecated TextField after the upgrade of WTF to v3.0
- Freeze to WTForms to version < 3
- Remove the extra files (bed files and madeline.svg) introduced by mistake
- Cli command loading demo data in docker-compose when case custom images exist and is None
- Increased MongoDB connection serverSelectionTimeoutMS parameter to 30K (default value according to MongoDB documentation)
- Better differentiate old obs counts 0 vs N/A
- Broken cancer variants page when default gene panel was deleted
- Typo in tx_overview function in variant controllers file
- Fixed loqusdbapi SV search URL
- SV variants filtering using Decipher criterion
- Removing old gene panels that don't contain the `maintainer` key.

## [4.41.1]
### Fixed
- General reports crash for variant annotations with same variant on other cases

## [4.41]
### Added
- Extended the instructions for running the Scout Docker image (web app and cli).
- Enabled inclusion of custom images to STR variant view
### Fixed
- General case report sorting comments for variants with None genetic models
- Do not crash but redirect to variants page with error when a variant is not found for a case
- UCSC links coordinates for SV variants with start chromosome different than end chromosome
- Human readable variants name in case page for variants having start chromosome different from end chromosome
- Avoid always loading all transcripts when checking gene symbol: introduce gene captions
- Slow queries for evaluated variants on e.g. case page - use events instead
### Changed
- Rearrange variant page again, moving severity predictions down.
- More reactive layout width steps on variant page

## [4.40.1]
### Added
### Fixed
- Variants dismissed with inconsistent inheritance pattern can again be shown in general case report
- General report page for variants with genes=None
- General report crashing when variants have no panels
- Added other missing keys to case and variant dictionaries passed to general report
### Changed

## [4.40]
### Added
- A .cff citation file
- Phenotype search API endpoint
- Added pagination to phenotype API
- Extend case search to include internal MongoDB id
- Support for connecting to a MongoDB replica set (.py config files)
- Support for connecting to a MongoDB replica set (.yaml config files)
### Fixed
- Command to load the OMIM gene panel (`scout load panel --omim`)
- Unify style of pinned and causative variants' badges on case page
- Removed automatic spaces after punctuation in comments
- Remove the hardcoded number of total individuals from the variant's old observations panel
- Send delete requests to a connected Beacon using the DELETE method
- Layout of the SNV and SV variant page - move frequency up
### Changed
- Stop updating database indexes after loading exons via command line
- Display validation status badge also for not Sanger-sequenced variants
- Moved Frequencies, Severity and Local observations panels up in RD variants page
- Enabled Flask CORS to communicate CORS status to js apps
- Moved the code preparing the transcripts overview to the backend
- Refactored and filtered json data used in general case report
- Changed the database used in docker-compose file to use the official MongoDB v4.4 image
- Modified the Python (3.6, 3.8) and MongoDB (3.2, 4.4, 5.0) versions used in testing matrices (GitHub actions)
- Capitalize case search terms on institute and dashboard pages


## [4.39]
### Added
- COSMIC IDs collected from CSQ field named `COSMIC`
### Fixed
- Link to other causative variants on variant page
- Allow multiple COSMIC links for a cancer variant
- Fix floating text in severity box #2808
- Fixed MitoMap and HmtVar links for hg38 cases
- Do not open new browser tabs when downloading files
- Selectable IGV tracks on variant page
- Missing splice junctions button on variant page
- Refactor variantS representative gene selection, and use it also for cancer variant summary
### Changed
- Improve Javascript performance for displaying Chromograph images
- Make ClinVar classification more evident in cancer variant page

## [4.38]
### Added
- Option to hide Alamut button in the app config file
### Fixed
- Library deprecation warning fixed (insert is deprecated. Use insert_one or insert_many instead)
- Update genes command will not trigger an update of database indices any more
- Missing resources in temporary downloading directory when updating genes using the command line
- Restore previous variant ACMG classification in a scrollable div
- Loading spinner not stopping after downloading PDF case reports and variant list export
- Add extra Alamut links higher up on variant pages
- Improve UX for phenotypes in case page
- Filter and export of STR variants
- Update look of variants page navigation buttons
### Changed

## [4.37]
### Added
- Highlight and show version number for RefSeq MANE transcripts.
- Added integration to a rerunner service for toggling reanalysis with updated pedigree information
- SpliceAI display and parsing from VEP CSQ
- Display matching tiered variants for cancer variants
- Display a loading icon (spinner) until the page loads completely
- Display filter badges in cancer variants list
- Update genes from pre-downloaded file resources
- On login, OS, browser version and screen size are saved anonymously to understand how users are using Scout
- API returning institutes data for a given user: `/api/v1/institutes`
- API returning case data for a given institute: `/api/v1/institutes/<institute_id>/cases`
- Added GMS and Lund university hospital logos to login page
- Made display of Swedac logo configurable
- Support for displaying custom images in case view
- Individual-specific HPO terms
- Optional alamut_key in institute settings for Alamut Plus software
- Case report API endpoint
- Tooltip in case explaining that genes with genome build different than case genome build will not be added to dynamic HPO panel.
- Add DeepVariant as a caller
### Fixed
- Updated IGV to v2.8.5 to solve missing gene labels on some zoom levels
- Demo cancer case config file to load somatic SNVs and SVs only.
- Expand list of refseq trancripts in ClinVar submission form
- Renamed `All SNVs and INDELs` institute sidebar element to `Search SNVs and INDELs` and fixed its style.
- Add missing parameters to case load-config documentation
- Allow creating/editing gene panels and dynamic gene panels with genes present in genome build 38
- Bugfix broken Pytests
- Bulk dismissing variants error due to key conversion from string to integer
- Fix typo in index documentation
- Fixed crash in institute settings page if "collaborators" key is not set in database
- Don't stop Scout execution if LoqusDB call fails and print stacktrace to log
- Bug when case contains custom images with value `None`
- Bug introduced when fixing another bug in Scout-LoqusDB interaction
- Loading of OMIM diagnoses in Scout demo instance
- Remove the docker-compose with chanjo integration because it doesn't work yet.
- Fixed standard docker-compose with scout demo data and database
- Clinical variant assessments not present for pinned and causative variants on case page.
- MatchMaker matching one node at the time only
- Remove link from previously tiered variants badge in cancer variants page
- Typo in gene cell on cancer variants page
- Managed variants filter form
### Changed
- Better naming for variants buttons on cancer track (somatic, germline). Also show cancer research button if available.
- Load case with missing panels in config files, but show warning.
- Changing the (Female, Male) symbols to (F/M) letters in individuals_table and case-sma.
- Print stacktrace if case load command fails
- Added sort icon and a pointer to the cursor to all tables with sortable fields
- Moved variant, gene and panel info from the basic pane to summary panel for all variants.
- Renamed `Basics` panel to `Classify` on variant page.
- Revamped `Basics` panel to a panel dedicated to classify variants
- Revamped the summary panel to be more compact.
- Added dedicated template for cancer variants
- Removed Gene models, Gene annotations and Conservation panels for cancer variants
- Reorganized the orders of panels for variant and cancer variant views
- Added dedicated variant quality panel and removed relevant panes
- A more compact case page
- Removed OMIM genes panel
- Make genes panel, pinned variants panel, causative variants panel and ClinVar panel scrollable on case page
- Update to Scilifelab's 2020 logo
- Update Gens URL to support Gens v2.0 format
- Refactor tests for parsing case configurations
- Updated links to HPO downloadable resources
- Managed variants filtering defaults to all variant categories
- Changing the (Kind) drop-down according to (Category) drop-down in Managed variant add variant
- Moved Gens button to individuals table
- Check resource files availability before starting updating OMIM diagnoses
- Fix typo in `SHOW_OBSERVED_VARIANT_ARCHIVE` config param

## [4.36]
### Added
- Parse and save splice junction tracks from case config file
- Tooltip in observations panel, explaining that case variants with no link might be old variants, not uploaded after a case rerun
### Fixed
- Warning on overwriting variants with same position was no longer shown
- Increase the height of the dropdowns to 425px
- More indices for the case table as it grows, specifically for causatives queries
- Splice junction tracks not centered over variant genes
- Total number of research variants count
- Update variants stats in case documents every time new variants are loaded
- Bug in flashing warning messages when filtering variants
### Changed
- Clearer warning messages for genes and gene/gene-panels searches in variants filters

## [4.35]
### Added
- A new index for hgnc_symbol in the hgnc_gene collection
- A Pedigree panel in STR page
- Display Tier I and II variants in case view causatives card for cancer cases
### Fixed
- Send partial file data to igv.js when visualizing sashimi plots with splice junction tracks
- Research variants filtering by gene
- Do not attempt to populate annotations for not loaded pinned/causatives
- Add max-height to all dropdowns in filters
### Changed
- Switch off non-clinical gene warnings when filtering research variants
- Don't display OMIM disease card in case view for cancer cases
- Refactored Individuals and Causative card in case view for cancer cases
- Update and style STR case report

## [4.34]
### Added
- Saved filter lock and unlock
- Filters can optionally be marked audited, logging the filter name, user and date on the case events and general report.
- Added `ClinVar hits` and `Cosmic hits` in cancer SNVs filters
- Added `ClinVar hits` to variants filter (rare disease track)
- Load cancer demo case in docker-compose files (default and demo file)
- Inclusive-language check using [woke](https://github.com/get-woke/woke) github action
- Add link to HmtVar for mitochondrial variants (if VCF is annotated with HmtNote)
- Grey background for dismissed compounds in variants list and variant page
- Pin badge for pinned compounds in variants list and variant page
- Support LoqusDB REST API queries
- Add a docker-compose-matchmaker under scout/containers/development to test matchmaker locally
- Script to investigate consequences of symbol search bug
- Added GATK to list of SV and cancer SV callers
### Fixed
- Make MitoMap link work for hg38 again
- Export Variants feature crashing when one of the variants has no primary transcripts
- Redirect to last visited variantS page when dismissing variants from variants list
- Improved matching of SVs Loqus occurrences in other cases
- Remove padding from the list inside (Matching causatives from other cases) panel
- Pass None to get_app function in CLI base since passing script_info to app factory functions was deprecated in Flask 2.0
- Fixed failing tests due to Flask update to version 2.0
- Speed up user events view
- Causative view sort out of memory error
- Use hgnc_id for gene filter query
- Typo in case controllers displaying an error every time a patient is matched against external MatchMaker nodes
- Do not crash while attempting an update for variant documents that are too big (> 16 MB)
- Old STR causatives (and other variants) may not have HGNC symbols - fix sort lambda
- Check if gene_obj has primary_transcript before trying to access it
- Warn if a gene manually searched is in a clinical panel with an outdated name when filtering variants
- ChrPos split js not needed on STR page yet
### Changed
- Remove parsing of case `genome_version`, since it's not used anywhere downstream
- Introduce deprecation warning for Loqus configs that are not dictionaries
- SV clinical filter no longer filters out sub 100 nt variants
- Count cases in LoqusDB by variant type
- Commit pulse repo badge temporarily set to weekly
- Sort ClinVar submissions objects by ascending "Last evaluated" date
- Refactored the MatchMaker integration as an extension
- Replaced some sensitive words as suggested by woke linter
- Documentation for load-configuration rewritten.
- Add styles to MatchMaker matches table
- More detailed info on the data shared in MatchMaker submission form

## [4.33.1]
### Fixed
- Include markdown for release autodeploy docs
- Use standard inheritance model in ClinVar (https://ftp.ncbi.nlm.nih.gov/pub/GTR/standard_terms/Mode_of_inheritance.txt)
- Fix issue crash with variants that have been unflagged causative not being available in other causatives
### Added
### Changed

## [4.33]
### Fixed
- Command line crashing when updating an individual not found in database
- Dashboard page crashing when filters return no data
- Cancer variants filter by chromosome
- /api/v1/genes now searches for genes in all genome builds by default
- Upgraded igv.js to version 2.8.1 (Fixed Unparsable bed record error)
### Added
- Autodeploy docs on release
- Documentation for updating case individuals tracks
- Filter cases and dashboard stats by analysis track
### Changed
- Changed from deprecated db update method
- Pre-selected fields to run queries with in dashboard page
- Do not filter by any institute when first accessing the dashboard
- Removed OMIM panel in case view for cancer cases
- Display Tier I and II variants in case view causatives panel for cancer cases
- Refactored Individuals and Causative panels in case view for cancer cases

## [4.32.1]
### Fixed
- iSort lint check only
### Changed
- Institute cases page crashing when a case has track:Null
### Added

## [4.32]
### Added
- Load and show MITOMAP associated diseases from VCF (INFO field: MitomapAssociatedDiseases, via HmtNote)
- Show variant allele frequencies for mitochondrial variants (GRCh38 cases)
- Extend "public" json API with diseases (OMIM) and phenotypes (HPO)
- HPO gene list download now has option for clinical and non-clinical genes
- Display gene splice junctions data in sashimi plots
- Update case individuals with splice junctions tracks
- Simple Docker compose for development with local build
- Make Phenomodels subpanels collapsible
- User side documentation of cytogenomics features (Gens, Chromograph, vcf2cytosure, rhocall)
- iSort GitHub Action
- Support LoqusDB REST API queries
### Fixed
- Show other causative once, even if several events point to it
- Filtering variants by mitochondrial chromosome for cases with genome build=38
- HPO gene search button triggers any warnings for clinical / non-existing genes also on first search
- Fixed a bug in variants pages caused by MT variants without alt_frequency
- Tests for CADD score parsing function
- Fixed the look of IGV settings on SNV variant page
- Cases analyzed once shown as `rerun`
- Missing case track on case re-upload
- Fixed severity rank for SO term "regulatory region ablation"
### Changed
- Refactor according to CodeFactor - mostly reuse of duplicated code
- Phenomodels language adjustment
- Open variants in a new window (from variants page)
- Open overlapping and compound variants in a new window (from variant page)
- gnomAD link points to gnomAD v.3 (build GRCh38) for mitochondrial variants.
- Display only number of affected genes for dismissed SVs in general report
- Chromosome build check when populating the variants filter chromosome selection
- Display mitochondrial and rare diseases coverage report in cases with missing 'rare' track

## [4.31.1]
### Added
### Changed
- Remove mitochondrial and coverage report from cancer cases sidebar
### Fixed
- ClinVar page when dbSNP id is None

## [4.31]
### Added
- gnomAD annotation field in admin guide
- Export also dynamic panel genes not associated to an HPO term when downloading the HPO panel
- Primary HGNC transcript info in variant export files
- Show variant quality (QUAL field from vcf) in the variant summary
- Load/update PDF gene fusion reports (clinical and research) generated with Arriba
- Support new MANE annotations from VEP (both MANE Select and MANE Plus Clinical)
- Display on case activity the event of a user resetting all dismissed variants
- Support gnomAD population frequencies for mitochondrial variants
- Anchor links in Casedata ClinVar panels to redirect after renaming individuals
### Fixed
- Replace old docs link www.clinicalgenomics.se/scout with new https://clinical-genomics.github.io/scout
- Page formatting issues whenever case and variant comments contain extremely long strings with no spaces
- Chromograph images can be one column and have scrollbar. Removed legacy code.
- Column labels for ClinVar case submission
- Page crashing looking for LoqusDB observation when variant doesn't exist
- Missing inheritance models and custom inheritance models on newly created gene panels
- Accept only numbers in managed variants filter as position and end coordinates
- SNP id format and links in Variant page, ClinVar submission form and general report
- Case groups tooltip triggered only when mouse is on the panel header
### Changed
- A more compact case groups panel
- Added landscape orientation CSS style to cancer coverage and QC demo report
- Improve user documentation to create and save new gene panels
- Removed option to use space as separator when uploading gene panels
- Separating the columns of standard and custom inheritance models in gene panels
- Improved ClinVar instructions for users using non-English Excel

## [4.30.2]
### Added
### Fixed
- Use VEP RefSeq ID if RefSeq list is empty in RefSeq transcripts overview
- Bug creating variant links for variants with no end_chrom
### Changed

## [4.30.1]
### Added
### Fixed
- Cryptography dependency fixed to use version < 3.4
### Changed

## [4.30]
### Added
- Introduced a `reset dismiss variant` verb
- Button to reset all dismissed variants for a case
- Add black border to Chromograph ideograms
- Show ClinVar annotations on variantS page
- Added integration with GENS, copy number visualization tool
- Added a VUS label to the manual classification variant tags
- Add additional information to SNV verification emails
- Tooltips documenting manual annotations from default panels
- Case groups now show bam files from all cases on align view
### Fixed
- Center initial igv view on variant start with SNV/indels
- Don't set initial igv view to negative coordinates
- Display of GQ for SV and STR
- Parsing of AD and related info for STRs
- LoqusDB field in institute settings accepts only existing Loqus instances
- Fix DECIPHER link to work after DECIPHER migrated to GRCh38
- Removed visibility window param from igv.js genes track
- Updated HPO download URL
- Patch HPO download test correctly
- Reference size on STR hover not needed (also wrong)
- Introduced genome build check (allowed values: 37, 38, "37", "38") on case load
- Improve case searching by assignee full name
- Populating the LoqusDB select in institute settings
### Changed
- Cancer variants table header (pop freq etc)
- Only admin users can modify LoqusDB instance in Institute settings
- Style of case synopsis, variants and case comments
- Switched to igv.js 2.7.5
- Do not choke if case is missing research variants when research requested
- Count cases in LoqusDB by variant type
- Introduce deprecation warning for Loqus configs that are not dictionaries
- Improve create new gene panel form validation
- Make XM- transcripts less visible if they don't overlap with transcript refseq_id in variant page
- Color of gene panels and comments panels on cases and variant pages
- Do not choke if case is missing research variants when reserch requested

## [4.29.1]
### Added
### Fixed
- Always load STR variants regardless of RankScore threshold (hotfix)
### Changed

## [4.29]
### Added
- Added a page about migrating potentially breaking changes to the documentation
- markdown_include in development requirements file
- STR variants filter
- Display source, Z-score, inheritance pattern for STR annotations from Stranger (>0.6.1) if available
- Coverage and quality report to cancer view
### Fixed
- ACMG classification page crashing when trying to visualize a classification that was removed
- Pretty print HGVS on gene variants (URL-decode VEP)
- Broken or missing link in the documentation
- Multiple gene names in ClinVar submission form
- Inheritance model select field in ClinVar submission
- IGV.js >2.7.0 has an issue with the gene track zoom levels - temp freeze at 2.7.0
- Revert CORS-anywhere and introduce a local http proxy for cloud tracks
### Changed

## [4.28]
### Added
- Chromograph integration for displaying PNGs in case-page
- Add VAF to cancer case general report, and remove some of its unused fields
- Variants filter compatible with genome browser location strings
- Support for custom public igv tracks stored on the cloud
- Add tests to increase testing coverage
- Update case variants count after deleting variants
- Update IGV.js to latest (v2.7.4)
- Bypass igv.js CORS check using `https://github.com/Rob--W/cors-anywhere`
- Documentation on default and custom IGV.js tracks (admin docs)
- Lock phenomodels so they're editable by admins only
- Small case group assessment sharing
- Tutorial and files for deploying app on containers (Kubernetes pods)
- Canonical transcript and protein change of canonical transcript in exported variants excel sheet
- Support for Font Awesome version 6
- Submit to Beacon from case page sidebar
- Hide dismissed variants in variants pages and variants export function
- Systemd service files and instruction to deploy Scout using podman
### Fixed
- Bugfix: unused `chromgraph_prefix |tojson` removed
- Freeze coloredlogs temporarily
- Marrvel link
- Don't show TP53 link for silent or synonymous changes
- OMIM gene field accepts any custom number as OMIM gene
- Fix Pytest single quote vs double quote string
- Bug in gene variants search by similar cases and no similar case is found
- Delete unused file `userpanel.py`
- Primary transcripts in variant overview and general report
- Google OAuth2 login setup in README file
- Redirect to 'missing file'-icon if configured Chromograph file is missing
- Javascript error in case page
- Fix compound matching during variant loading for hg38
- Cancer variants view containing variants dismissed with cancer-specific reasons
- Zoom to SV variant length was missing IGV contig select
- Tooltips on case page when case has no default gene panels
### Changed
- Save case variants count in case document and not in sessions
- Style of gene panels multiselect on case page
- Collapse/expand main HPO checkboxes in phenomodel preview
- Replaced GQ (Genotype quality) with VAF (Variant allele frequency) in cancer variants GT table
- Allow loading of cancer cases with no tumor_purity field
- Truncate cDNA and protein changes in case report if longer than 20 characters


## [4.27]
### Added
- Exclude one or more variant categories when running variants delete command
### Fixed
### Changed

## [4.26.1]
### Added
### Fixed
- Links with 1-letter aa codes crash on frameshift etc
### Changed

## [4.26]
### Added
- Extend the delete variants command to print analysis date, track, institute, status and research status
- Delete variants by type of analysis (wgs|wes|panel)
- Links to cBioPortal, MutanTP53, IARC TP53, OncoKB, MyCancerGenome, CIViC
### Fixed
- Deleted variants count
### Changed
- Print output of variants delete command as a tab separated table

## [4.25]
### Added
- Command line function to remove variants from one or all cases
### Fixed
- Parse SMN None calls to None rather than False

## [4.24.1]
### Fixed
- Install requirements.txt via setup file

## [4.24]
### Added
- Institute-level phenotype models with sub-panels containing HPO and OMIM terms
- Runnable Docker demo
- Docker image build and push github action
- Makefile with shortcuts to docker commands
- Parse and save synopsis, phenotype and cohort terms from config files upon case upload
### Fixed
- Update dismissed variant status when variant dismissed key is missing
- Breakpoint two IGV button now shows correct chromosome when different from bp1
- Missing font lib in Docker image causing the PDF report download page to crash
- Sentieon Manta calls lack Somaticscore - load anyway
- ClinVar submissions crashing due to pinned variants that are not loaded
- Point ExAC pLI score to new gnomad server address
- Bug uploading cases missing phenotype terms in config file
- STRs loaded but not shown on browser page
- Bug when using adapter.variant.get_causatives with case_id without causatives
- Problem with fetching "solved" from scout export cases cli
- Better serialising of datetime and bson.ObjectId
- Added `volumes` folder to .gitignore
### Changed
- Make matching causative and managed variants foldable on case page
- Remove calls to PyMongo functions marked as deprecated in backend and frontend(as of version 3.7).
- Improved `scout update individual` command
- Export dynamic phenotypes with ordered gene lists as PDF


## [4.23]
### Added
- Save custom IGV track settings
- Show a flash message with clear info about non-valid genes when gene panel creation fails
- CNV report link in cancer case side navigation
- Return to comment section after editing, deleting or submitting a comment
- Managed variants
- MT vs 14 chromosome mean coverage stats if Scout is connected to Chanjo
### Fixed
- missing `vcf_cancer_sv` and `vcf_cancer_sv_research` to manual.
- Split ClinVar multiple clnsig values (slash-separated) and strip them of underscore for annotations without accession number
- Timeout of `All SNVs and INDELs` page when no valid gene is provided in the search
- Round CADD (MIPv9)
- Missing default panel value
- Invisible other causatives lines when other causatives lack gene symbols
### Changed
- Do not freeze mkdocs-material to version 4.6.1
- Remove pre-commit dependency

## [4.22]
### Added
- Editable cases comments
- Editable variants comments
### Fixed
- Empty variant activity panel
- STRs variants popover
- Split new ClinVar multiple significance terms for a variant
- Edit the selected comment, not the latest
### Changed
- Updated RELEASE docs.
- Pinned variants card style on the case page
- Merged `scout export exons` and `scout view exons` commands


## [4.21.2]
### Added
### Fixed
- Do not pre-filter research variants by (case-default) gene panels
- Show OMIM disease tooltip reliably
### Changed

## [4.21.1]
### Added
### Fixed
- Small change to Pop Freq column in variants ang gene panels to avoid strange text shrinking on small screens
- Direct use of HPO list for Clinical HPO SNV (and cancer SNV) filtering
- PDF coverage report redirecting to login page
### Changed
- Remove the option to dismiss single variants from all variants pages
- Bulk dismiss SNVs, SVs and cancer SNVs from variants pages

## [4.21]
### Added
- Support to configure LoqusDB per institute
- Highlight causative variants in the variants list
- Add tests. Mostly regarding building internal datatypes.
- Remove leading and trailing whitespaces from panel_name and display_name when panel is created
- Mark MANE transcript in list of transcripts in "Transcript overview" on variant page
- Show default panel name in case sidebar
- Previous buttons for variants pagination
- Adds a gh action that checks that the changelog is updated
- Adds a gh action that deploys new releases automatically to pypi
- Warn users if case default panels are outdated
- Define institute-specific gene panels for filtering in institute settings
- Use institute-specific gene panels in variants filtering
- Show somatic VAF for pinned and causative variants on case page

### Fixed
- Report pages redirect to login instead of crashing when session expires
- Variants filter loading in cancer variants page
- User, Causative and Cases tables not scaling to full page
- Improved docs for an initial production setup
- Compatibility with latest version of Black
- Fixed tests for Click>7
- Clinical filter required an extra click to Filter to return variants
- Restore pagination and shrink badges in the variants page tables
- Removing a user from the command line now inactivates the case only if user is last assignee and case is active
- Bugfix, LoqusDB per institute feature crashed when institute id was empty string
- Bugfix, LoqusDB calls where missing case count
- filter removal and upload for filters deleted from another page/other user
- Visualize outdated gene panels info in a popover instead of a tooltip in case page side panel

### Changed
- Highlight color on normal STRs in the variants table from green to blue
- Display breakpoints coordinates in verification emails only for structural variants


## [4.20]
### Added
- Display number of filtered variants vs number of total variants in variants page
- Search case by HPO terms
- Dismiss variant column in the variants tables
- Black and pre-commit packages to dev requirements

### Fixed
- Bug occurring when rerun is requested twice
- Peddy info fields in the demo config file
- Added load config safety check for multiple alignment files for one individual
- Formatting of cancer variants table
- Missing Score in SV variants table

### Changed
- Updated the documentation on how to create a new software release
- Genome build-aware cytobands coordinates
- Styling update of the Matchmaker card
- Select search type in case search form


## [4.19]

### Added
- Show internal ID for case
- Add internal ID for downloaded CGH files
- Export dynamic HPO gene list from case page
- Remove users as case assignees when their account is deleted
- Keep variants filters panel expanded when filters have been used

### Fixed
- Handle the ProxyFix ModuleNotFoundError when Werkzeug installed version is >1.0
- General report formatting issues whenever case and variant comments contain extremely long strings with no spaces

### Changed
- Created an institute wrapper page that contains list of cases, causatives, SNVs & Indels, user list, shared data and institute settings
- Display case name instead of case ID on clinVar submissions
- Changed icon of sample update in clinVar submissions


## [4.18]

### Added
- Filter cancer variants on cytoband coordinates
- Show dismiss reasons in a badge with hover for clinical variants
- Show an ellipsis if 10 cases or more to display with loqusdb matches
- A new blog post for version 4.17
- Tooltip to better describe Tumor and Normal columns in cancer variants
- Filter cancer SNVs and SVs by chromosome coordinates
- Default export of `Assertion method citation` to clinVar variants submission file
- Button to export up to 500 cancer variants, filtered or not
- Rename samples of a clinVar submission file

### Fixed
- Apply default gene panel on return to cancer variantS from variant view
- Revert to certificate checking when asking for Chanjo reports
- `scout download everything` command failing while downloading HPO terms

### Changed
- Turn tumor and normal allelic fraction to decimal numbers in tumor variants page
- Moved clinVar submissions code to the institutes blueprints
- Changed name of clinVar export files to FILENAME.Variant.csv and FILENAME.CaseData.csv
- Switched Google login libraries from Flask-OAuthlib to Authlib


## [4.17.1]

### Fixed
- Load cytobands for cases with chromosome build not "37" or "38"


## [4.17]

### Added
- COSMIC badge shown in cancer variants
- Default gene-panel in non-cancer structural view in url
- Filter SNVs and SVs by cytoband coordinates
- Filter cancer SNV variants by alt allele frequency in tumor
- Correct genome build in UCSC link from structural variant page



### Fixed
- Bug in clinVar form when variant has no gene
- Bug when sharing cases with the same institute twice
- Page crashing when removing causative variant tag
- Do not default to GATK caller when no caller info is provided for cancer SNVs


## [4.16.1]

### Fixed
- Fix the fix for handling of delivery reports for rerun cases

## [4.16]

### Added
- Adds possibility to add "lims_id" to cases. Currently only stored in database, not shown anywhere
- Adds verification comment box to SVs (previously only available for small variants)
- Scrollable pedigree panel

### Fixed
- Error caused by changes in WTForm (new release 2.3.x)
- Bug in OMIM case page form, causing the page to crash when a string was provided instead of a numerical OMIM id
- Fix Alamut link to work properly on hg38
- Better handling of delivery reports for rerun cases
- Small CodeFactor style issues: matchmaker results counting, a couple of incomplete tests and safer external xml
- Fix an issue with Phenomizer introduced by CodeFactor style changes

### Changed
- Updated the version of igv.js to 2.5.4

## [4.15.1]

### Added
- Display gene names in ClinVar submissions page
- Links to Varsome in variant transcripts table

### Fixed
- Small fixes to ClinVar submission form
- Gene panel page crash when old panel has no maintainers

## [4.15]

### Added
- Clinvar CNVs IGV track
- Gene panels can have maintainers
- Keep variant actions (dismissed, manual rank, mosaic, acmg, comments) upon variant re-upload
- Keep variant actions also on full case re-upload

### Fixed
- Fix the link to Ensembl for SV variants when genome build 38.
- Arrange information in columns on variant page
- Fix so that new cosmic identifier (COSV) is also acceptable #1304
- Fixed COSMIC tag in INFO (outside of CSQ) to be parses as well with `&` splitter.
- COSMIC stub URL changed to https://cancer.sanger.ac.uk/cosmic/search?q= instead.
- Updated to a version of IGV where bigBed tracks are visualized correctly
- Clinvar submission files are named according to the content (variant_data and case_data)
- Always show causatives from other cases in case overview
- Correct disease associations for gene symbol aliases that exist as separate genes
- Re-add "custom annotations" for SV variants
- The override ClinVar P/LP add-in in the Clinical Filter failed for new CSQ strings

### Changed
- Runs all CI checks in github actions

## [4.14.1]

### Fixed
- Error when variant found in loqusdb is not loaded for other case

## [4.14]

### Added
- Use github actions to run tests
- Adds CLI command to update individual alignments path
- Update HPO terms using downloaded definitions files
- Option to use alternative flask config when running `scout serve`
- Requirement to use loqusdb >= 2.5 if integrated

### Fixed
- Do not display Pedigree panel in cancer view
- Do not rely on internet connection and services available when running CI tests
- Variant loading assumes GATK if no caller set given and GATK filter status is seen in FILTER
- Pass genome build param all the way in order to get the right gene mappings for cases with build 38
- Parse correctly variants with zero frequency values
- Continue even if there are problems to create a region vcf
- STR and cancer variant navigation back to variants pages could fail

### Changed
- Improved code that sends requests to the external APIs
- Updates ranges for user ranks to fit todays usage
- Run coveralls on github actions instead of travis
- Run pip checks on github actions instead of coveralls
- For hg38 cases, change gnomAD link to point to version 3.0 (which is hg38 based)
- Show pinned or causative STR variants a bit more human readable

## [4.13.1]

### Added
### Fixed
- Typo that caused not all clinvar conflicting interpretations to be loaded no matter what
- Parse and retrieve clinvar annotations from VEP-annotated (VEP 97+) CSQ VCF field
- Variant clinvar significance shown as `not provided` whenever is `Uncertain significance`
- Phenomizer query crashing when case has no HPO terms assigned
- Fixed a bug affecting `All SNVs and INDELs` page when variants don't have canonical transcript
- Add gene name or id in cancer variant view

### Changed
- Cancer Variant view changed "Variant:Transcript:Exon:HGVS" to "Gene:Transcript:Exon:HGVS"

## [4.13]

### Added
- ClinVar SNVs track in IGV
- Add SMA view with SMN Copy Number data
- Easier to assign OMIM diagnoses from case page
- OMIM terms and specific OMIM term page

### Fixed
- Bug when adding a new gene to a panel
- Restored missing recent delivery reports
- Fixed style and links to other reports in case side panel
- Deleting cases using display_name and institute not deleting its variants
- Fixed bug that caused coordinates filter to override other filters
- Fixed a problem with finding some INS in loqusdb
- Layout on SV page when local observations without cases are present
- Make scout compatible with the new HPO definition files from `http://compbio.charite.de/jenkins/`
- General report visualization error when SNVs display names are very long


### Changed


## [4.12.4]

### Fixed
- Layout on SV page when local observations without cases are present

## [4.12.3]

### Fixed
- Case report when causative or pinned SVs have non null allele frequencies

## [4.12.2]

### Fixed
- SV variant links now take you to the SV variant page again
- Cancer variant view has cleaner table data entries for "N/A" data
- Pinned variant case level display hotfix for cancer and str - more on this later
- Cancer variants show correct alt/ref reads mirroring alt frequency now
- Always load all clinical STR variants even if a region load is attempted - index may be missing
- Same case repetition in variant local observations

## [4.12.1]

### Fixed
- Bug in variant.gene when gene has no HGVS description


## [4.12]

### Added
- Accepts `alignment_path` in load config to pass bam/cram files
- Display all phenotypes on variant page
- Display hgvs coordinates on pinned and causatives
- Clear panel pending changes
- Adds option to setup the database with static files
- Adds cli command to download the resources from CLI that scout needs
- Adds test files for merged somatic SV and CNV; as well as merged SNV, and INDEL part of #1279
- Allows for upload of OMIM-AUTO gene panel from static files without api-key

### Fixed
- Cancer case HPO panel variants link
- Fix so that some drop downs have correct size
- First IGV button in str variants page
- Cancer case activates on SNV variants
- Cases activate when STR variants are viewed
- Always calculate code coverage
- Pinned/Classification/comments in all types of variants pages
- Null values for panel's custom_inheritance_models
- Discrepancy between the manual disease transcripts and those in database in gene-edit page
- ACMG classification not showing for some causatives
- Fix bug which caused IGV.js to use hg19 reference files for hg38 data
- Bug when multiple bam files sources with non-null values are available


### Changed
- Renamed `requests` file to `scout_requests`
- Cancer variant view shows two, instead of four, decimals for allele and normal


## [4.11.1]

### Fixed
- Institute settings page
- Link institute settings to sharing institutes choices

## [4.11.0]

### Added
- Display locus name on STR variant page
- Alternative key `GNOMADAF_popmax` for Gnomad popmax allele frequency
- Automatic suggestions on how to improve the code on Pull Requests
- Parse GERP, phastCons and phyloP annotations from vep annotated CSQ fields
- Avoid flickering comment popovers in variant list
- Parse REVEL score from vep annotated CSQ fields
- Allow users to modify general institute settings
- Optionally format code automatically on commit
- Adds command to backup vital parts `scout export database`
- Parsing and displaying cancer SV variants from Manta annotated VCF files
- Dismiss cancer snv variants with cancer-specific options
- Add IGV.js UPD, RHO and TIDDIT coverage wig tracks.


### Fixed
- Slightly darker page background
- Fixed an issued with parsed conservation values from CSQ
- Clinvar submissions accessible to all users of an institute
- Header toolbar when on Clinvar page now shows institute name correctly
- Case should not always inactivate upon update
- Show dismissed snv cancer variants as grey on the cancer variants page
- Improved style of mappability link and local observations on variant page
- Convert all the GET requests to the igv view to POST request
- Error when updating gene panels using a file containing BOM chars
- Add/replace gene radio button not working in gene panels


## [4.10.1]

### Fixed
- Fixed issue with opening research variants
- Problem with coveralls not called by Travis CI
- Handle Biomart service down in tests


## [4.10.0]

### Added
- Rank score model in causatives page
- Exportable HPO terms from phenotypes page
- AMP guideline tiers for cancer variants
- Adds scroll for the transcript tab
- Added CLI option to query cases on time since case event was added
- Shadow clinical assessments also on research variants display
- Support for CRAM alignment files
- Improved str variants view : sorting by locus, grouped by allele.
- Delivery report PDF export
- New mosaicism tag option
- Add or modify individuals' age or tissue type from case page
- Display GC and allele depth in causatives table.
- Included primary reference transcript in general report
- Included partial causative variants in general report
- Remove dependency of loqusdb by utilising the CLI

### Fixed
- Fixed update OMIM command bug due to change in the header of the genemap2 file
- Removed Mosaic Tag from Cancer variants
- Fixes issue with unaligned table headers that comes with hidden Datatables
- Layout in general report PDF export
- Fixed issue on the case statistics view. The validation bars didn't show up when all institutes were selected. Now they do.
- Fixed missing path import by importing pathlib.Path
- Handle index inconsistencies in the update index functions
- Fixed layout problems


## [4.9.0]

### Added
- Improved MatchMaker pages, including visible patient contacts email address
- New badges for the github repo
- Links to [GENEMANIA](genemania.org)
- Sort gene panel list on case view.
- More automatic tests
- Allow loading of custom annotations in VCF using the SCOUT_CUSTOM info tag.

### Fixed
- Fix error when a gene is added to an empty dynamic gene panel
- Fix crash when attempting to add genes on incorrect format to dynamic gene panel
- Manual rank variant tags could be saved in a "Select a tag"-state, a problem in the variants view.
- Same case evaluations are no longer shown as gray previous evaluations on the variants page
- Stay on research pages, even if reset, next first buttons are pressed..
- Overlapping variants will now be visible on variant page again
- Fix missing classification comments and links in evaluations page
- All prioritized cases are shown on cases page


## [4.8.3]

### Added

### Fixed
- Bug when ordering sanger
- Improved scrolling over long list of genes/transcripts


## [4.8.2]

### Added

### Fixed
- Avoid opening extra tab for coverage report
- Fixed a problem when rank model version was saved as floats and not strings
- Fixed a problem with displaying dismiss variant reasons on the general report
- Disable load and delete filter buttons if there are no saved filters
- Fix problem with missing verifications
- Remove duplicate users and merge their data and activity


## [4.8.1]

### Added

### Fixed
- Prevent login fail for users with id defined by ObjectId and not email
- Prevent the app from crashing with `AttributeError: 'NoneType' object has no attribute 'message'`


## [4.8.0]

### Added
- Updated Scout to use Bootstrap 4.3
- New looks for Scout
- Improved dashboard using Chart.js
- Ask before inactivating a case where last assigned user leaves it
- Genes can be manually added to the dynamic gene list directly on the case page
- Dynamic gene panels can optionally be used with clinical filter, instead of default gene panel
- Dynamic gene panels get link out to chanjo-report for coverage report
- Load all clinvar variants with clinvar Pathogenic, Likely Pathogenic and Conflicting pathogenic
- Show transcripts with exon numbers for structural variants
- Case sort order can now be toggled between ascending and descending.
- Variants can be marked as partial causative if phenotype is available for case.
- Show a frequency tooltip hover for SV-variants.
- Added support for LDAP login system
- Search snv and structural variants by chromosomal coordinates
- Structural variants can be marked as partial causative if phenotype is available for case.
- Show normal and pathologic limits for STRs in the STR variants view.
- Institute level persistent variant filter settings that can be retrieved and used.
- export causative variants to Excel
- Add support for ROH, WIG and chromosome PNGs in case-view

### Fixed
- Fixed missing import for variants with comments
- Instructions on how to build docs
- Keep sanger order + verification when updating/reloading variants
- Fixed and moved broken filter actions (HPO gene panel and reset filter)
- Fixed string conversion to number
- UCSC links for structural variants are now separated per breakpoint (and whole variant where applicable)
- Reintroduced missing coverage report
- Fixed a bug preventing loading samples using the command line
- Better inheritance models customization for genes in gene panels
- STR variant page back to list button now does its one job.
- Allows to setup scout without a omim api key
- Fixed error causing "favicon not found" flash messages
- Removed flask --version from base cli
- Request rerun no longer changes case status. Active or archived cases inactivate on upload.
- Fixed missing tooltip on the cancer variants page
- Fixed weird Rank cell in variants page
- Next and first buttons order swap
- Added pagination (and POST capability) to cancer variants.
- Improves loading speed for variant page
- Problem with updating variant rank when no variants
- Improved Clinvar submission form
- General report crashing when dismissed variant has no valid dismiss code
- Also show collaborative case variants on the All variants view.
- Improved phenotype search using dataTables.js on phenotypes page
- Search and delete users with `email` instead of `_id`
- Fixed css styles so that multiselect options will all fit one column


## [4.7.3]

### Added
- RankScore can be used with VCFs for vcf_cancer files

### Fixed
- Fix issue with STR view next page button not doing its one job.

### Deleted
- Removed pileup as a bam viewing option. This is replaced by IGV


## [4.7.2]

### Added
- Show earlier ACMG classification in the variant list

### Fixed
- Fixed igv search not working due to igv.js dist 2.2.17
- Fixed searches for cases with a gene with variants pinned or marked causative.
- Load variant pages faster after fixing other causatives query
- Fixed mitochondrial report bug for variants without genes

## [4.7.1]

### Added

### Fixed
- Fixed bug on genes page


## [4.7.0]

### Added
- Export genes and gene panels in build GRCh38
- Search for cases with variants pinned or marked causative in a given gene.
- Search for cases phenotypically similar to a case also from WUI.
- Case variant searches can be limited to similar cases, matching HPO-terms,
  phenogroups and cohorts.
- De-archive reruns and flag them as 'inactive' if archived
- Sort cases by analysis_date, track or status
- Display cases in the following order: prioritized, active, inactive, archived, solved
- Assign case to user when user activates it or asks for rerun
- Case becomes inactive when it has no assignees
- Fetch refseq version from entrez and use it in clinvar form
- Load and export of exons for all genes, independent on refseq
- Documentation for loading/updating exons
- Showing SV variant annotations: SV cgh frequencies, gnomad-SV, local SV frequencies
- Showing transcripts mapping score in segmental duplications
- Handle requests to Ensembl Rest API
- Handle requests to Ensembl Rest Biomart
- STR variants view now displays GT and IGV link.
- Description field for gene panels
- Export exons in build 37 and 38 using the command line

### Fixed
- Fixes of and induced by build tests
- Fixed bug affecting variant observations in other cases
- Fixed a bug that showed wrong gene coverage in general panel PDF export
- MT report only shows variants occurring in the specific individual of the excel sheet
- Disable SSL certifcate verification in requests to chanjo
- Updates how intervaltree and pymongo is used to void deprecated functions
- Increased size of IGV sample tracks
- Optimized tests


## [4.6.1]

### Added

### Fixed
- Missing 'father' and 'mother' keys when parsing single individual cases


## [4.6.0]

### Added
- Description of Scout branching model in CONTRIBUTING doc
- Causatives in alphabetical order, display ACMG classification and filter by gene.
- Added 'external' to the list of analysis type options
- Adds functionality to display "Tissue type". Passed via load config.
- Update to IGV 2.

### Fixed
- Fixed alignment visualization and vcf2cytosure availability for demo case samples
- Fixed 3 bugs affecting SV pages visualization
- Reintroduced the --version cli option
- Fixed variants query by panel (hpo panel + gene panel).
- Downloaded MT report contains excel files with individuals' display name
- Refactored code in parsing of config files.


## [4.5.1]

### Added

### Fixed
- update requirement to use PyYaml version >= 5.1
- Safer code when loading config params in cli base


## [4.5.0]

### Added
- Search for similar cases from scout view CLI
- Scout cli is now invoked from the app object and works under the app context

### Fixed
- PyYaml dependency fixed to use version >= 5.1


## [4.4.1]

### Added
- Display SV rank model version when available

### Fixed
- Fixed upload of delivery report via API


## [4.4.0]

### Added
- Displaying more info on the Causatives page and hiding those not causative at the case level
- Add a comment text field to Sanger order request form, allowing a message to be included in the email
- MatchMaker Exchange integration
- List cases with empty synopsis, missing HPO terms and phenotype groups.
- Search for cases with open research list, or a given case status (active, inactive, archived)

### Fixed
- Variant query builder split into several functions
- Fixed delivery report load bug


## [4.3.3]

### Added
- Different individual table for cancer cases

### Fixed
- Dashboard collects validated variants from verification events instead of using 'sanger' field
- Cases shared with collaborators are visible again in cases page
- Force users to select a real institute to share cases with (actionbar select fix)


## [4.3.2]

### Added
- Dashboard data can be filtered using filters available in cases page
- Causatives for each institute are displayed on a dedicated page
- SNVs and and SVs are searchable across cases by gene and rank score
- A more complete report with validated variants is downloadable from dashboard

### Fixed
- Clinsig filter is fixed so clinsig numerical values are returned
- Split multi clinsig string values in different elements of clinsig array
- Regex to search in multi clinsig string values or multi revstat string values
- It works to upload vcf files with no variants now
- Combined Pileup and IGV alignments for SVs having variant start and stop on the same chromosome


## [4.3.1]

### Added
- Show calls from all callers even if call is not available
- Instructions to install cairo and pango libs from WeasyPrint page
- Display cases with number of variants from CLI
- Only display cases with number of variants above certain treshold. (Also CLI)
- Export of verified variants by CLI or from the dashboard
- Extend case level queries with default panels, cohorts and phenotype groups.
- Slice dashboard statistics display using case level queries
- Add a view where all variants for an institute can be searched across cases, filtering on gene and rank score. Allows searching research variants for cases that have research open.

### Fixed
- Fixed code to extract variant conservation (gerp, phyloP, phastCons)
- Visualization of PDF-exported gene panels
- Reintroduced the exon/intron number in variant verification email
- Sex and affected status is correctly displayed on general report
- Force number validation in SV filter by size
- Display ensembl transcripts when no refseq exists


## [4.3.0]

### Added
- Mosaicism tag on variants
- Show and filter on SweGen frequency for SVs
- Show annotations for STR variants
- Show all transcripts in verification email
- Added mitochondrial export
- Adds alternative to search for SVs shorter that the given length
- Look for 'bcftools' in the `set` field of VCFs
- Display digenic inheritance from OMIM
- Displays what refseq transcript that is primary in hgnc

### Fixed

- Archived panels displays the correct date (not retroactive change)
- Fixed problem with waiting times in gene panel exports
- Clinvar fiter not working with human readable clinsig values

## [4.2.2]

### Fixed
- Fixed gene panel create/modify from CSV file utf-8 decoding error
- Updating genes in gene panels now supports edit comments and entry version
- Gene panel export timeout error

## [4.2.1]

### Fixed
- Re-introduced gene name(s) in verification email subject
- Better PDF rendering for excluded variants in report
- Problem to access old case when `is_default` did not exist on a panel


## [4.2.0]

### Added
- New index on variant_id for events
- Display overlapping compounds on variants view

### Fixed
- Fixed broken clinical filter


## [4.1.4]

### Added
- Download of filtered SVs

### Fixed
- Fixed broken download of filtered variants
- Fixed visualization issue in gene panel PDF export
- Fixed bug when updating gene names in variant controller


## [4.1.3]

### Fixed
- Displays all primary transcripts


## [4.1.2]

### Added
- Option add/replace when updating a panel via CSV file
- More flexible versioning of the gene panels
- Printing coverage report on the bottom of the pdf case report
- Variant verification option for SVs
- Logs uri without pwd when connecting
- Disease-causing transcripts in case report
- Thicker lines in case report
- Supports HPO search for cases, both terms or if described in synopsis
- Adds sanger information to dashboard

### Fixed
- Use db name instead of **auth** as default for authentication
- Fixes so that reports can be generated even with many variants
- Fixed sanger validation popup to show individual variants queried by user and institute.
- Fixed problem with setting up scout
- Fixes problem when exac file is not available through broad ftp
- Fetch transcripts for correct build in `adapter.hgnc_gene`

## [4.1.1]
- Fix problem with institute authentication flash message in utils
- Fix problem with comments
- Fix problem with ensembl link


## [4.1.0]

### Added
- OMIM phenotypes to case report
- Command to download all panel app gene panels `scout load panel --panel-app`
- Links to genenames.org and omim on gene page
- Popup on gene at variants page with gene information
- reset sanger status to "Not validated" for pinned variants
- highlight cases with variants to be evaluated by Sanger on the cases page
- option to point to local reference files to the genome viewer pileup.js. Documented in `docs.admin-guide.server`
- option to export single variants in `scout export variants`
- option to load a multiqc report together with a case(add line in load config)
- added a view for searching HPO terms. It is accessed from the top left corner menu
- Updates the variants view for cancer variants. Adds a small cancer specific filter for known variants
- Adds hgvs information on cancer variants page
- Adds option to update phenotype groups from CLI

### Fixed
- Improved Clinvar to submit variants from different cases. Fixed HPO terms in casedata according to feedback
- Fixed broken link to case page from Sanger modal in cases view
- Now only cases with non empty lists of causative variants are returned in `adapter.case(has_causatives=True)`
- Can handle Tumor only samples
- Long lists of HGNC symbols are now possible. This was previously difficult with manual, uploaded or by HPO search when changing filter settings due to GET request limitations. Relevant pages now use POST requests. Adds the dynamic HPO panel as a selection on the gene panel dropdown.
- Variant filter defaults to default panels also on SV and Cancer variants pages.

## [4.0.0]

### WARNING ###

This is a major version update and will require that the backend of pre releases is updated.
Run commands:

```
$scout update genes
$scout update hpo
```

- Created a Clinvar submission tool, to speed up Clinvar submission of SNVs and SVs
- Added an analysis report page (html and PDF format) containing phenotype, gene panels and variants that are relevant to solve a case.

### Fixed
- Optimized evaluated variants to speed up creation of case report
- Moved igv and pileup viewer under a common folder
- Fixed MT alignment view pileup.js
- Fixed coordinates for SVs with start chromosome different from end chromosome
- Global comments shown across cases and institutes. Case-specific variant comments are shown only for that specific case.
- Links to clinvar submitted variants at the cases level
- Adapts clinvar parsing to new format
- Fixed problem in `scout update user` when the user object had no roles
- Makes pileup.js use online genome resources when viewing alignments. Now any instance of Scout can make use of this functionality.
- Fix ensembl link for structural variants
- Works even when cases does not have `'madeline_info'`
- Parses Polyphen in correct way again
- Fix problem with parsing gnomad from VEP

### Added
- Added a PDF export function for gene panels
- Added a "Filter and export" button to export custom-filtered SNVs to CSV file
- Dismiss SVs
- Added IGV alignments viewer
- Read delivery report path from case config or CLI command
- Filter for spidex scores
- All HPO terms are now added and fetched from the correct source (https://github.com/obophenotype/human-phenotype-ontology/blob/master/hp.obo)
- New command `scout update hpo`
- New command `scout update genes` will fetch all the latest information about genes and update them
- Load **all** variants found on chromosome **MT**
- Adds choice in cases overview do show as many cases as user like

### Removed
- pileup.min.js and pileup css are imported from a remote web location now
- All source files for HPO information, this is instead fetched directly from source
- All source files for gene information, this is instead fetched directly from source

## [3.0.0]
### Fixed
- hide pedigree panel unless it exists

## [1.5.1] - 2016-07-27
### Fixed
- look for both ".bam.bai" and ".bai" extensions

## [1.4.0] - 2016-03-22
### Added
- support for local frequency through loqusdb
- bunch of other stuff

## [1.3.0] - 2016-02-19
### Fixed
- Update query-phenomizer and add username/password

### Changed
- Update the way a case is checked for rerun-status

### Added
- Add new button to mark a case as "checked"
- Link to clinical variants _without_ 1000G annotation

## [1.2.2] - 2016-02-18
### Fixed
- avoid filtering out variants lacking ExAC and 1000G annotations

## [1.1.3] - 2015-10-01
### Fixed
- persist (clinical) filter when clicking load more
- fix #154 by robustly setting clinical filter func. terms

## [1.1.2] - 2015-09-07
### Fixed
- avoid replacing coverage report with none
- update SO terms, refactored

## [1.1.1] - 2015-08-20
### Fixed
- fetch case based on collaborator status (not owner)

## [1.1.0] - 2015-05-29
### Added
- link(s) to SNPedia based on RS-numbers
- new Jinja filter to "humanize" decimal numbers
- show gene panels in variant view
- new Jinja filter for decoding URL encoding
- add indicator to variants in list that have comments
- add variant number threshold and rank score threshold to load function
- add event methods to mongo adapter
- add tests for models
- show badge "old" if comment was written for a previous analysis

### Changed
- show cDNA change in transcript summary unless variant is exonic
- moved compounds table further up the page
- show dates for case uploads in ISO format
- moved variant comments higher up on page
- updated documentation for pages
- read in coverage report as blob in database and serve directly
- change ``OmimPhenotype`` to ``PhenotypeTerm``
- reorganize models sub-package
- move events (and comments) to separate collection
- only display prev/next links for the research list
- include variant type in breadcrumbs e.g. "Clinical variants"

### Removed
- drop dependency on moment.js

### Fixed
- show the same level of detail for all frequencies on all pages
- properly decode URL encoded symbols in amino acid/cDNA change strings
- fixed issue with wipe permissions in MongoDB
- include default gene lists in "variants" link in breadcrumbs

## [1.0.2] - 2015-05-20
### Changed
- update case fetching function

### Fixed
- handle multiple cases with same id

## [1.0.1] - 2015-04-28
### Fixed
- Fix building URL parameters in cases list Vue component

## [1.0.0] - 2015-04-12
Codename: Sara Lund

![Release 1.0](artwork/releases/release-1-0.jpg)

### Added
- Add email logging for unexpected errors
- New command line tool for deleting case

### Changed
- Much improved logging overall
- Updated documentation/usage guide
- Removed non-working IGV link

### Fixed
- Show sample display name in GT call
- Various small bug fixes
- Make it easier to hover over popups

## [0.0.2-rc1] - 2015-03-04
### Added
- add protein table for each variant
- add many more external links
- add coverage reports as PDFs

### Changed
- incorporate user feedback updates
- big refactor of load scripts

## [0.0.2-rc2] - 2015-03-04
### Changes
- add gene table with gene description
- reorganize inheritance models box

### Fixed
- avoid overwriting gene list on "research" load
- fix various bugs in external links

## [0.0.2-rc3] - 2015-03-05
### Added
- Activity log feed to variant view
- Adds protein change strings to ODM and Sanger email

### Changed
- Extract activity log component to macro

### Fixes
- Make Ensembl transcript links use archive website<|MERGE_RESOLUTION|>--- conflicted
+++ resolved
@@ -4,17 +4,17 @@
 
 About changelog [here](https://keepachangelog.com/en/1.0.0/)
 
+## [] 
+### Changed
+- Reduce code complexity (parse/ensembl.py)
+
 ## [4.47]
 ### Added
 - Added CADD, GnomAD and genotype calls to variantS export
 ### Changed
-<<<<<<< HEAD
-- Reduce code complexity (parse/ensembl.py)
-=======
 - Pull request template, to illustrate how to deploy pull request branches on cg-vm1 stage server
 ### Fixed
 - Compiled Docker image contains a patched version (v4.9) of chanjo-report
->>>>>>> f369f80d
 
 ## [4.46.1]
 ### Fixed
