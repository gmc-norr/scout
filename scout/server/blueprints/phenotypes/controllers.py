# -*- coding: utf-8 -*-


def hpo_terms(store, query=None):
    """Retrieves a list of HPO terms from scout database

    Args:
        store (obj): an adapter to the scout database
        query (str): an optional search string requesting the return of only matching HPO terms

    Returns:
        hpo_phenotypes (dict): the complete list of HPO objects stored in scout, or same matching HPO terms

    """
    hpo_phenotypes = {}
    if query:
        hpo_phenotypes["phenotypes"] = list(store.hpo_terms(query=query))
    else:
        hpo_phenotypes["phenotypes"] = list(store.hpo_terms())
    return hpo_phenotypes
<<<<<<< HEAD
=======


def hpo_term(store, hpo_id):
    """Retrieves a list of HPO terms from scout database

    Args:
        store (obj): an adapter to the scout database
        hpo_id (str): an hpo_id
    Returns:
        hpo_phenotypes (dict): the requested HPO object

    """
    hpo_phenotypes = {}
    hpo_phenotypes["phenotypes"] = list(store.hpo_term(hpo_id=hpo_id))
    return hpo_phenotypes
>>>>>>> 7dc93d7a
<|MERGE_RESOLUTION|>--- conflicted
+++ resolved
@@ -17,22 +17,4 @@
         hpo_phenotypes["phenotypes"] = list(store.hpo_terms(query=query))
     else:
         hpo_phenotypes["phenotypes"] = list(store.hpo_terms())
-    return hpo_phenotypes
-<<<<<<< HEAD
-=======
-
-
-def hpo_term(store, hpo_id):
-    """Retrieves a list of HPO terms from scout database
-
-    Args:
-        store (obj): an adapter to the scout database
-        hpo_id (str): an hpo_id
-    Returns:
-        hpo_phenotypes (dict): the requested HPO object
-
-    """
-    hpo_phenotypes = {}
-    hpo_phenotypes["phenotypes"] = list(store.hpo_term(hpo_id=hpo_id))
-    return hpo_phenotypes
->>>>>>> 7dc93d7a
+    return hpo_phenotypes