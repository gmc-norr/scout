--- conflicted
+++ resolved
@@ -224,12 +224,9 @@
       data-content="<small>{{ comments_content }}</small>">
       {{ comment_count }}
       <i class="fa fa-comment"></i>
-<<<<<<< HEAD
-=======
       {% if 'GLOBAL' in comments_content %}
         <i class="fa fa-globe" aria-hidden="true"></i>
       {% endif %}
->>>>>>> fcac83c5
     </a>
   {% endif %}
   {% if variant._id in case.suspects %}
