{% extends "layout.html" %}
{% from "utils.html" import comments_panel, pedigree_panel %}

{% block title %}
  {{ super() }} - {{ institute.display_name }} - {{ case.display_name }} - {{ variant.display_name }}
{% endblock %}

{% block top_nav %}
  <li>
    <a href="{{ url_for('cases.cases', institute_id=institute._id) }}">
      {{ institute.display_name }}
    </a>
  </li>
  <li>
    <a href="{{ url_for('cases.case', institute_id=institute._id, case_name=case.display_name) }}">
      {{ case.display_name }}
    </a>
  </li>
  <li>
    <a href="{{ url_for('variants.sv_variants', institute_id=institute._id, case_name=case.display_name, variant_type=variant.variant_type) }}">
      {{ variant.variant_type|capitalize }} structural variants
    </a>
  </li>
  <li class="active">
    <p class="navbar-text">{{ variant.display_name|truncate(20, True) }}</p>
  </li>
{% endblock %}

{% block top_nav_right %}
  <li>{{ pin_button() }}</li>
  <li>{{ causative_button() }}</li>
  {{ super() }}
{% endblock %}

{% block content_main %}
  {% if variant.missing_data %}
    <div class="alert alert-warning">Showing only first 30 genes!</div>
  {% endif %}

  <div class="row">
    <div class="col-md-6">
      <ul class="list-group">
        <li class="list-group-item">Rank <span class="badge">{{ variant.variant_rank }}</span></li>

        <li class="list-group-item">
          Rank score
          <span class="badge">{{ variant.rank_score }}</span>
        </li>

        <li class="list-group-item">
          Category
          <span class="badge">{{ variant.sub_category|upper }}</span>
        </li>

        <li class="list-group-item">
          Gene panels
          <ul class="list-inline pull-right">
            {% for panel_id in variant.panels %}
              <li>
                <a href="{{ url_for('panels.panel', panel_id=panel_id) }}">{{ panel_id }}</a>
              </li>
            {% endfor %}
          </ul>
        </li>

        <li class="list-group-item">
	        <div>
	          <form action="{{ url_for('variants.variant_update', institute_id=institute._id, case_name=case.display_name, variant_id=variant._id) }}" method="POST">
              <label>Variant tag</label>
              <div class="row">
		            <div class="col-xs-8">
		              <select name="manual_rank" class="form-control">
		                <option>Select a tag</option>
		                {% for rank, data in manual_rank_options.items() %}
                      <option {% if rank == variant.manual_rank %} selected {% endif %} value="{{ rank }}">
                        {{ data.label }}
                      </option>
		                {% endfor %}
		              </select>
		            </div>
		            <div class="col-xs-4">
		              <button type="submit" class="btn btn-default form-control">Save</button>
		            </div>
              </div>
	          </form>
	        </div>
	      </li>

        <li class="list-group-item">
	        <div>
	          <form action="{{ url_for('variants.variant_update', institute_id=institute._id, case_name=case.display_name, variant_id=variant._id) }}" method="POST">
              <label>Dismiss variant</label>
              <div class="row">
		            <div class="col-xs-8">
		              <select multiple name="dismiss_variant" class="form-control">
		                <option>Select a tag</option>
                    {% for rank, data in dismiss_variant_options.items() %}
                      <option {% if rank~"" in variant.dismiss_variant %} selected {% endif %} value="{{ rank }}">
                        {{ data.label }}
                      </option>
                    {% endfor %}
		              </select>
		            </div>
		            <div class="col-xs-4">
		              <button type="submit" class="btn btn-default form-control">Save</button>
		            </div>
              </div>
	          </form>
	        </div>
	      </li>
      </ul>
    </div>
    <div class="col-md-6">
      <ul class="list-group">
        <li class="list-group-item">
          Position
          <div class="pull-right">
            {{ variant.chromosome }}:{{ variant.position }}-{{ variant.end }}
            {% if variant.chromosome == "MT" and case.mt_bams %}
              - Alignment:
<<<<<<< HEAD
              <a class="btn btn-default btn-sm" href="{{ url_for('alignviewers.pileup', bam=case.mt_bams, bai=case.mt_bais, vcf=case.region_vcf_file, sample=case.sample_names, contig=variant.chromosome, start=(variant.position - 50), stop=(variant.end + 50)) }}" target="_blank">Pileup viewer</a><br>
              <a class="btn btn-default btn-sm" href="{{ url_for('alignviewers.igv', sample=case.sample_names, build=case.genome_build, bam=case.mt_bams, bai=case.mt_bais, contig=variant.chromosome, start=(variant.position - 50), stop=(variant.end + 50)) }}" target="_blank">IGV viewer (BETA)</a>
            {% elif case.bam_files %}
              - Alignment:
              <a class="btn btn-default btn-sm" href="{{ url_for('alignviewers.pileup', bam=case.bam_files, bai=case.bai_files, sample=case.sample_names, contig=variant.chromosome, start=(variant.position - 50), stop=(variant.end + 50), vcf=case.vcf_files.vcf_sv) }}" target="_blank">Pileup</a>
              <a class="btn btn-default btn-sm" href="{{ url_for('alignviewers.igv', bam=case.bam_files, bai=case.bai_files, sample=case.sample_names, build=case.genome_build, contig=variant.chromosome, start=(variant.position - 50), stop=(variant.end + 50)) }}" target="_blank">IGV (BETA)</a>
            {% else %}
              - BAM file(s) missing
            {% endif %}
          </div>
        </li>
        <li class="list-group-item">
          Left breakpoint
          <div class="pull-right">
            {{ variant.chromosome }}:{{ variant.position }}
            {% if variant.chromosome == "MT" and case.mt_bams %}
              - Alignment:
              <a class="btn btn-default btn-sm" href="{{ url_for('alignviewers.pileup', bam=case.mt_bams, bai=case.mt_bais, vcf=case.region_vcf_file, sample=case.sample_names, contig=variant.chromosome, start=(variant.position - 500), stop=(variant.position + 500)) }}" target="_blank">Pileup viewer</a><br>
              <a class="btn btn-default btn-sm" href="{{ url_for('alignviewers.igv', sample=case.sample_names, build=case.genome_build, bam=case.mt_bams, bai=case.mt_bais, contig=variant.chromosome, start=(variant.position - 500), stop=(variant.position + 500)) }}" target="_blank">IGV viewer (BETA)</a>
            {% elif case.bam_files %}
              - Alignment:
              <a class="btn btn-default btn-sm" href="{{ url_for('alignviewers.pileup', bam=case.bam_files, bai=case.bai_files, sample=case.sample_names, contig=variant.chromosome, start=(variant.position - 500), stop=(variant.position + 500), vcf=case.vcf_files.vcf_sv) }}" target="_blank">Pileup</a>
              <a class="btn btn-default btn-sm" href="{{ url_for('alignviewers.igv', bam=case.bam_files, bai=case.bai_files, sample=case.sample_names, build=case.genome_build, contig=variant.chromosome, start=(variant.position - 500), stop=(variant.position + 500)) }}" target="_blank">IGV (BETA)</a>
            {% else %}
              - BAM file(s) missing
            {% endif %}
          </div>
        </li>
        <li class="list-group-item">
          Right breakpoint
          <div class="pull-right">
            {{ variant.chromosome }}:{{ variant.end }}
            {% if variant.chromosome == "MT" and case.mt_bams %}
              - Alignment:
              <a class="btn btn-default btn-sm" href="{{ url_for('alignviewers.pileup', bam=case.mt_bams, bai=case.mt_bais, vcf=case.region_vcf_file, sample=case.sample_names, contig=variant.chromosome, start=(variant.end - 500), stop=(variant.end + 500)) }}" target="_blank">Pileup viewer</a><br>
              <a class="btn btn-default btn-sm" href="{{ url_for('alignviewers.igv', sample=case.sample_names, build=case.genome_build, bam=case.mt_bams, bai=case.mt_bais, contig=variant.chromosome, start=(variant.end - 500), stop=(variant.end + 500)) }}" target="_blank">IGV viewer (BETA)</a>
            {% elif case.bam_files %}
              - Alignment:
              <a class="btn btn-default btn-sm" href="{{ url_for('alignviewers.pileup', bam=case.bam_files, bai=case.bai_files, sample=case.sample_names, contig=variant.chromosome, start=(variant.end - 500), stop=(variant.end + 500), vcf=case.vcf_files.vcf_sv) }}" target="_blank">Pileup</a>
              <a class="btn btn-default btn-sm" href="{{ url_for('alignviewers.igv', bam=case.bam_files, bai=case.bai_files, sample=case.sample_names, build=case.genome_build, contig=variant.chromosome, start=(variant.end - 500), stop=(variant.end + 500)) }}" target="_blank">IGV (BETA)</a>
=======
              <a class="btn btn-default btn-sm" href="{{ url_for('pileup.viewer', bam=case.mt_bams, bai=case.mt_bais, vcf=case.region_vcf_file, sample=case.sample_names, contig=variant.chromosome, start=(variant.position - 50), stop=(variant.end + 50)) }}" target="_blank">Pileup viewer</a><br>
              <a class="btn btn-default btn-sm" href="{{ url_for('igv.viewer', sample=case.sample_names, build=case.genome_build, bam=case.mt_bams, bai=case.mt_bais, contig=variant.chromosome, start=(variant.position - 50), stop=(variant.end + 50)) }}" target="_blank">IGV viewer (BETA)</a>
            {% elif case.bam_files %}
              - Alignment:
              <a class="btn btn-default btn-sm" href="{{ url_for('pileup.viewer', bam=case.bam_files, bai=case.bai_files, sample=case.sample_names, contig=variant.chromosome, start=(variant.position - 50), stop=(variant.end + 50), vcf=case.vcf_files.vcf_sv) }}" target="_blank">Pileup</a>
              <a class="btn btn-default btn-sm" href="{{ url_for('igv.viewer', bam=case.bam_files, bai=case.bai_files, sample=case.sample_names, build=case.genome_build, contig=variant.chromosome, start=(variant.position - 50), stop=(variant.end + 50)) }}" target="_blank">IGV (BETA)</a>
>>>>>>> 80a8187e
            {% else %}
              - BAM file(s) missing
            {% endif %}
          </div>
        </li>
        <li class="list-group-item">
          Left breakpoint
          <div class="pull-right">
            {{ variant.chromosome }}:{{ variant.position }}
            {% if variant.chromosome == "MT" and case.mt_bams %}
              - Alignment:
              <a class="btn btn-default btn-sm" href="{{ url_for('pileup.viewer', bam=case.mt_bams, bai=case.mt_bais, vcf=case.region_vcf_file, sample=case.sample_names, contig=variant.chromosome, start=(variant.position - 500), stop=(variant.position + 500)) }}" target="_blank">Pileup viewer</a><br>
              <a class="btn btn-default btn-sm" href="{{ url_for('igv.viewer', sample=case.sample_names, build=case.genome_build, bam=case.mt_bams, bai=case.mt_bais, contig=variant.chromosome, start=(variant.position - 500), stop=(variant.position + 500)) }}" target="_blank">IGV viewer (BETA)</a>
            {% elif case.bam_files %}
              - Alignment:
              <a class="btn btn-default btn-sm" href="{{ url_for('pileup.viewer', bam=case.bam_files, bai=case.bai_files, sample=case.sample_names, contig=variant.chromosome, start=(variant.position - 500), stop=(variant.position + 500), vcf=case.vcf_files.vcf_sv) }}" target="_blank">Pileup</a>
              <a class="btn btn-default btn-sm" href="{{ url_for('igv.viewer', bam=case.bam_files, bai=case.bai_files, sample=case.sample_names, build=case.genome_build, contig=variant.chromosome, start=(variant.position - 500), stop=(variant.position + 500)) }}" target="_blank">IGV (BETA)</a>
            {% else %}
              - BAM file(s) missing
            {% endif %}
          </div>
        </li>
        <li class="list-group-item">
          Right breakpoint
          <div class="pull-right">
            {{ variant.chromosome }}:{{ variant.end }}
            {% if variant.chromosome == "MT" and case.mt_bams %}
              - Alignment:
              <a class="btn btn-default btn-sm" href="{{ url_for('pileup.viewer', bam=case.mt_bams, bai=case.mt_bais, vcf=case.region_vcf_file, sample=case.sample_names, contig=variant.chromosome, start=(variant.end - 500), stop=(variant.end + 500)) }}" target="_blank">Pileup viewer</a><br>
              <a class="btn btn-default btn-sm" href="{{ url_for('igv.viewer', sample=case.sample_names, build=case.genome_build, bam=case.mt_bams, bai=case.mt_bais, contig=variant.chromosome, start=(variant.end - 500), stop=(variant.end + 500)) }}" target="_blank">IGV viewer (BETA)</a>
            {% elif case.bam_files %}
              - Alignment:
              <a class="btn btn-default btn-sm" href="{{ url_for('pileup.viewer', bam=case.bam_files, bai=case.bai_files, sample=case.sample_names, contig=variant.chromosome, start=(variant.end - 500), stop=(variant.end + 500), vcf=case.vcf_files.vcf_sv) }}" target="_blank">Pileup</a>
              <a class="btn btn-default btn-sm" href="{{ url_for('igv.viewer', bam=case.bam_files, bai=case.bai_files, sample=case.sample_names, build=case.genome_build, contig=variant.chromosome, start=(variant.end - 500), stop=(variant.end + 500)) }}" target="_blank">IGV (BETA)</a>
            {% else %}
              - BAM file(s) missing
            {% endif %}
          </div>
        </li>
	      <li class="list-group-item">
	        Cytoband
          <div class="pull-right">
            {% if variant.chromosome == variant.end_chrom and variant.cytoband_start == variant.cytoband_end %}
              {{ variant.chromosome }}{{ variant.cytoband_start }}
            {% elif variant.chromosome == variant.end_chrom %}
              {{ variant.chromosome }}{{ variant.cytoband_start }}{{ variant.cytoband_end }}
            {% else %}
              {{ variant.chromosome }}{{ variant.cytoband_start }}-{{variant.end_chrom}}{{ variant.cytoband_end }}
            {% endif %}
          </div>
	      </li>
	      <li class="list-group-item">
	        Length <div class="pull-right">{{ variant.length }}</div>
	      </li>
	      <li class="list-group-item">
	        Type <div class="pull-right">{{ variant.sub_category|upper }}</div>
	      </li>
        {% if variant.clinvar_submission_id %}
          <a href="{{ url_for('variants.update_clinvar_submission', institute_id=institute._id, case_name=case.display_name, variant_id=variant._id, submission_id=variant.clinvar_submission_id) }}" class="btn btn-default form-control">View/Modify clinvar submission {{variant.clinvar_submission_id}}</a>
        {% elif variant._id in case.suspects %}
          <a href="{{ url_for('variants.clinvar', institute_id=institute._id, case_name=case.display_name, variant_id=variant._id) }}" class="btn btn-default form-control">Submit to ClinVar (BETA)</a>
        {% endif %}
      </ul>
    </div>
  </div>

  <div class="row">
    <div class="col-md-4">
      {{ frequencies(variant) }}
    </div>
    <div class="col-md-8">
      {{ gt_calls(variant.samples) }}
    </div>
  </div>

  <div class="row">
    <div class="col-xs-12 col-sm-9 {{ 'col-md9' if has_pedigree }}">
      {{ comments_panel(institute, case, current_user, variant.comments, variant_id=variant._id) }}
    </div>
    {% set has_pedigree = case.madeline_info and case.individuals|length > 1 %}
    {% if has_pedigree %}
      <div class="col-xs-12 col-md-3">{{ pedigree_panel(case) }}</div>
    {% endif %}
  </div>

  <div class="row">
    <div class="col-md-12">
      {{ genes(variant) }}
    </div>
  </div>

  <div class="row">
    <div class="col-md-12">
      {{ overlapping(overlapping_snvs, variant.rank_score) }}
    </div>
  </div>

  <div class="row">
    <div class="col-md-12">
      {{ ext_links(variant) }}
    </div>
  </div>
{% endblock %}

{% macro pin_button() %}
  {% if variant._id not in case.suspects %}
    <form action="{{ url_for('cases.pin_variant',
                             institute_id=institute._id,
                             case_name=case.display_name,
                             variant_id=variant._id) }}"
          method="POST">
      <button name="action" value="ADD" type="submit" class="btn btn-default navbar-btn" title="Pin variant">Pin</button>
    </form>
  {% else %}
    <form action="{{ url_for('cases.pin_variant',
                             institute_id=institute._id,
                             case_name=case.display_name,
                             variant_id=variant._id) }}"
          method="POST">
      <button name="action" value="DELETE" type="submit" class="btn btn-default navbar-btn" title="Unpin variant">Unpin</button>
    </form>
  {% endif %}
{% endmacro %}

{% macro causative_button() %}
  {% if variant._id in case.causatives %}
      <form action="{{ url_for('cases.mark_causative',
                               institute_id=institute._id,
                               case_name=case.display_name,
                               variant_id=variant._id) }}"
            method="POST">
        <button name="action" value="DELETE" type="submit" class="btn btn-default navbar-btn" title="Reset causative">
          Reset causative
        </button>
      </form>
  {% else %}
    <form action="{{ url_for('cases.mark_causative',
                             institute_id=institute._id,
                             case_name=case.display_name,
                             variant_id=variant._id) }}"
          method="POST">
      <button name="action" value="ADD" type="submit" class="btn btn-default navbar-btn" title="Mark causative" onclick="return confirm('Are you sure?')">
        Mark causative
      </button>
    </form>
  {% endif %}
{% endmacro %}

{% macro frequencies(variant) %}
  <div class="panel panel-default">
    <div class="panel-heading">Frequencies</div>
    <ul class="list-group">
      {% for freq_name, value in variant.frequencies %}
        <li class="list-group-item">
          {{ freq_name }}
          {% if value %}
            <span class="badge">{{ value|human_decimal }}</span>
          {% else %}
            <span class="pull-right">-</span>
          {% endif %}
        </li>
      {% endfor %}
    </ul>
  </div>
{% endmacro %}

{% macro gt_calls(samples) %}
  <div class="panel panel-default">
    <table class="table table-bordered">
      <thead>
        <tr>
          <th rowspan="2">Sample</th>
          <th rowspan="2">Genotype</th>
          <th colspan="2">Alleles</th>
          <th rowspan="2">GQ</th>
        </tr>
        <tr>
          <th>1st</th>
          <th>2nd</th>
        </tr>
      </thead>
      <tbody>
        {% for sample in samples %}
          <tr>
            <td>{{ sample.display_name }}</td>
            <td>{{ sample.genotype_call }}</td>
            {% for allele in sample.allele_depths %}
              <td>{{ allele }}</td>
            {% endfor %}
            <td>{{ sample.genotype_quality }}</td>
          </tr>
        {% endfor %}
      </tbody>
    </table>
    {% if variant.callers %}
      <div class="panel-footer">
        {% for name, caller in variant.callers %}
          <span class="label label-default">{{ name }}: {{ caller }}</span>
        {% endfor %}
      </div>
    {% endif %}
  </div>
{% endmacro %}

{% macro genes(variant) %}
  <div class="panel panel-default">
    <div class="panel-heading">Genes</div>
    <div class="table-responsive">
      <table class="table table-bordered">
        <thead>
          <tr>
            <th>Gene</th>
            <th>Ensembl</th>
            <th>Region</th>
            <th>Function</th>
            <th>Description</th>
            <th>OMIM</th>
          </tr>
        </thead>
        <tbody>
          {% for gene in variant.genes %}
            <tr>
              <td>
                <a href="http://www.genenames.org/cgi-bin/gene_symbol_report?match={{ gene.hgnc_symbol }}" target="_blank">
                  {{ gene.common.hgnc_symbol }}
                </a>
              </td>
              <td>
                <a target="_blank" href="{{ gene.ensembl_link }}">
                  {{ gene.common.ensembl_id }}
                </a>
              </td>
              <td>{{ gene.region_annotation }}</td>
              <td>{{ gene.functional_annotation }}</td>
              <td>{{ gene.common.description|replace('_', ' ') }}</td>
              <td>
                {% if gene.common.omim_id %}
                  <a href="http://omim.org/entry/{{ gene.common.omim_id }}" target="_blank">
                    {{ gene.common.omim_id }}
                  </a>
                {% endif %}
              </td>
            </tr>
          {% endfor %}
        </tbody>
      </table>
    </div>
  </div>
{% endmacro %}

{% macro ext_links(variant) %}
  {# External links #}
  <div class="panel panel-default">
    <table class="table table-bordered">
      <tbody>
        <tr>
          <td>
            <a class="btn btn-link form-control" href="http://grch37.ensembl.org/Homo_sapiens/Location/View?db=core;r={{ variant.chromosome }}:{{ variant.position }}-{{ variant.end }}" target="_blank">Ensembl</a>
          </td>
          <td>
            <a class="btn btn-link form-control" href="http://genome.ucsc.edu/cgi-bin/hgTracks?db=hg19&position=chr{{ variant.chromosome }}:{{ variant.position }}-{{ variant.end }}&dgv=pack&knownGene=pack&omimGene=pack" target="_blank">UCSC</a>
          </td>
	  <td>
	    <a class="btn btn-link form-control" href="https://decipher.sanger.ac.uk/browser#q/{{ variant.chromosome }}:{{ variant.position }}-{{ variant.end }}%20/location/{{ variant.chromosome }}:{{ variant.position }}-{{ variant.end }}" target ="_blank">DECIPHER</a>
	  </td>
        </tr>
      </tbody>
    </table>
  </div>
{% endmacro %}


{% macro overlapping(other_variants, rank_score) %}
  <div class="panel panel-default">
    <div class="panel-heading">Overlapping SNVs</div>
    <table class="table table-bordered">
      <thead>
        <tr>
          <th>Variant</th>
          <th>Gene</th>
          <th>Combined score</th>
          <th>Rank score</th>
          <th>Region</th>
          <th>Function</th>
        </tr>
      </thead>
      <tbody>
        {% for variant in other_variants %}
          <tr>
            <td>
              <a href="{{ url_for('variants.variant', institute_id=institute._id,
                                  case_name=case.display_name,
                                  variant_id=variant._id)}}">
                {{ variant.display_name|truncate(20, True) }}
              </a>
            </td>
            <td>{{ variant.hgnc_symbols|join(', ') }}</td>
            <td class="text-right">{{ rank_score + variant.rank_score }}</td>
            <td class="text-right">{{ variant.rank_score }}</td>
            <td>{{ variant.region_annotations|join(',') }}</td>
            <td>{{ variant.functional_annotations|join(',') }}</td>
          </tr>
        {% else %}
          <tr>
            <td colspan="6">No overlapping SNVs found</td>
          </tr>
        {% endfor %}
      </tbody>
    </table>
  </div>
{% endmacro %}

{% block scripts %}
  {{ super() }}

  <script src="https://cdnjs.cloudflare.com/ajax/libs/bootstrap-multiselect/0.9.13/js/bootstrap-multiselect.min.js"></script>
  <script>
    $(function () {
      $('select[multiple]').multiselect({
        buttonWidth: '100%'
      });
    })
  </script>
{% endblock %}<|MERGE_RESOLUTION|>--- conflicted
+++ resolved
@@ -118,7 +118,6 @@
             {{ variant.chromosome }}:{{ variant.position }}-{{ variant.end }}
             {% if variant.chromosome == "MT" and case.mt_bams %}
               - Alignment:
-<<<<<<< HEAD
               <a class="btn btn-default btn-sm" href="{{ url_for('alignviewers.pileup', bam=case.mt_bams, bai=case.mt_bais, vcf=case.region_vcf_file, sample=case.sample_names, contig=variant.chromosome, start=(variant.position - 50), stop=(variant.end + 50)) }}" target="_blank">Pileup viewer</a><br>
               <a class="btn btn-default btn-sm" href="{{ url_for('alignviewers.igv', sample=case.sample_names, build=case.genome_build, bam=case.mt_bams, bai=case.mt_bais, contig=variant.chromosome, start=(variant.position - 50), stop=(variant.end + 50)) }}" target="_blank">IGV viewer (BETA)</a>
             {% elif case.bam_files %}
@@ -159,14 +158,6 @@
               - Alignment:
               <a class="btn btn-default btn-sm" href="{{ url_for('alignviewers.pileup', bam=case.bam_files, bai=case.bai_files, sample=case.sample_names, contig=variant.chromosome, start=(variant.end - 500), stop=(variant.end + 500), vcf=case.vcf_files.vcf_sv) }}" target="_blank">Pileup</a>
               <a class="btn btn-default btn-sm" href="{{ url_for('alignviewers.igv', bam=case.bam_files, bai=case.bai_files, sample=case.sample_names, build=case.genome_build, contig=variant.chromosome, start=(variant.end - 500), stop=(variant.end + 500)) }}" target="_blank">IGV (BETA)</a>
-=======
-              <a class="btn btn-default btn-sm" href="{{ url_for('pileup.viewer', bam=case.mt_bams, bai=case.mt_bais, vcf=case.region_vcf_file, sample=case.sample_names, contig=variant.chromosome, start=(variant.position - 50), stop=(variant.end + 50)) }}" target="_blank">Pileup viewer</a><br>
-              <a class="btn btn-default btn-sm" href="{{ url_for('igv.viewer', sample=case.sample_names, build=case.genome_build, bam=case.mt_bams, bai=case.mt_bais, contig=variant.chromosome, start=(variant.position - 50), stop=(variant.end + 50)) }}" target="_blank">IGV viewer (BETA)</a>
-            {% elif case.bam_files %}
-              - Alignment:
-              <a class="btn btn-default btn-sm" href="{{ url_for('pileup.viewer', bam=case.bam_files, bai=case.bai_files, sample=case.sample_names, contig=variant.chromosome, start=(variant.position - 50), stop=(variant.end + 50), vcf=case.vcf_files.vcf_sv) }}" target="_blank">Pileup</a>
-              <a class="btn btn-default btn-sm" href="{{ url_for('igv.viewer', bam=case.bam_files, bai=case.bai_files, sample=case.sample_names, build=case.genome_build, contig=variant.chromosome, start=(variant.position - 50), stop=(variant.end + 50)) }}" target="_blank">IGV (BETA)</a>
->>>>>>> 80a8187e
             {% else %}
               - BAM file(s) missing
             {% endif %}
