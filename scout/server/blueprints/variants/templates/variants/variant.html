{% extends "layout_bs4.html" %}
{% from "utils.html" import comments_panel, activity_panel, pedigree_panel %}
{% from "variants/utils.html" import compounds_table %}

{% block title %}
  {{ super() }} - {{ institute.display_name }} - {{ case.display_name }} - {{ variant.display_name }}
{% endblock %}

<script>
$(document).ready(function(){
    $('[data-toggle="tooltip"]').tooltip();
});
</script>

{% block top_nav %}
  {{ super() }}
  <li class="nav-item">
    <a class="nav-link" href="{{ url_for('cases.cases', institute_id=institute._id) }}">
      {{ institute.display_name }}
    </a>
  </li>
  <li class="nav-item">
    <a class="nav-link" href="{{ url_for('cases.case', institute_id=institute._id, case_name=case.display_name) }}">
      {{ case.display_name }}
    </a>
  </li>
  <li class="nav-item">
    {% if cancer %}
      <a class="nav-link" href="{{ url_for('variants.cancer_variants', institute_id=institute._id, case_name=case.display_name, variant_type=variant.variant_type) }}">
        {{ variant.variant_type|capitalize }} cancer variants
      </a>
    {% else %}
      <a class="nav-link" href="{{ url_for('variants.variants', institute_id=institute._id, case_name=case.display_name, variant_type=variant.variant_type, gene_panels=case.panels|selectattr('is_default')|map(attribute='panel_name')|list) }}">
        {{ variant.variant_type|capitalize }} SNV and INDELs
      </a>
    {% endif %}
  </li>
  <li class="nav-item active">
    <p class="navbar-text">{{ variant.display_name|truncate(20, True) }}</p>
  </li>
{% endblock %}

{% block top_nav_right %}
  {% if config['MAIL_USERNAME'] %}
    {# Email setting must be setup #}
    <li class="nav-item">{{ sanger_button() }}</li>
  {% endif %}
  <li class="nav-item">{{ pin_button() }}</li>
  <li class="nav-item">{{ causative_button() }}</li>
  {{ super() }}
{% endblock %}

{% block content_main %}
  <div class="container-float">
    {% if variant.missing_data %}
    <div class="row">
      <div class="alert alert-warning">Showing only first 30 genes!</div>
    </div>
    {% endif %}
    <div class="row">
      <div class="col-sm-12">{{ matching_variants() }}</div>
      <div class="col-sm-4">{{ panel_basics() }}</div>
      <div class="col-sm-8">
        <div class="col-sm-12">{{ panel_summary() }}</div>
        <div class="col-sm-12">{{ transcript_overview() }}</div>
      </div>
    </div>
    <div class="row">
        <div class="col-sm">{{ inheritance_panel() }}</div>
        <div class="col-sm">{{ omim_phenotypes() }}</div>
    </div>
    <div class="row">
      <div class="col-sm">{{ frequency_list() }}</div>
      <div class="col-sm">{{ severity_list() }}</div>
    </div>
    <div class="row">
      <div class="col-sm-4">
        {{ comments_panel(institute, case, current_user, variant.comments, variant_id=variant._id) }}
      </div>
      <div class="col-sm-5">{{ gtcall_panel() }}</div>
      {% set has_pedigree = case.madeline_info and case.individuals|length > 1 %}
      {% if has_pedigree %}
        <div class="col-sm-3">{{ pedigree_panel(case) }}</div>
      {% endif %}
    </div>
    {% if variant.compounds %}
      <div class="row">
        <div class="col-12">{{ compounds_panel() }}</div>
      </div>
    {% endif %}
    <div class="row">
      <div class="col-12">{{ rankscore_panel() }}</div>
    </div>
    <div class="row">
      <div class="col-12">{{ overlapping_panel() }}</div>
    </div>
    <div class="row">
      <div class="col-12">
        <div class="card ">
          <nav>
            <div class="nav nav-tabs" id="nav-tab" role="tablist">
              <a class="nav-item nav-link active" id="nav-genes-tab" data-toggle="tab" href="#nav-genes" role="tab" aria-controls="nav-genes" aria-selected="true">Genes</a>
              <a class="nav-item nav-link" id="nav-transcripts-tab" data-toggle="tab" href="#nav-transcripts" role="tab" aria-controls="nav-transcripts" aria-selected="false">Transcripts</a>
              <a class="nav-item nav-link" id="nav-proteins-tab" data-toggle="tab" href="#nav-proteins" role="tab" aria-controls="nav-proteins" aria-selected="false">Proteins</a>
            </div>

          </nav>
          <div class="tab-content" id="nav-tabContent">
            <div class="tab-pane fade show active" id="nav-genes" role="tabpanel" aria-labelledby="nav-genes-tab">{{ genes_panel() }}</div>
            <div class="tab-pane fade" id="nav-transcripts" role="tabpanel" aria-labelledby="nav-transcripts-tab">{{ transcripts_panel() }}</div>
            <div class="tab-pane fade" id="nav-proteins" role="tabpanel" aria-labelledby="nav-proteins-tab">{{ proteins_panel() }}</div>
          </div>
        </div>
      </div>
    </div>
    <div class="row">
      <div class="col-12">{{ external_links() }}</div>
    </div>
    <div class="row">
      <div class="col-12">{{ activity_panel(events|reverse) }}</div>
    </div>
    {% if config['MAIL_USERNAME'] %}
      {# Email setting must be setup #}
      {{ modal_sanger() }}
    {% endif %}

    {% if config['MAIL_USERNAME'] %}
      {# Email setting must be setup #}
      {{ modal_cancel_sanger() }}
    {% endif %}
</div>
{% endblock %}

{% macro sanger_button() %}
  {% if variant.sanger_ordered %}
    {% if variant.validation in ['True positive', 'False positive']%}
      <p class="navbar-text">Sanger: {{ variant.validation }}</p>
    {% else %}
      <button class="btn btn-light" data-toggle="modal" data-target="#cancelSangerModal">
        Sanger pending...
      </button>
    {% endif %}
  {% else %}
    <button class="btn btn-light" data-toggle="modal" data-target="#sangerModal">
      Sanger
    </button>
  {% endif %}
{% endmacro %}

{% macro sanger_form() %}
  <ul class="list-group">
    <div class="list-group-item">
      <strong>Case {{ case.display_name }}</strong><br>
      <a href="{{ url_for('variants.variant', institute_id=institute._id,
                          case_name=case.display_name, variant_id=variant._id) }}">
        {{ variant.display_name }}
      </a>
    </div>
    <div class="list-group-item">
      <strong>HGNC symbols</strong>:
      {{ variant.hgnc_symbols|join(', ') }}
    </div>
    <div class="list-group-item">
      <strong>Gene panels</strong>:
      {{ variant.panels|join(', ') }}
    </div>
    <div class="list-group-item disabled"><strong>Amino acid changes</strong></div>
    {% for gene in variant.genes %}
        {% for transcript in gene.primary_transcripts %}
          {% for refseq_id in transcript.refseq_identifiers %}
              {% if transcript.protein_sequence_name%}
                <div class="list-group-item">
                  {{ refseq_id }}<span class="text-muted"> ({{ transcript.transcript_id }})</span>:
                  {{ (transcript.protein_sequence_name or '')|url_decode }}
                </div>
              {% endif %}
            {% endfor %}
          {% endfor %}
    {% endfor %}
    <div class="list-group-item disabled"><strong>GT call</strong></div>
    {% for individual in variant.samples %}
      <div class="list-group-item">
        {{ individual.display_name }}: {{ individual.genotype_call }}
      </div>
    {% endfor %}
    <div class="list-group-item">
      <strong>Ordered by</strong>:
      {{ current_user.name }}
    </div>
    <div class="list-group-item">Comment: <input type="text" size=45 name="verification_comment"></div>
  </ul>
{% endmacro %}

{% macro pin_button() %}
  {% if variant._id not in case.suspects %}
    <form action="{{ url_for('cases.pin_variant',
                             institute_id=institute._id,
                             case_name=case.display_name,
                             variant_id=variant._id) }}"
          method="POST">
      <button name="action" value="ADD" type="submit" class="btn btn-light navbar-btn" title="Pin variant">Pin</button>
    </form>
  {% else %}
    <form action="{{ url_for('cases.pin_variant',
                             institute_id=institute._id,
                             case_name=case.display_name,
                             variant_id=variant._id) }}"
          method="POST">
      <button name="action" value="DELETE" type="submit" class="btn btn-light" title="Unpin variant">Unpin</button>
    </form>
  {% endif %}
{% endmacro %}

{% macro causative_button() %}
  {% if variant._id in case.causatives %}
      <form action="{{ url_for('cases.mark_causative',
                               institute_id=institute._id,
                               case_name=case.display_name,
                               variant_id=variant._id) }}"
            method="POST">
        <button name="action" value="DELETE" type="submit" class="btn btn-light navbar-btn" title="Reset causative">
          Reset causative
        </button>
      </form>
  {% else %}
    <form action="{{ url_for('cases.mark_causative',
                             institute_id=institute._id,
                             case_name=case.display_name,
                             variant_id=variant._id) }}"
          method="POST">
      <button name="action" value="ADD" type="submit" class="btn btn-light" title="Mark causative" onclick="return confirm('Are you sure?')">
        Mark causative
      </button>
    </form>
  {% endif %}
{% endmacro %}

{% macro matching_variants() %}
  <div class="card mt-3">
    <div class="card-body"
      <h6>Matching causatives from other cases</h6>
      <ul class="list-group list-group-flush">
        {% for other_variant in causatives %}
          <li class="list-group-item">
            <a href="{{ url_for('variants.variant',
                                institute_id=institute._id,
                                case_name=other_variant.case_display_name,
                                variant_id=other_variant._id) }}">
              {{ other_variant.case_display_name }}
            </a>
          </li>
        {% else %}
          <li class="list-group-item">No matching causative variants.</li>
        {% endfor %}
      </ul>
    </div>
  </div>
{% endmacro %}

{% macro panel_basics() %}
  <div class="card mt-3 panel-default">
    <div class="panel-heading">Basics</div>
    <div class="card-body">
      <table class="table table-sm">
        <tbody>
          <tr>
            <td>
              Position
              <span class="pull-right">
                <strong>{{ variant.chromosome }}:<span class="text-muted">{{ variant.position }}</span></strong>
                {% if variant.is_par %}
                  <span class="badge badge-info">PAR</span>
                {% endif %}
              </span>
            </td>
            <td>
              Change
              <span class="pull-right"><strong>{{ variant.reference }} → {{ variant.alternative }}</strong></span>
            </td>
          </tr>
        </tbody>
      </table>
      <div class="table-responsive">
        <table class="table table-sm"">
          <thead class="border-top">
            <tr class="active">
              <th>Gene</th>
              <th>Region</th>
              <th>Function</th>
            </tr>
          </thead>
          <tbody>
            {% for gene in variant.genes %}
              <tr>
                <th>
                  <a href="{{ url_for('genes.gene', hgnc_id=gene.hgnc_id) }}">
                    {{ gene.common.hgnc_symbol if gene.common else gene.hgnc_id }}
                  </a>
                </th>
                <td>{{ gene.region_annotation }}</td>
                <td>{{ gene.functional_annotation|truncate(20, True) }}</td>
              </tr>
            {% endfor %}
          </tbody>
        </table>
      </div>
      <ul class="list-group">
        <li class="list-group-item">
          <strong>Gene panels</strong>
          <ul class="list-inline pull-right">
            {% for panel_id in variant.panels %}
              <li>
                  <a href="{{ url_for('panels.panel', panel_id=panel_id) }}">{{ panel_id }}</a>
              </li>
            {% endfor %}
          </ul>
        </li>
      </ul>
      <form action="{{ url_for('variants.variant_update', institute_id=institute._id, case_name=case.display_name, variant_id=variant._id) }}" method="POST">
        <label class="mt-3">Variant tag</label>
        <div class="row">
          <div class="col-8">
            <select name="manual_rank" class="form-control">
              <option value="-1">Select a tag...</option>
              {% for rank, data in manual_rank_options.items() %}
                <option {% if rank == variant.manual_rank %} selected {% endif %} value="{{ rank }}">
                  {{ data.label }}
                </option>
              {% endfor %}
            </select>
          </div>
          <div class="col-4">
            <button type="submit" name="manual_rank" class="btn btn-outline-secondary form-control">Save</button>
          </div>
        </div>
      </form>
      <form action="{{ url_for('variants.variant_update', institute_id=institute._id, case_name=case.display_name, variant_id=variant._id) }}" method="POST">
        <label class="mt-3">Dismiss variant</label>
        <div class="row">
          <div class="col-8">
            <select multiple="multiple" name="dismiss_variant" id="dismiss_variant" style="width: 90%;">
              {% for rank, data in dismiss_variant_options.items() %}
                <option {% if rank~"" in variant.dismiss_variant %} selected {% endif %} value="{{ rank }}">
                  {{ data.label }}
                </option>
              {% endfor %}
            </select>
          </div>
          <div class="col-4">
            <button type="submit" name="dismiss" class="btn btn-outline-secondary form-control">Save</button>
          </div>
        </div>
      </form>
      <form action="{{ url_for('variants.variant_update', institute_id=institute._id, case_name=case.display_name, variant_id=variant._id) }}" method="POST">
        <label class="mt-3">Mosaic Tags</label>
        <div class="row">
          <div class="col-8">
            <select multiple="multiple" name="mosaic_tags" id="mosaic_tags" style="width: 90%;">
              {% for rank, data in mosaic_variant_options.items() %}
                <option {% if rank~"" in variant.mosaic_tags %} selected {% endif %} value="{{ rank }}">
                  {{ data.label }}
                </option>
              {% endfor %}
            </select>
          </div>
          <div class="col-4">
            <button type="submit" name="mosaic" class="btn btn-outline-secondary form-control">Save</button>
          </div>
        </div>
      </form>
      {{ acmg_form(variant.acmg_classification.code if variant.acmg_classification) }}
      <div class="mt-3">
        <a href="{{ url_for('variants.variant_acmg', institute_id=institute._id, case_name=case.display_name, variant_id=variant._id) }}" class="btn btn-outline-secondary form-control">Classify</a>
        {% if variant._id in case.suspects and not variant.clinvar_clinsig %}
          <a href="{{ url_for('variants.clinvar', institute_id=institute._id, case_name=case.display_name, variant_id=variant._id) }}" class="btn btn-outline-secondary form-control">Submit to ClinVar</a>
        {% endif %}
        {% if variant.clinvar_clinsig %}
          <a href="{{ url_for('cases.clinvar_submissions', institute_id=institute._id) }}" class="btn btn-outline-secondary form-control">Modify clinvar submission</a>
        {% endif %}
      </div>
      {% if evaluations %}
        <div class="list-group mt-3">
          {% for evaluation in evaluations %}
            {{ acmg_classification_item(evaluation) }}
          {% endfor %}
        </div>
      {% endif %}
    </div>
  </div>
{% endmacro %}

{% macro panel_summary() %}
  <div class="card mt-3 panel-default">
      <div class="panel-heading">Summary</div>
    <div class="card-body">
      <table class="table table-bordered table-fixed table-sm">
        <tbody>
          <tr>
            <td>
              Rank
              <span><strong>{{ variant.variant_rank }}</strong></span>
            </td>
            <td>
              Rank score
              <span><strong>{{ variant.rank_score }}</strong></span>
            </td>
            <td>
              CADD score
              <span><strong>{{ variant.cadd_score or '-' }}</strong></span>
            </td>
          </tr>
        </tbody>
      </table>
      <table class="table table-bordered table-fixed table-sm">
        <tbody class="border-top">
          <tr>
            <td>
              Matches OMIM inhert.
              {% if variant.is_matching_inheritance %}
                <span class="badge badge-success pull-right">Yes</span>
              {% else %}
                <div class="badge badge-warning pull-right">No</div>
              {% endif %}
            </td>
            <td>
              Frequency
              <div class="badge badge-{% if variant.frequency == 'common' %}danger{% elif variant.frequency == 'uncommon' %}warning{% else %}success{% endif %} pull-right">
                {{ variant.frequency }}
              </div>
            </td>
          </tr>
        </tbody>
      </table>
      {% if variant.clinsig_human %}
        <table class="table table-bordered table-fixed table-sm">
          <thead>
            <thead>
              <tr class="active">
                <th>CLINSIG</th>
                <th>Accession</th>
                <th>Revstat</th>
              </tr>
            </thead>
          </thead>
          <tbody>
            {% for clinsig in variant.clinsig_human %}
              <tr>
                <td>{{ clinsig.human }}</td>
                <td>
                  <a href="{{ clinsig.link }}" target="_blank">{{ clinsig.accession }}</a>
                </td>
                <td>{{ clinsig.revstat }}</td>
              </tr>
            {% else %}
              <i>No annotations</i>
            {% endfor %}
          </tbody>
        </table>
      {% endif %}
      <ul class="list-group">
        {% if variant.dbsnp_id %}
          <li class="list-group-item">
            SNPedia
            <span class="pull-right">
              <a target="_blank" href="http://snpedia.com/index.php/{{ variant.dbsnp_id }}">
                {{ variant.dbsnp_id }}
              </a>
            </span>
          </li>
        {% endif %}
      </ul>
      <div class="panel-heading">Gene coverage</div>
      <table class="table table-bordered table-fixed table-sm">
        <tbody>
          <tr>
            <td>
              {% if variant.chromosome == "MT" %}
                {% if case.mt_bams %}
                  <a class="btn btn-default btn-sm" href="{{ url_for('alignviewers.pileup', bam=case.mt_bams, bai=case.mt_bais, vcf=case.region_vcf_file, sample=case.sample_names, contig=variant.chromosome, start=(variant.position - 50), stop=(variant.end_position + 50)) }}" target="_blank">Pileup viewer</a><br>
                  <a class="btn btn-default btn-sm" href="{{ url_for('alignviewers.igv', sample=case.sample_names, build=case.genome_build, bam=case.mt_bams, bai=case.mt_bais, contig=variant.chromosome, start=(variant.position - 50), stop=(variant.end_position + 50), center_guide="T") }}" target="_blank">IGV viewer</a>
                {% else %}
                  <span class="text-muted">MT BAM file(s) missing</span>
                {% endif %}
              {% elif case.bam_files %}
                <a class="btn btn-default btn-sm" href="{{ url_for('alignviewers.pileup', bam=case.bam_files, bai=case.bai_files, vcf=case.region_vcf_file, sample=case.sample_names, contig=variant.chromosome, start=(variant.position - 50), stop=(variant.end_position + 50)) }}" target="_blank">Pileup viewer</a><br>
                <a class="btn btn-default btn-sm" href="{{ url_for('alignviewers.igv', sample=case.sample_names, build=case.genome_build, bam=case.bam_files, bai=case.bai_files, contig=variant.chromosome, start=(variant.position - 50), stop=(variant.end_position + 50), center_guide="T") }}" target="_blank">IGV viewer</a>
              {% else %}
                <span class="text-muted">BAM file(s) missing</span>
              {% endif %}
            </td>
            {% if config.SQLALCHEMY_DATABASE_URI %}
              {% for gene in variant.genes %}
                <td>
                  <a target="_blank" href="{{ url_for('report.gene', gene_id=gene.hgnc_id, sample_id=variant.samples|map(attribute='sample_id')|list) }}">
                    {{ gene.common.hgnc_symbol if gene.common else gene.hgnc_id }}
                  </a>
                </td>
              {% endfor %}
            {% endif %}
          </tr>
        </tbody>
      </table>
    </div> <!-- end of card body -->
  </div> <!--  end of card div -->
{% endmacro %}

{% macro transcript_overview() %}
  <div class="card mt-3 panel-default">
    <div class="panel-heading" data-toggle='tooltip' title="Transcripts described as disease associated in any of the gene panels">Disease associated transcripts</div>
        {{ variant.disease_associated_transcripts|join(', ')
          if variant.disease_associated_transcripts else '-' }}
    <div data-toggle='tooltip' class="panel-heading mt-3" title="Displays all transcripts with refseq ids.
      One ensembl transcript can have multiple refseq ids. Blue color indicates that the ensembl transcript is mapped
      to a transcript that is canonical according to HGNC">
      Transcript overview
    </div>
    <table class="table table-bordered table-hover table-sm">
      <thead>
        <tr>
          <th>Gene</th>
          <th>Transcript</th>
          <th>HGVS Description</th>
        </tr>
      </thead>
      <tbody>
        {% for gene in variant.genes %}
          {% if not variant.has_refseq %}
            {% for transcript in gene.transcripts %}
              <tr>
                <td>
                  <a href="{{ url_for('genes.gene', hgnc_id=gene.hgnc_id) }}">
                    {{ gene.common.hgnc_symbol if gene.common else gene.hgnc_id }}
                  </a>
                  {% if transcript.is_canonical %}
                    <span class="badge pull-right" title="vep canonical">C</span>
                  {% endif %}
                </td>
                <td>
                  <div>
                    {{ transcript.transcript_id }}
                  </div>
                </td>
                <td title="{{ transcript.coding_sequence_name or '' }}">
                  {{ (transcript.coding_sequence_name or '')|truncate(20, True) }}
                  <span class="text-muted pull-right">
                    {{ (transcript.protein_sequence_name or '')|url_decode }}
                  </span>
                </td>
              </tr>
            {% endfor %}

          {% else %}
            {% for transcript in gene.primary_transcripts %}
              {% for refseq_id in transcript.refseq_identifiers %}
                <tr {% if transcript.is_primary %} class="bg-info-light" {% endif %}>
                  <td>
                    <a href="{{ url_for('genes.gene', hgnc_id=gene.hgnc_id) }}">
                      {{ gene.common.hgnc_symbol if gene.common else gene.hgnc_id }}
                    </a>
                    {% if transcript.is_canonical %}
                      <span class="badge pull-right" title="vep canonical">C</span>
                    {% endif %}
                  </td>
                  <td>
                    <div>
                      {{ refseq_id }}<span class="text-muted"> ({{ transcript.transcript_id }})</span>
                      {% if refseq_id in gene.common.primary_transcripts %}
                      <span class="text-muted">(hgnc-primary)</span>
                      {% endif %}
                    </div>
                  </td>
                  <td title="{{ transcript.coding_sequence_name or '' }}">
                    {{ (transcript.coding_sequence_name or '')|truncate(20, True) }}
                    <span class="text-muted pull-right">
                      {{ (transcript.protein_sequence_name or '')|url_decode }}
                    </span>
                  </td>
                </tr>
              {% endfor %}
            {% endfor %}
          {% endif %}
        {% endfor %}
      </tbody>
    </table>
</div> <!-- end of card div -->
{% endmacro %}

{% macro frequency_list() %}
  <div class="card mt-3 panel-default">
    <div class="panel-heading">Frequency</div>
    <ul class="list-group">
      <li class="list-group-item">
        {% if variant.dbsnp_id %}
          <a href="{{ variant.thousandg_link }}" target="_blank">1000G</a>
        {% else %}
          1000G
        {% endif %}
        <span class="pull-right">
          {% if variant.max_thousand_genomes_frequency %}
            {{ variant.max_thousand_genomes_frequency|human_decimal }} <small>(max)</small> |
          {% endif %}
          {{ variant.thousand_genomes_frequency|human_decimal if variant.thousand_genomes_frequency }}
        </span>
      </li>
      <li class="list-group-item">
        <a title="Exome Aggregation Consortium" target="_blank" href="{{ variant.exac_link }}">ExAC</a>
        <span class="pull-right">
          {% if variant.max_exac_frequency %}
            {{ variant.max_exac_frequency|human_decimal }} <small>(max)</small> |
          {% endif %}
          {{ variant.exac_frequency|human_decimal if variant.exac_frequency }}
        </span>
      </li>
      <li class="list-group-item">
        <a title="genome Aggregation Database" target="_blank" href="{{ variant.gnomad_link }}">gnomAD</a>
        <span class="pull-right">
          {% if 'gnomad_frequency' in variant%}
            {% if variant.max_gnomad_frequency %}
              {{ variant.max_gnomad_frequency|human_decimal }}
              <small>(max)</small> |
            {% endif %}
            {{ variant.gnomad_frequency|human_decimal if variant.gnomad_frequency }}
          {% else %}
            <span class="text-muted">Not annotated</span>
          {% endif %}
        </span>
      </li>
      <li class="list-group-item">
        <div class="row">
          <div class="col-3"><strong>Links</strong></div>
          <div class="col-3">
            <a href="{{ variant.swegen_link }}" target="_blank">SweGen</a>
          </div>
          <div class="col-3">
            <a href="{{ variant.beacon_link }}" target="_blank">Beacon</a>
          </div>
          <div class="col-3">
            {% if variant.cosmic_link %}
              <a href="{{ variant.cosmic_link }}" target="_blank">COSMIC</a>
            {% else %}
              COSMIC
            {% endif %}
          </div>
        </div>
      </li>
    </ul>
    {% if config.LOQUSDB_SETTINGS %}
      <div class="panel-heading">
        <a href="https://github.com/moonso/loqusdb" target="_blank">Local observations</a>
      </div>
      <ul class="list-group">
        <li class="list-group-item">
          <div class="row">
            <div class="col-4">
              {{ observations.observations|default('N/A') }} <small>obs.</small>
            </div>
            <div class="col-4">
              {{ observations.homozygote|default('N/A') }} <small>homo.</small>
            </div>
            <div class="col-4">
              {{ observations.total }} <small>tot.</small>
            </div>
          </div>
        </li>
        {% if observations['cases'] %}
          <li class="list-group-item">
            <div class="row">
              <div class="col-xs-3"><strong>Cases</strong></div>
              <div class="col-xs-9">
                {% for data in observations['cases'] %}
                  {% if data.variant %}
                    <a href="{{ url_for('variants.variant', institute_id=data.case.owner, case_name=data.case.display_name, variant_id=data.variant._id) }}">{{ data.case.display_name }}</a>
                  {% else %}
                    <span class="text-muted">{{ data.case.display_name }}</span>
                  {% endif %}
                {% endfor %}
              </div>
            </div>
          </li>
        {% endif %}
      </ul>
      <div class="panel-heading">Local observations (archive 2017-05-31)</div>
      <ul class="list-group">
        <li class="list-group-item">
          <div class="row">
            <div class="col-xs-4">
              {{ variant.local_obs_old or 'N/A' }} <small>obs.</small>
            </div>
            <div class="col-xs-4">
              {{ variant.local_obs_hom_old or 'N/A' }} <small>homo.</small>
            </div>
            <div class="col-xs-4">
              {{ variant.local_obs_total_old or 638 }} <small>tot.</small>
            </div>
          </div>
        </li>
      </ul>
    {% endif %}
</div>
{% endmacro %}

{% macro severity_list() %}
  <div class="card mt-3 panel-default">
    <div class="panel-heading">Severity</div>
    <ul class="list-group">
      <li class="list-group-item">
        Sift
        <span class="pull-right">{{ variant.sift_predictions|join(', ') }}</span>
      </li>
      <li class="list-group-item">
        <a href="http://genetics.bwh.harvard.edu/pph2/" target="_blank">Polyphen</a>
        <span class="pull-right">{{ variant.polyphen_predictions|join(', ') }}</span>
      </li>
      <li class="list-group-item">
        SPIDEX
        <span class="pull-right">{{ variant.spidex_human }}</span>
      </li>
    </ul>
    <div class="panel-heading">Conservation</div>
    <ul class="list-group">
      <li class="list-group-item">
        PHAST
        <span class="pull-right">{{ variant.phast_conservation|join(', ') or '-' }}</span>
      </li>
      <li class="list-group-item">
        GERP
        <span class="pull-right">{{ variant.gerp_conservation|join(', ') or '-' }}</span>
      </li>
      <li class="list-group-item">
        phyloP
        <span class="pull-right">{{ variant.phylop_conservation|join(', ') or '-' }}</span>
      </li>
    </ul>
<<<<<<< HEAD
</div>
=======
    <div class="panel-heading">Mappability (<a href="http://genome.ucsc.edu/cgi-bin/hgTrackUi?g=genomicSuperDups" target="_blank">fracMatch</a>)</div>
    {% set superdups_fracmatches = [] %}
    {% for gene in variant.genes %}
      {% for transcript in gene.transcripts %}
        {% if transcript.superdups_fracmatch %}
          {% for superdup in transcript.superdups_fracmatch %}
            {% do superdups_fracmatches.append(superdup) %}
          {% endfor %}
        {% endif %}
      {% endfor %}
    {% endfor %}
    {% set superdups_fracmatches = superdups_fracmatches|sort %}
    <div class="panel-body">
        {% if superdups_fracmatches %}
          <span>mapping to {{superdups_fracmatches|length}} segm. dups. (min matching:{{ superdups_fracmatches|first|float|round(3) }}, max matching:{{ superdups_fracmatches|last|float|round(3) }})</span>
        {% else %}
          <span> - </span>
        {% endif %}
    </div>
  </div>
>>>>>>> fcac83c5
{% endmacro %}

{% macro inheritance_panel() %}
  <div class="card mt-3 panel-default">
    <div class="panel-heading">Gene annotations</div>
      <ul class="list-group">
        <li class="list-group-item">
          Variant inheritance models
          <span class="pull-right">
            {% for model in variant.genetic_models|sort %}
              <span class="badge badge-info">{{ model }}</span>
            {% else %}
              <span class="badge badge-warning">No models followed</span>
            {% endfor %}
          </span>
        </li>
      </ul>

      {% if variant.azlength %}
      <div class="panel-heading">Autozygous region</div>
      <table class="table table-bordered table-fixed table-sm">
        <tbody>
          <tr>
            <td>
              Length
              <span class="pull-right">{{ variant.azlength }}</span>
            </td>
            <td>
              Qual
              <span class="pull-right">{{ variant.azqual }}</span>
            </td>
          </tr>
        </tbody>
      </table>
      {% endif %}

      <h6 class="card-header">Gene models:</h6>
      <table class="table table-bordered table-sm">
        <thead>
          <tr>
            <th rowspan="2">Gene</th>
            <th colspan="2">Inheritance</th>
            <th colspan="2">Penetrance</th>
          </tr>
          <tr>
            <th>OMIM</th>
            <th>Manual</th>
            <th>OMIM</th>
            <th>Manual</th>
          </tr>
        </thead>
        <tbody>
          {% for gene in variant.genes %}
            <tr>
              <td>{{ gene.hgnc_symbol }}</td>
              <td>
                {% for model in gene.omim_inheritance %}
                  <span class="badge badge-info">{{ model }}</span>
                {% endfor %}
              </td>
              <td>
                {% for model in gene.manual_inheritance %}
                  <span class="badge badge-info">{{ model }}</span>
                {% endfor %}
              </td>
              <td>
                {% if gene.omim_penetrance %}
                  <span class="badge badge-success">yes</span>
                {% else %}
                  <span class="badge badge-secondary">no</span>
                {% endif %}
              </td>
              <td>
                {% if gene.manual_penetrance %}
                  <span class="badge badge-success">yes</span>
                {% else %}
                  <span class="badge badge-secondary">no</span>
                {% endif %}
              </td>
            </tr>
          {% endfor %}
        </tbody>
      </table>
  </div>
{% endmacro %}

{% macro omim_phenotypes() %}
  <div class="card mt-3 panel-default">
      <div class="panel-heading">OMIM</div>
      <div class="table-responsive fixed-panel">
        <table class="table table-bordered table-condensed table-sm">
          <thead>
            <tr>
              <th>Gene</th>
              <th>Phenotype</th>
              <th>Inheritance model</th>
            </tr>
          </thead>
          <tbody>
            {% for gene in variant.genes %}
              {% for disease_term in gene.disease_terms %}
                <tr>
                  <td>
                    {% if gene.common %}
                      <a href="http://omim.org/entry/{{ gene.common.omim_id }}" target="_blank">
                        {{ gene.common.hgnc_symbol }}
                      </a>
                    {% else %}
                      {{ gene.hgnc_id }}
                    {% endif %}
                  </td>
                  <td>
                    <a href="http://omim.org/entry/{{ disease_term.disease_id|replace('OMIM:', '') }}" target="_blank">
                      {{ disease_term.description }}
                    </a>
                  </td>
                  <td>{{ disease_term.inheritance|join(', ') }}</td>
                </tr>
              {% else %}
                {% if gene.common %}
                  <tr>
                    <td>
                      <a href="http://omim.org/entry/{{ gene.common.omim_id }}" target="_blank">
                        {{ gene.common.hgnc_symbol }}
                      </a>
                    </td>
                    <td></td>
                    <td></td>
                  </tr>
                {% endif %}
              {% endfor %}
            {% endfor %}
          </tbody>
        </table>
      </div>
  </div>
{% endmacro %}

{% macro gtcall_panel() %}
  <div class="card panel-default">
    <div class="panel-heading">
      GT call
      {% if variant.is_par %}
        <span class="label label-info">PAR</span>
      {% endif %}
    </div>
    <div class="table-responsive">
      <table class="table table-bordered">
        <thead>
          <tr>
            <th rowspan="2">Sample</th>
              <th rowspan="2">Genotype (GT)</th>
              <th colspan="2" title="Unfiltered count of reads that support a given allele.">Allele depth (AD)</th>
              <th rowspan="2" title="Phred-scaled confidence that the true genotype is the one provided in GT (max=99).">Genotype quality (GQ)</th>
            </tr>
            <tr>
              <th>Reference</th>
              <th>Alternative</th>
            </tr>
          </tr>
        </thead>
        <tbody>
          {% for sample in variant.samples %}
            <tr {{ 'class="danger"' if sample.is_affected }}>
              <td>{{ sample.display_name }}</td>
              <td class="text-center">{{ sample.genotype_call }}</td>
              {% if sample.allele_depths %}
                  {% for number in sample.allele_depths %}
                    <td class="text-right">{{ number }}</td>
                  {% endfor %}
              {% else %}
                  <td class="text-right"><small>N/A</small></td>
                  <td class="text-right"><small>N/A</small></td>
              {% endif %}
              <td class="text-right">{{ sample.genotype_quality }}</td>
            </tr>
          {% endfor %}
        </tbody>
      </table>
    </div>
    <div class="panel-footer">
      {% for name, caller in variant.callers %}
        <span class="badge badge-secondary">{{ name }}: {{ caller }}</span>
      {% endfor %}
    </div>
  </div>
{% endmacro %}

{% macro compounds_panel() %}
  <div class="card panel-default">
    <div class="panel-heading">Compounds (top 20)</div>
    {{ compounds_table(institute, case, variant.compounds[:20]) }}
  </div>
{% endmacro %}

{% macro rankscore_panel() %}
  <div class="card panel-default">
    <div class="panel-heading">Rank score results</div>
    <div class="table-responsive">
      <table class="table table-bordered">
        <thead>
          <tr>
            {% for result in variant.rank_score_results %}
              <th><small>{{ result.category|replace('_', ' ') }}</small></th>
            {% endfor %}
          </tr>
        </thead>
        <tbody>
          <tr>
            {% for result in variant.rank_score_results %}
              <td class="text-right">
                {{ result.score }}
              </td>
            {% endfor %}
          <tr>
        </tbody>
      </table>
    </div>
  </div>
{% endmacro %}

{% macro overlapping_panel() %}
  <div class="card panel-default">
    <div class="panel-heading">Overlapping SVs</div>
    <div class="table-responsive">
      <table class="table table-bordered">
        <thead>
          <tr>
            <th>Variant</th>
            <th>Gene</th>
	    <th>Type</th>
            <th>Combined score</th>
            <th>Rank score</th>
            <th>Length</th>
            <th>Region</th>
            <th>Function</th>
          </tr>
        </thead>
        <tbody>
          {% for sv_variant in overlapping_svs %}
            <tr>
              <td>
                <a href="{{url_for('variants.sv_variant', institute_id=institute._id,
                                   case_name=case.display_name, variant_id=sv_variant._id)}}">
                  {{ sv_variant.display_name|truncate(20, True) }}
                </a>
              </td>
              <td>{{ sv_variant.hgnc_symbols|join(', ')|truncate(40, True) }}</td>
              <td>{{ sv_variant.sub_category|upper }}</td>
	      <td class="text-right">{{ variant.rank_score + sv_variant.rank_score }}</td>
              <td class="text-right">{{ sv_variant.rank_score }}</td>
              <td class="text-right">{{ sv_variant.length }}</td>

              <td>{{ sv_variant.region_annotations|join(', ')|truncate(40, True) }}</td>
              <td>{{ sv_variant.functional_annotations|join(', ')|truncate(40, True) }}</td>
            </tr>
          {% else %}
            <tr>
              <td colspan="7">No overlapping SVs found</td>
            </tr>
          {% endfor %}
        </tbody>
      </table>
    </div>
  </div>
{% endmacro %}

{% macro genes_panel() %}
  <div class="card panel-default">
    <table class="table table-bordered table-sm">
      <thead>
        <tr>
          <th>Gene</th>
          <th>Ensembl ID</th>
          <th>Description</th>
        </tr>
      </thead>
      <tbody>
        {% for gene in variant.genes %}
          <tr>
            <td>
              <a href="{{ url_for('genes.gene', hgnc_id=gene.hgnc_id) }}">
                {{ gene.common.hgnc_symbol if gene.common else gene.hgnc_id }}
              </a>
            </td>
            <td>
              {% if gene.common %}
                <a target="_blank" href="{{ gene.ensembl_link }}">
                  {{ gene.common.ensembl_id }}
                </a>
              {% endif %}
            </td>
            <td>{{ gene.common.description if gene.common }}</td>
          </tr>
        {% endfor %}
      </tbody>
    </table>
  </div>
{% endmacro %}

{% macro transcripts_panel() %}
  <div class="card panel-default table-responsive fixed-panel">
    <table class="table table-bordered card-sm">
      <thead>
        <tr>
          <th>Gene</th>
          <th>Transcript</th>
          <th>RefSeq</th>
          <th>Biotype</th>
          <th>Mutation type</th>
          <th>Strand</th>
          <th>Exon</th>
          <th>Intron</th>
          <th>cDNA</th>
          <th>Amino acid</th>
        </tr>
      </thead>
      <tbody>
        {% for gene in variant.genes %}
          {% for transcript in gene.transcripts %}
            <tr class="{{ 'danger' if transcript.is_disease_associated }}">
              <td>
                <a href="{{ url_for('genes.gene', hgnc_id=gene.hgnc_id) }}">
                  {{ gene.common.hgnc_symbol if gene.common else gene.hgnc_id }}
                </a>
              </td>
              <td>
                <a target="_blank" href="{{ transcript.ensembl_link }}">
                  {{ transcript.transcript_id }}
                </a>
                {% if transcript.is_canonical %}
                  <span class="badge badge-secondary pull-right">C</span>
                {% endif %}
              </td>
              <td>
                {{ transcript.refseq_identifiers|join(',') }}
              </td>
              <td>{{ transcript.biotype or '' }}</td>
              <td data-toggle="tooltip" data-placement="right" title="{{ transcript.functional_annotations|join(', ') }}">
                {{ transcript.functional_annotations
                      |join(', ')
                      |truncate(20, True) }}
              </td>
              <td class="text-center">{{ transcript.strand }}</td>
              <td>{{ transcript.exon or '' }}</td>
              <td>{{ transcript.intron or '' }}</td>
              <td>{{ (transcript.coding_sequence_name or '') }}</td>
              <td>{{ (transcript.protein_sequence_name or '')|url_decode }}</td>
            </tr>
          {% endfor %}
        {% endfor %}
      </tbody>
    </table>
  </div>
{% endmacro %}

{% macro proteins_panel() %}
  <div class="panel panel-default table-responsive">
    <table class="table table-bordered">
      <thead>
        <tr>
          <th>Gene</th>
          <th>Transcript</th>
          <th>Protein</th>
          <th>SWISS PROT</th>
          <th>Sift</th>
          <th>Polyphen</th>
          <th>Pfam</th>
          <th>ProSite</th>
          <th>Smart</th>
        </tr>
      </thead>
      <tbody>
        {% for gene in variant.genes %}
          {% for transcript in gene.transcripts %}
            <tr>
              <td>{{ gene.common.hgnc_symbol if gene.common else gene.hgnc_id }}</td>
              <td>
                <a target="_blank" href="{{ transcript.ensembl_link }}">
                  {{ transcript.transcript_id }}
                </a>
              </td>
              <td>{{ transcript.protein_id if transcript.protein_id }}</td>
              <td>
                {% if transcript.swiss_prot != 'unknown' %}
                  <a target="_blank" href="{{ transcript.swiss_prot_link }}">
                    {{ transcript.swiss_prot }}
                  </a>
                {% else %}
                  {{ transcript.swiss_prot }}
                {% endif %}
              </td>
              <td>{{ transcript.sift_prediction }}</td>
              <td>{{ transcript.polyphen_prediction }}</td>
              <td>
                <a target="_blank" href="{{ transcript.pfam_domain_link }}">
                  {{ transcript.pfam_domain if transcript.pfam_domain }}
                </a>
              </td>
              <td>
                <a target="_blank" href="{{ transcript.prosite_profile_link }}">
                  {{ transcript.prosite_profile if transcript.prosite_profile }}
                </a>
              </td>
              <td>
                <a target="_blank" href="{{ transcript.smart_domain_link }}">
                  {{ transcript.smart_domain if transcript.smart_domain }}
                </a>
              </td>
            </tr>
          {% endfor %}
        {% endfor %}
      </tbody>
    </table>
  </div>
{% endmacro %}

<!--
<div class="modal fade" id="exampleModal" tabindex="-1" role="dialog" aria-labelledby="exampleModalLabel" aria-hidden="true">
  <div class="modal-dialog" role="document">
    <div class="modal-content">
      <div class="modal-header">
        <h5 class="modal-title" id="exampleModalLabel">Modal title</h5>
        <button type="button" class="close" data-dismiss="modal" aria-label="Close">
          <span aria-hidden="true">&times;</span>
        </button>
      </div>
      <div class="modal-body">
        ...
      </div>
      <div class="modal-footer">
        <button type="button" class="btn btn-secondary" data-dismiss="modal">Close</button>
        <button type="button" class="btn btn-primary">Save changes</button>
      </div>
    </div>
  </div>
</div>
-->

{% macro modal_sanger() %}
  <form action="{{ url_for('variants.verify', institute_id=institute._id,
                           case_name=case.display_name, variant_id=variant._id, variant_category=variant.category, order=True) }}"
        method="POST">
    <div class="modal fade" id="sangerModal">
      <div class="modal-dialog" role="document">
        <div class="modal-content">
          <div class="modal-header">
            <h5 class="modal-title">Order Sanger sequencing</h5>
            <button type="button" class="close" data-dismiss="modal" aria-label="Close">
              <span aria-hidden="true">&times;</span>
            </button>
          </div>
          <div class="modal-body">
            {{ sanger_form() }}
          </div>
          <div class="modal-footer">
            <button class="btn btn-danger" data-dismiss="modal">Close</button>
            <button type="submit" class="btn btn-primary">Send sanger order request</button>
          </div>
        </div>
      </div>
    </div>
  </form>
{% endmacro %}

{% macro modal_cancel_sanger() %}
  <form action="{{ url_for('variants.verify', institute_id=institute._id,
                           case_name=case.display_name, variant_id=variant._id, variant_category=variant.category, order=False) }}"
        method="POST">
    <div class="modal fade" id="cancelSangerModal">
      <div class="modal-dialog">
        <div class="modal-content">
          <div class="modal-header">
            <button class="close" data-dismiss="modal">&times;</button>
            <h4 class="modal-title">Cancel Sanger sequencing</h4>
          </div>
          <div class="modal-body">
            {{ sanger_form() }}
          </div>
          <div class="modal-footer">
            <button class="btn btn-default" data-dismiss="modal">Close</button>
            <button type="submit" class="btn btn-primary">Send sanger cancellation request</button>
          </div>
        </div>
      </div>
    </div>
  </form>
{% endmacro %}

{% macro external_links() %}
  <div class="panel panel-default">
    {% for gene in variant.genes %}
      <div class="panel-heading">
        External links: {{ gene.common.hgnc_symbol if gene.common else gene.hgnc_id }}
      </div>
      <div class="panel-body">
        <div class="btn-group">
          <a href="{{ gene.ensembl_link }}" class="btn btn-outline-secondary" target="_blank">Ensembl</a>
          <a href="{{ gene.hpa_link }}" class="btn btn-outline-secondary" target="_blank">HPA</a>
          <a href="{{ gene.string_link }}" class="btn btn-outline-secondary" target="_blank">STRING</a>
          <a href="{{ variant.ucsc_link }}" class="btn btn-outline-secondary" target="_blank">UCSC</a>
          {% if gene.entrez_link %}
            <a href="{{ gene.entrez_link }}" class="btn btn-outline-secondary" target="_blank">Entrez</a>
          {% endif %}
          <a href="http://tools.genes.toronto.edu/" class="btn btn-outline-secondary" target="_blank">SPANR</a>
          <a href="{{ gene.reactome_link }}" class="btn btn-outline-secondary" target="_blank">Reactome</a>
          <a href="{{ gene.expression_atlas_link }}" class="btn btn-outline-secondary" target="_blank">Expr. Atlas</a>
          <a href="{{ gene.clingen_link }}" class="btn btn-outline-secondary" target="_blank">ClinGen</a>
          <a href="{{ variant.alamut_link }}" class="btn btn-outline-secondary" target="_blank">Alamut</a>
          <a href="{{ gene.ppaint_link }}" class="btn btn-outline-secondary" target="_blank">Protein Paint</a>
          {% if variant.chromosome == 'MT' %}
            <a href="https://www.mitomap.org/foswiki/bin/view////Main/SearchAllele" target="_blank">MitoMap</a>
          {% endif %}
        </div>
      </div>
      <div class="panel-body">
        <form action="http://marrvel.org/search" method="POST" target="_blank">
          <button type="submit" class="btn btn-outline-secondary">MARRVEL</button>
          <input type="hidden" name="variantGeneId" value="{{ variant.chromosome }}:{{ variant.position }} {{ variant.reference }}>{{ variant.alternative }}">
          <input type="hidden" name="inGeneSymbol" value="{{ gene.common.hgnc_symbol if gene.common }}">
          <input type="hidden" name="OMIMdbCheck" value="on">
          <input type="hidden" name="ExACdbCheck" value="on">
          <input type="hidden" name="Geno2MPdbCheck" value="on">
          <input type="hidden" name="DGVdbCheck" value="on">
          <input type="hidden" name="DECIPHERdbCheck" value="on">
        </form>
      </div>
    {% endfor %}
  </div>
{% endmacro %}

{% macro acmg_form(selected=None) %}
  <label class="mt-3">ACMG classification</label>
  <form action="{{ url_for('variants.variant_update', institute_id=institute._id, case_name=case.display_name, variant_id=variant._id) }}" method="POST">
    <div class="d-flex justify-content-between">
      {% for option in ACMG_OPTIONS %}
        <button class="btn btn-{{ option.color if (option.code == selected or not selected) else 'outline-secondary' }} form-control {{ 'mr-1' if not loop.last }}" name="acmg_classification" value="{{ option.code }}" title="{{ option.label }}">
          {{ option.short }}
        </button>
      {% endfor %}
    </div>
  </form>
{% endmacro %}

{% macro acmg_classification_item(data) %}
  {% set current_variant = (data.variant_specific == variant._id) %}
  <li class="list-group-item {{ 'list-group-item-info' if current_variant }}">
    <div class="d-flex">
      <span>
        <a href="{{ url_for('variants.evaluation', evaluation_id=data._id) }}">
          {{ data.classification.label }}
        </a>
        <span class="label label-info">{{ data.classification.short }}</span>
      </span>
      <span>
        {% if not current_variant %}
          <small>{{ data.case.display_name }}</small>
        {% endif %}
      </span>
    </div>
    <small class="text-muted">
      <form action="{{ url_for('variants.evaluation', evaluation_id=data._id) }}" method="POST">
      {{ data.user_name }} on {{ data.created_at.date() }}
      {% if current_variant %}
        <button class="btn btn-xs btn-link">Delete</button>
      {% endif %}
      </form>
    </small>
  </li>
{% endmacro %}

{% block scripts %}
  {{ super() }}
  <script src="dist/js/BsMultiSelect.js"></script>

  <script>
    // Initialize multiple select on your regular select
    $(document).ready(function() {
        $('#dismiss_variant').multipleSelect({
            filter: true
        });
        $(document).ready(function() {
            $('#mosaic_tags').multipleSelect({
                filter: true
            });
        });
    });

    $(function () {
      $('[data-toggle="tooltip"]').tooltip({
        container: 'body'
      });
    });
  </script>
{% endblock %}<|MERGE_RESOLUTION|>--- conflicted
+++ resolved
@@ -731,9 +731,6 @@
         <span class="pull-right">{{ variant.phylop_conservation|join(', ') or '-' }}</span>
       </li>
     </ul>
-<<<<<<< HEAD
-</div>
-=======
     <div class="panel-heading">Mappability (<a href="http://genome.ucsc.edu/cgi-bin/hgTrackUi?g=genomicSuperDups" target="_blank">fracMatch</a>)</div>
     {% set superdups_fracmatches = [] %}
     {% for gene in variant.genes %}
@@ -754,7 +751,6 @@
         {% endif %}
     </div>
   </div>
->>>>>>> fcac83c5
 {% endmacro %}
 
 {% macro inheritance_panel() %}
