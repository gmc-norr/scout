--- conflicted
+++ resolved
@@ -156,15 +156,10 @@
   {% if 'alt_freq' in allele %}
     {{ (allele.alt_freq * 100)|round(2)  }}%
     <br>
-    <small class="text-muted">{{ allele.ref_depth }} / {{ allele.alt_depth }}</small>
+    <small class="text-muted">{{ allele.alt_depth }} / {{ allele.ref_depth }}</small>
   {% else %}
     <span class="text-muted">N/A</span>
   {% endif %}
-<<<<<<< HEAD
-  <br>
-  <small class="text-muted">{{ allele.alt_depth }} / {{allele.ref_depth }}</small>
-=======
->>>>>>> bd332bb2
 {% endmacro %}
 
 {% block scripts %}
