# -*- coding: utf-8 -*-
import logging
import os.path

from pprint import pprint as pp

from datetime import date
from flask import url_for, flash, request
from flask_mail import Message

from scout.constants import (CLINSIG_MAP, ACMG_MAP, MANUAL_RANK_OPTIONS,
                             ACMG_OPTIONS, DISMISS_VARIANT_OPTIONS,
                             ACMG_COMPLETE_MAP, CALLERS, SPIDEX_HUMAN, VERBS_MAP)
from scout.constants.acmg import ACMG_CRITERIA
from scout.constants.variants_export import EXPORT_HEADER
from scout.server.utils import institute_and_case
from scout.server.links import (add_gene_links, ensembl, add_tx_links)
from .forms import CancerFiltersForm
from scout.server.blueprints.genes.controllers import gene

LOG = logging.getLogger(__name__)


class MissingVerificationRecipientError(Exception):
    pass


def variants(store, institute_obj, case_obj, variants_query, page=1, per_page=50):
    """Pre-process list of variants."""
    variant_count = variants_query.count()
    skip_count = per_page * max(page - 1, 0)
    more_variants = True if variant_count > (skip_count + per_page) else False

    return {
        'variants': (parse_variant(store, institute_obj, case_obj, variant_obj, update=True) for
                     variant_obj in variants_query.skip(skip_count).limit(per_page)),
        'more_variants': more_variants,
    }


def sv_variants(store, institute_obj, case_obj, variants_query, page=1, per_page=50):
    """Pre-process list of SV variants."""
    skip_count = (per_page * max(page - 1, 0))
    more_variants = True if variants_query.count() > (skip_count + per_page) else False

    return {
        'variants': (parse_variant(store, institute_obj, case_obj, variant) for variant in
                     variants_query.skip(skip_count).limit(per_page)),
        'more_variants': more_variants,
    }

def str_variants(store, institute_obj, case_obj, variants_query, page=1, per_page=50):
    """Pre-process list of STR variants."""
    # Nothing unique to STRs on this level. Inheritance?
    return variants(store, institute_obj, case_obj, variants_query, page, per_page)

def str_variant(store, institute_id, case_name, variant_id):
    """Pre-process an STR variant entry for detail page.

    Adds information to display variant

    Args:
        store(scout.adapter.MongoAdapter)
        institute_id(str)
        case_name(str)
        variant_id(str)

    Returns:
        detailed_information(dict): {
            'institute': <institute_obj>,
            'case': <case_obj>,
            'variant': <variant_obj>,
            'overlapping_snvs': <overlapping_snvs>,
            'manual_rank_options': MANUAL_RANK_OPTIONS,
            'dismiss_variant_options': DISMISS_VARIANT_OPTIONS
        }
        """

    institute_obj, case_obj = institute_and_case(store, institute_id, case_name)
    variant_obj =  store.variant(variant_id)

    # fill in information for pilup view
    variant_case(store, case_obj, variant_obj)

    variant_obj['callers'] = callers(variant_obj, category='str')

    # variant_obj['str_ru']
    # variant_obj['str_repid']
    # variant_obj['str_ref']

    variant_obj['comments'] = store.events(institute_obj, case=case_obj,
                                           variant_id=variant_obj['variant_id'], comments=True)

    return {
        'institute': institute_obj,
        'case': case_obj,
        'variant': variant_obj,
        'overlapping_snvs': overlapping_snvs,
        'manual_rank_options': MANUAL_RANK_OPTIONS,
        'dismiss_variant_options': DISMISS_VARIANT_OPTIONS
    }

def sv_variant(store, institute_id, case_name, variant_id=None, variant_obj=None, add_case=True,
               get_overlapping=True):
    """Pre-process an SV variant entry for detail page.

    Adds information to display variant

    Args:
        store(scout.adapter.MongoAdapter)
        institute_id(str)
        case_name(str)
        variant_id(str)
        variant_obj(dcit)
        add_case(bool): If information about case files should be added

    Returns:
        detailed_information(dict): {
            'institute': <institute_obj>,
            'case': <case_obj>,
            'variant': <variant_obj>,
            'overlapping_snvs': <overlapping_snvs>,
            'manual_rank_options': MANUAL_RANK_OPTIONS,
            'dismiss_variant_options': DISMISS_VARIANT_OPTIONS
        }
    """
    institute_obj, case_obj = institute_and_case(store, institute_id, case_name)

    if not variant_obj:
        variant_obj = store.variant(variant_id)

    if add_case:
        # fill in information for pilup view
        variant_case(store, case_obj, variant_obj)

    # frequencies
    variant_obj['frequencies'] = [
        ('1000G', variant_obj.get('thousand_genomes_frequency')),
        ('1000G (left)', variant_obj.get('thousand_genomes_frequency_left')),
        ('1000G (right)', variant_obj.get('thousand_genomes_frequency_right')),
        ('ClinGen CGH (benign)', variant_obj.get('clingen_cgh_benign')),
        ('ClinGen CGH (pathogenic)', variant_obj.get('clingen_cgh_pathogenic')),
        ('ClinGen NGI', variant_obj.get('clingen_ngi')),
        ('Decipher', variant_obj.get('decipher')),
    ]

    variant_obj['callers'] = callers(variant_obj, category='sv')

    overlapping_snvs = []
    if get_overlapping:
        overlapping_snvs = (parse_variant(store, institute_obj, case_obj, variant) for variant in
                            store.overlapping(variant_obj))

    # parse_gene function is not called for SVs, but a link to ensembl gene is required
    for gene_obj in variant_obj['genes']:
        if gene_obj['common']:
            ensembl_id = gene_obj['common']['ensembl_id']
            try:
                build = int(gene_obj['common'].get('build','37'))
            except Exception:
                build = 37
            gene_obj['ensembl_link'] = ensembl(ensembl_id, build=build)

    variant_obj['comments'] = store.events(institute_obj, case=case_obj,
                                           variant_id=variant_obj['variant_id'], comments=True)

    case_clinvars = store.case_to_clinVars(case_obj.get('display_name'))
    if variant_id in case_clinvars:
        variant_obj['clinvar_clinsig'] = case_clinvars.get(variant_id)['clinsig']

    return {
        'institute': institute_obj,
        'case': case_obj,
        'variant': variant_obj,
        'overlapping_snvs': overlapping_snvs,
        'manual_rank_options': MANUAL_RANK_OPTIONS,
        'dismiss_variant_options': DISMISS_VARIANT_OPTIONS
    }


def parse_variant(store, institute_obj, case_obj, variant_obj, update=False, genome_build='37'):
    """Parse information about variants.

    - Adds information about compounds
    - Updates the information about compounds if necessary and 'update=True'

    Args:
        store(scout.adapter.MongoAdapter)
        institute_obj(scout.models.Institute)
        case_obj(scout.models.Case)
        variant_obj(scout.models.Variant)
        update(bool): If variant should be updated in database
<<<<<<< HEAD

=======
        genome_build(str)
        
>>>>>>> 6ca82ad9
    """
    has_changed = False
    compounds = variant_obj.get('compounds', [])
    if compounds:
        # Check if we need to add compound information
        # If it is the first time the case is viewed we fill in some compound information
        if 'not_loaded' not in compounds[0]:
            new_compounds = store.update_variant_compounds(variant_obj)
            variant_obj['compounds'] = new_compounds
            has_changed = True

        # sort compounds on combined rank score
        variant_obj['compounds'] = sorted(variant_obj['compounds'],
                                          key=lambda compound: -compound['combined_score'])

    # Update the hgnc symbols if they are incorrect
    variant_genes = variant_obj.get('genes')
    if variant_genes is not None:
        for gene_obj in variant_genes:
            # If there is no hgnc id there is nothin we can do
            if not gene_obj['hgnc_id']:
                continue
            # Else we collect the gene object and check the id
            if gene_obj.get('hgnc_symbol') is None:
                hgnc_gene = store.hgnc_gene(gene_obj['hgnc_id'], build=build)
                if not hgnc_gene:
                    continue
                has_changed = True
                gene_obj['hgnc_symbol'] = hgnc_gene['hgnc_symbol']

    # We update the variant if some information was missing from loading
    # Or if symbold in reference genes have changed
    if update and has_changed:
        variant_obj = store.update_variant(variant_obj)

    variant_obj['comments'] = store.events(institute_obj, case=case_obj,
                                           variant_id=variant_obj['variant_id'], comments=True)

    if variant_genes:
        variant_obj.update(get_predictions(variant_genes))
        if variant_obj.get('category') == 'cancer':
            variant_obj.update(get_variant_info(variant_genes))

    for compound_obj in compounds:
        compound_obj.update(get_predictions(compound_obj.get('genes', [])))

    if isinstance(variant_obj.get('acmg_classification'), int):
        acmg_code = ACMG_MAP[variant_obj['acmg_classification']]
        variant_obj['acmg_classification'] = ACMG_COMPLETE_MAP[acmg_code]


    # convert length for SV variants
    variant_length = variant_obj.get('length')
    variant_obj['length'] = {100000000000: 'inf', -1: 'n.d.'}.get(variant_length, variant_length)
    if not 'end_chrom' in variant_obj:
        variant_obj['end_chrom'] = variant_obj['chromosome']

    return variant_obj


def variant_export_lines(store, case_obj, variants_query):
    """Get variants info to be exported to file, one list (line) per variant.

        Args:
            store(scout.adapter.MongoAdapter)
            case_obj(scout.models.Case)
            variants_query: a list of variant objects, each one is a dictionary

        Returns:
            export_variants: a list of strings. Each string  of the list corresponding to the fields
                             of a variant to be exported to file, separated by comma
    """

    export_variants = []

    for variant in variants_query:
        variant_line = []
        position = variant['position']
        change = variant['reference']+'>'+variant['alternative']
        variant_line.append(variant['rank_score'])
        variant_line.append(variant['chromosome'])
        variant_line.append(position)
        variant_line.append(change)
        variant_line.append(str(position)+change)

        # gather gene info:
        gene_list = variant.get('genes') #this is a list of gene objects
        gene_ids = []
        gene_names = []
        hgvs_c = []

        # if variant is in genes
        if len(gene_list) > 0:
            for gene_obj in gene_list:
                hgnc_id = gene_obj['hgnc_id']
                gene_name = gene(store, hgnc_id)['symbol']

                gene_ids.append(hgnc_id)
                gene_names.append(gene_name)

                hgvs_nucleotide = '-'
                # gather HGVS info from gene transcripts
                transcripts_list = gene_obj.get('transcripts')
                for transcript_obj in transcripts_list:
                    if transcript_obj.get('is_canonical') and transcript_obj.get('is_canonical') is True:
                        hgvs_nucleotide = str(transcript_obj.get('coding_sequence_name'))
                hgvs_c.append(hgvs_nucleotide)

            variant_line.append(';'.join( str(x) for x in  gene_ids))
            variant_line.append(';'.join( str(x) for x in  gene_names))
            variant_line.append(';'.join( str(x) for x in  hgvs_c))
        else:
            while i < 4:
                variant_line.append('-') # instead of gene ids
                i = i+1

        variant_gts = variant['samples'] # list of coverage and gt calls for case samples
        for individual in case_obj['individuals']:
            for variant_gt in variant_gts:
                if individual['individual_id'] == variant_gt['sample_id']:
                    # gather coverage info
                    variant_line.append(variant_gt['allele_depths'][0]) # AD reference
                    variant_line.append(variant_gt['allele_depths'][1]) # AD alternate
                    # gather genotype quality info
                    variant_line.append(variant_gt['genotype_quality'])

        variant_line = [str(i) for i in variant_line]
        export_variants.append(",".join(variant_line))

    return export_variants


def variants_export_header(case_obj):
    """Returns a header for the CSV file with the filtered variants to be exported.

        Args:
            case_obj(scout.models.Case)

        Returns:
            header: includes the fields defined in scout.constants.variants_export EXPORT_HEADER
                    + AD_reference, AD_alternate, GT_quality for each sample analysed for a case
    """
    header = []
    header = header + EXPORT_HEADER
    # Add fields specific for case samples
    for individual in case_obj['individuals']:
        display_name = str(individual['display_name'])
        header.append('AD_reference_'+display_name) # Add AD reference field for a sample
        header.append('AD_alternate_'+display_name) # Add AD alternate field for a sample
        header.append('GT_quality_'+display_name) # Add Genotype quality field for a sample
    return header


def get_variant_info(genes):
    """Get variant information"""
    data = {'canonical_transcripts': []}
    for gene_obj in genes:
        if not gene_obj.get('canonical_transcripts'):
            tx = gene_obj['transcripts'][0]
            tx_id = tx['transcript_id']
            exon = tx.get('exon', '-')
            c_seq = tx.get('coding_sequence_name', '-')
        else:
            tx_id = gene_obj['canonical_transcripts']
            exon = gene_obj.get('exon', '-')
            c_seq = gene_obj.get('hgvs_identifier', '-')

        if len(c_seq) > 20:
            c_seq = c_seq[:20] + '...'

        if len(genes) == 1:
            value = ':'.join([tx_id,exon,c_seq])
        else:
            gene_id = gene_obj.get('hgnc_symbol') or str(gene_obj['hgnc_id'])
            value = ':'.join([gene_id, tx_id,exon,c_seq])
        data['canonical_transcripts'].append(value)

    return data


def get_predictions(genes):
    """Get sift predictions from genes."""
    data = {
        'sift_predictions': [],
        'polyphen_predictions': [],
        'region_annotations': [],
        'functional_annotations': [],
    }
    for gene_obj in genes:
        for pred_key in data:
            gene_key = pred_key[:-1]
            if len(genes) == 1:
                value = gene_obj.get(gene_key, '-')
            else:
                gene_id = gene_obj.get('hgnc_symbol') or str(gene_obj['hgnc_id'])
                value = ':'.join([gene_id, gene_obj.get(gene_key, '-')])
            data[pred_key].append(value)

    return data


def variant_case(store, case_obj, variant_obj):
    """Pre-process case for the variant view.

    Adds information about files from case obj to variant

    Args:
        store(scout.adapter.MongoAdapter)
        case_obj(scout.models.Case)
        variant_obj(scout.models.Variant)
    """
    case_obj['bam_files'] = []
    case_obj['mt_bams'] = []
    case_obj['bai_files'] = []
    case_obj['mt_bais'] = []
    case_obj['sample_names'] = []
    for individual in case_obj['individuals']:
        bam_path = individual.get('bam_file')
        mt_bam = individual.get('mt_bam')
        case_obj['sample_names'].append(individual.get('display_name'))
        if bam_path and os.path.exists(bam_path):
            case_obj['bam_files'].append(individual['bam_file'])
            case_obj['bai_files'].append(find_bai_file(individual['bam_file']))
        if mt_bam and os.path.exists(mt_bam):
            case_obj['mt_bams'].append(individual['mt_bam'])
            case_obj['mt_bais'].append(find_bai_file(individual['mt_bam']))

        else:
            LOG.debug("%s: no bam file found", individual['individual_id'])

    try:
        genes = variant_obj.get('genes', [])
        if len(genes) == 1:
            hgnc_gene_obj = store.hgnc_gene(variant_obj['genes'][0]['hgnc_id'])
            if hgnc_gene_obj:
                vcf_path = store.get_region_vcf(case_obj, gene_obj=hgnc_gene_obj)
                case_obj['region_vcf_file'] = vcf_path
            else:
                case_obj['region_vcf_file'] = None
        elif len(genes) > 1:
            chrom = variant_obj['genes'][0]['common']['chromosome']
            start = min(gene['common']['start'] for gene in variant_obj['genes'])
            end = max(gene['common']['end'] for gene in variant_obj['genes'])
            # Create a reduced VCF with variants in the region
            vcf_path = store.get_region_vcf(case_obj, chrom=chrom, start=start, end=end)
            case_obj['region_vcf_file'] = vcf_path
    except (SyntaxError, Exception):
        LOG.warning("skip VCF region for alignment view")


def find_bai_file(bam_file):
    """Find out BAI file by extension given the BAM file."""
    bai_file = bam_file.replace('.bam', '.bai')
    if not os.path.exists(bai_file):
        # try the other convention
        bai_file = "{}.bai".format(bam_file)
    return bai_file


def variant(store, institute_obj, case_obj, variant_id=None, variant_obj=None, add_case=True,
            add_other=True, get_overlapping=True):
    """Pre-process a single variant for the detailed variant view.

    Adds information from case and institute that is not present on the variant
    object

    Args:
        store(scout.adapter.MongoAdapter)
        institute_obj(scout.models.Institute)
        case_obj(scout.models.Case)
        variant_id(str)
        variant_obj(dict)
        add_case(bool): If info about files case should be added
        add_other(bool): If information about other causatives should be added
        get_overlapping(bool): If overlapping svs should be collected

    Returns:
        variant_info(dict): {
            'variant': <variant_obj>,
            'causatives': <list(other_causatives)>,
            'events': <list(events)>,
            'overlapping_svs': <list(overlapping svs)>,
            'manual_rank_options': MANUAL_RANK_OPTIONS,
            'dismiss_variant_options': DISMISS_VARIANT_OPTIONS,
            'ACMG_OPTIONS': ACMG_OPTIONS,
            'evaluations': <list(evaluations)>,
        }

    """
    # If the variant is already collected we skip this part
    if not variant_obj:
        default_panels = []
        # Add default panel information to variant
        for panel in case_obj['panels']:
            if not panel.get('is_default'):
                continue
            panel_obj = store.gene_panel(panel['panel_name'], panel.get('version'))
            if not panel:
                LOG.warning("Panel {0} version {1} could not be found".format(
                    panel['panel_name'], panel.get('version')))
                continue
            default_panels.append(panel_obj)

        variant_obj = store.variant(variant_id, gene_panels=default_panels)

    genome_build = case_obj.get('genome_build', '37')
    if genome_build not in ['37','38']:
        genome_build = '37'

    if variant_obj is None:
        return None
    # Add information to case_obj
    if add_case:
        variant_case(store, case_obj, variant_obj)

    # Collect all the events for the variant
    events = list(store.events(institute_obj, case=case_obj, variant_id=variant_obj['variant_id']))
    for event in events:
        event['verb'] = VERBS_MAP[event['verb']]

    other_causatives = []
    # Adds information about other causative variants
    if add_other:
        for other_variant in store.other_causatives(case_obj, variant_obj):
            # This should work with old and new ids
            case_display_name = other_variant['case_id'].split('-', 1)[-1]
            other_variant['case_display_name'] = case_display_name
            other_causatives.append(other_variant)

    variant_obj = parse_variant(store, institute_obj, case_obj, variant_obj, genome_build=genome_build)

    variant_obj['end_position'] = end_position(variant_obj)
    variant_obj['frequency'] = frequency(variant_obj)
    variant_obj['clinsig_human'] = (clinsig_human(variant_obj) if variant_obj.get('clnsig')
                                    else None)
    variant_obj['thousandg_link'] = thousandg_link(variant_obj, genome_build)
    variant_obj['exac_link'] = exac_link(variant_obj)
    variant_obj['gnomad_link'] = gnomad_link(variant_obj)
    variant_obj['swegen_link'] = swegen_link(variant_obj)
    variant_obj['cosmic_link'] = cosmic_link(variant_obj)
    variant_obj['beacon_link'] = beacon_link(variant_obj, genome_build)
    variant_obj['ucsc_link'] = ucsc_link(variant_obj, genome_build)
    variant_obj['alamut_link'] = alamut_link(variant_obj)
    variant_obj['spidex_human'] = spidex_human(variant_obj)
    variant_obj['expected_inheritance'] = expected_inheritance(variant_obj)
    variant_obj['callers'] = callers(variant_obj, category='snv')

    individuals = {individual['individual_id']: individual for individual in
                   case_obj['individuals']}
    for sample_obj in variant_obj['samples']:
        individual = individuals[sample_obj['sample_id']]
        sample_obj['is_affected'] = True if individual['phenotype'] == 2 else False

    gene_models = set()
    variant_obj['disease_associated_transcripts'] = []

    # Parse the gene models, both from panels and genes
    for gene_obj in variant_obj.get('genes', []):
        # Adds gene level links
        parse_gene(gene_obj, genome_build)
        omim_models = set()
        for disease_term in gene_obj.get('disease_terms', []):
            omim_models.update(disease_term.get('inheritance', []))
        gene_obj['omim_inheritance'] = list(omim_models)

        # Build strings for the disease associated transcripts from gene panel
        for refseq_id in gene_obj.get('disease_associated_transcripts', []):
            hgnc_symbol = (gene_obj['common']['hgnc_symbol'] if gene_obj['common'] else
                           gene_obj['hgnc_id'])
            transcript_str = "{}:{}".format(hgnc_symbol, refseq_id)
            variant_obj['disease_associated_transcripts'].append(transcript_str)

        gene_models = gene_models | omim_models

    if variant_obj.get('genetic_models'):
        variant_models = set(model.split('_', 1)[0] for model in variant_obj['genetic_models'])
        variant_obj['is_matching_inheritance'] = variant_models & gene_models

    evaluations = []
    for evaluation_obj in store.get_evaluations(variant_obj):
        evaluation(store, evaluation_obj)
        evaluations.append(evaluation_obj)

    case_clinvars = store.case_to_clinVars(case_obj.get('display_name'))
    if variant_id in case_clinvars:
        variant_obj['clinvar_clinsig'] = case_clinvars.get(variant_id)['clinsig']

    svs = []
    if get_overlapping:
        svs = (parse_variant(store, institute_obj, case_obj, variant_obj) for
                            variant_obj in store.overlapping(variant_obj))

    return {
        'variant': variant_obj,
        'causatives': other_causatives,
        'events': events,
        'overlapping_svs': svs,
        'manual_rank_options': MANUAL_RANK_OPTIONS,
        'dismiss_variant_options': DISMISS_VARIANT_OPTIONS,
        'ACMG_OPTIONS': ACMG_OPTIONS,
        'evaluations': evaluations,
    }

def observations(store, loqusdb, case_obj, variant_obj):
    """Query observations for a variant."""
    composite_id = ("{this[chromosome]}_{this[position]}_{this[reference]}_"
                    "{this[alternative]}".format(this=variant_obj))
    obs_data = loqusdb.get_variant({'_id': composite_id}) or {}
    obs_data['total'] = loqusdb.case_count()

    obs_data['cases'] = []
    institute_id = variant_obj['institute']
    for case_id in obs_data.get('families', []):
        if case_id != variant_obj['case_id'] and case_id.startswith(institute_id):
            other_variant = store.variant(variant_obj['variant_id'], case_id=case_id)
            other_case = store.case(case_id)
            obs_data['cases'].append(dict(case=other_case, variant=other_variant))

    return obs_data


def parse_gene(gene_obj, build=None):
    """Parse variant genes."""
    build = build or 37

    if gene_obj['common']:
        add_gene_links(gene_obj, build)
        refseq_transcripts = []
        for tx_obj in gene_obj['transcripts']:
            parse_transcript(gene_obj, tx_obj, build)
        
            # select refseq transcripts as "primary"
            if not tx_obj.get('refseq_id'):
                continue

            refseq_transcripts.append(tx_obj)

        gene_obj['primary_transcripts'] = (refseq_transcripts if refseq_transcripts else [])

def parse_transcript(gene_obj, tx_obj, build=None):
    """Parse variant gene transcript (VEP)."""
    build = build or 37
    add_tx_links(tx_obj, build)

    if tx_obj.get('refseq_id'):
        gene_name = (gene_obj['common']['hgnc_symbol'] if gene_obj['common'] else
                     gene_obj['hgnc_id'])
        tx_obj['change_str'] = transcript_str(tx_obj, gene_name)

def transcript_str(transcript_obj, gene_name=None):
    """Generate amino acid change as a string."""
    if transcript_obj.get('exon'):
        gene_part, part_count_raw = 'exon', transcript_obj['exon']
    elif transcript_obj.get('intron'):
        gene_part, part_count_raw = 'intron', transcript_obj['intron']
    else:
        # variant between genes
        gene_part, part_count_raw = 'intergenic', '0'

    part_count = part_count_raw.rpartition('/')[0]
    change_str = "{}:{}{}:{}:{}".format(
        transcript_obj.get('refseq_id', ''),
        gene_part,
        part_count,
        transcript_obj.get('coding_sequence_name', 'NA'),
        transcript_obj.get('protein_sequence_name', 'NA'),
    )
    if gene_name:
        change_str = "{}:".format(gene_name) + change_str
    return change_str


def end_position(variant_obj):
    """Calculate end position for a variant."""
    alt_bases = len(variant_obj['alternative'])
    num_bases = max(len(variant_obj['reference']), alt_bases)
    return variant_obj['position'] + (num_bases - 1)


def frequency(variant_obj):
    """Returns a judgement on the overall frequency of the variant.

    Combines multiple metrics into a single call.
    """
    most_common_frequency = max(variant_obj.get('thousand_genomes_frequency') or 0,
                                variant_obj.get('exac_frequency') or 0)
    if most_common_frequency > .05:
        return 'common'
    elif most_common_frequency > .01:
        return 'uncommon'
    else:
        return 'rare'


def clinsig_human(variant_obj):
    """Convert to human readable version of CLINSIG evaluation."""
    for clinsig_obj in variant_obj['clnsig']:
        # The clinsig objects allways have a accession
        if isinstance(clinsig_obj['accession'], int):
            # New version
            link = "https://www.ncbi.nlm.nih.gov/clinvar/variation/{}"
        else:
            # Old version
            link = "https://www.ncbi.nlm.nih.gov/clinvar/{}"

        human_str = 'not provided'
        if clinsig_obj.get('value'):
            try:
                # Old version
                int(clinsig_obj['value'])
                human_str = CLINSIG_MAP.get(clinsig_obj['value'], 'not provided')
            except ValueError:
                # New version
                human_str = clinsig_obj['value']

        clinsig_obj['human'] = human_str
        clinsig_obj['link'] = link.format(clinsig_obj['accession'])

        yield clinsig_obj


def thousandg_link(variant_obj, build=None):
    """Compose link to 1000G page for detailed information."""
    dbsnp_id = variant_obj.get('dbsnp_id')
    build = build or 37

    if not dbsnp_id:
        return None

    if build == 37:
        url_template = ("http://grch37.ensembl.org/Homo_sapiens/Variation/Explore"
                        "?v={};vdb=variation")
    else:
        url_template = ("http://www.ensembl.org/Homo_sapiens/Variation/Explore"
                        "?v={};vdb=variation")

    return url_template.format(dbsnp_id)


def exac_link(variant_obj):
    """Compose link to ExAC website for a variant position."""
    url_template = ("http://exac.broadinstitute.org/variant/"
                    "{this[chromosome]}-{this[position]}-{this[reference]}"
                    "-{this[alternative]}")
    return url_template.format(this=variant_obj)


def gnomad_link(variant_obj):
    """Compose link to gnomAD website."""
    url_template = ("http://gnomad.broadinstitute.org/variant/{this[chromosome]}-"
                    "{this[position]}-{this[reference]}-{this[alternative]}")
    return url_template.format(this=variant_obj)


def swegen_link(variant_obj):
    """Compose link to SweGen Variant Frequency Database."""
    url_template = ("https://swegen-exac.nbis.se/variant/{this[chromosome]}-"
                    "{this[position]}-{this[reference]}-{this[alternative]}")
    return url_template.format(this=variant_obj)

def cosmic_link(variant_obj):
    """Compose link to COSMIC Database.

    Args:
        variant_obj(scout.models.Variant)

    Returns:
        url_template(str): Link to COSMIIC database if cosmic id is present
    """

    cosmic_ids = variant_obj.get('cosmic_ids')

    if not cosmic_ids:
        return None
    else:
        cosmic_id = cosmic_ids[0]
        url_template = ("https://cancer.sanger.ac.uk/cosmic/mutation/overview?id={}")


    return url_template.format(cosmic_id)

def beacon_link(variant_obj, build=None):
    """Compose link to Beacon Network."""
    build = build or 37
    url_template = ("https://beacon-network.org/#/search?pos={this[position]}&"
                    "chrom={this[chromosome]}&allele={this[alternative]}&"
                    "ref={this[reference]}&rs=GRCh37")
    # beacon does not support build 38 at the moment
    # if build == '38':
    #     url_template = ("https://beacon-network.org/#/search?pos={this[position]}&"
    #                     "chrom={this[chromosome]}&allele={this[alternative]}&"
    #                     "ref={this[reference]}&rs=GRCh38")

    return url_template.format(this=variant_obj)


def ucsc_link(variant_obj, build=None):
    """Compose link to UCSC."""
    build = build or 37
    url_template = ("http://genome.ucsc.edu/cgi-bin/hgTracks?db=hg19&"
                        "position=chr{this[chromosome]}:{this[position]}"
                        "-{this[position]}&dgv=pack&knownGene=pack&omimGene=pack")
    if build == 38:
        url_template = ("http://genome.ucsc.edu/cgi-bin/hgTracks?db=hg20&"
                        "position=chr{this[chromosome]}:{this[position]}"
                        "-{this[position]}&dgv=pack&knownGene=pack&omimGene=pack")

    return url_template.format(this=variant_obj)


def alamut_link(variant_obj):
    url_template = ("http://localhost:10000/show?request={this[chromosome]}:"
                    "{this[position]}{this[reference]}>{this[alternative]}")
    return url_template.format(this=variant_obj)


def spidex_human(variant_obj):
    """Translate SPIDEX annotation to human readable string."""
    if variant_obj.get('spidex') is None:
        return 'not_reported'
    elif abs(variant_obj['spidex']) < SPIDEX_HUMAN['low']['pos'][1]:
        return 'low'
    elif abs(variant_obj['spidex']) < SPIDEX_HUMAN['medium']['pos'][1]:
        return 'medium'
    else:
        return 'high'


def expected_inheritance(variant_obj):
    """Gather information from common gene information."""
    manual_models = set()
    for gene in variant_obj.get('genes', []):
        manual_models.update(gene.get('manual_inheritance', []))
    return list(manual_models)


def callers(variant_obj, category='snv'):
    """Return info about callers."""
    calls = [(caller['name'], variant_obj.get(caller['id']))
             for caller in CALLERS[category] if variant_obj.get(caller['id'])]
    return calls


def variant_verification(store, mail, institute_obj, case_obj, user_obj, variant_obj, sender, variant_url, order, url_builder=url_for):
    """Sand a verification email and register the verification in the database

        Args:
            store(scout.adapter.MongoAdapter)
            mail(scout.server.extensions.mail): an instance of flask_mail.Mail
            institute_obj(dict): an institute object
            case_obj(dict): a case object
            user_obj(dict): a user object
            variant_obj(dict): a variant object (snv or sv)
            sender(str): current_app.config['MAIL_USERNAME']
            variant_url(str): the complete url to the variant (snv or sv), a link that works from outside scout domain.
            order(str): False == cancel order, True==order verification
            url_builder(flask.url_for): for testing purposes, otherwise test verification email fails because out of context
    """

    recipients = institute_obj['sanger_recipients']
    if len(recipients) == 0:
        raise MissingSangerRecipientError()

    view_type = None
    email_subject = None
    category = variant_obj.get('category')
    display_name = None
    chromosome = variant_obj['chromosome']
    end_chrom = variant_obj.get('end_chrom', chromosome)
    breakpoint_1 = ':'.join([chromosome, str(variant_obj['position'])])
    breakpoint_2 = ':'.join([end_chrom, str(variant_obj.get('end'))])
    variant_size = variant_obj.get('length')
    panels = ', '.join(variant_obj['panels'])
    hgnc_symbol = ', '.join(variant_obj['hgnc_symbols'])
    gtcalls = ["<li>{}: {}</li>".format(sample_obj['display_name'],
                                        sample_obj['genotype_call'])
               for sample_obj in variant_obj['samples']]
    tx_changes = []

    if category == 'snv': #SNV
        view_type = 'variants.variant'
        display_name = variant_obj.get('display_name')
        tx_changes = []
        for gene_obj in variant_obj.get('genes', []):
            for transcript_obj in gene_obj['transcripts']:
                parse_transcript(gene_obj, transcript_obj)
                if transcript_obj.get('change_str'):
                    tx_changes.append("<li>{}</li>".format(transcript_obj['change_str']))
    else: #SV
        view_type = 'variants.sv_variant'
        display_name = '_'.join([breakpoint_1, variant_obj.get('sub_category').upper()])

    # body of the email
    html = verification_email_body(
        case_name = case_obj['display_name'],
        url = variant_url, #this is the complete url to the variant, accessible when clicking on the email link
        display_name = display_name,
        category = category.upper(),
        subcategory = variant_obj.get('sub_category').upper(),
        breakpoint_1 = breakpoint_1,
        breakpoint_2 = breakpoint_2,
        hgnc_symbol = hgnc_symbol,
        panels = panels,
        gtcalls = ''.join(gtcalls),
        tx_changes = ''.join(tx_changes) or 'Not available',
        name = user_obj['name'].encode('utf-8')
    )

    # build a local the link to the variant to be included in the events objects (variant and case) created in the event collection.
    local_link = url_builder(view_type, institute_id=institute_obj['_id'],
                           case_name=case_obj['display_name'],
                           variant_id=variant_obj['_id'])
    if order == 'True': # variant verification should be ordered
        # pin variant if it's not already pinned
        if case_obj.get('suspects') is None or variant_obj['_id'] not in case_obj['suspects']:
            store.pin_variant(institute_obj, case_obj, user_obj, local_link, variant_obj)

        email_subject = "SCOUT: validation of {} variant {}".format(category.upper(), display_name)
        store.order_verification(institute=institute_obj, case=case_obj, user=user_obj, link=local_link, variant=variant_obj)

    else: # variant verification should be cancelled
        email_subject = "SCOUT: validation of {} variant {} was CANCELLED!".format(category.upper(), display_name)
        store.cancel_verification(institute=institute_obj, case=case_obj, user=user_obj, link=local_link, variant=variant_obj)

    kwargs = dict(subject=email_subject, html=html, sender=sender, recipients=recipients,
        # cc the sender of the email for confirmation
        cc=[user_obj['email']])

    message = Message(**kwargs)
    # send email using flask_mail
    mail.send(message)


def verification_email_body(case_name, url, display_name, category, subcategory, breakpoint_1, breakpoint_2, hgnc_symbol, panels, gtcalls, tx_changes, name):
    """
        Builds the html code for the variant verification emails (order verification and cancel verification)

        Args:
            case_name(str): case display name
            url(str): the complete url to the variant, accessible when clicking on the email link
            display_name(str): a display name for the variant
            category(str): category of the variant
            subcategory(str): sub-category of the variant
            breakpoint_1(str): breakpoint 1 (format is 'chr:start')
            breakpoint_2(str): breakpoint 2 (format is 'chr:stop')
            hgnc_symbol(str): a gene or a list of genes separated by comma
            panels(str): a gene panel of a list of panels separated by comma
            gtcalls(str): genotyping calls of any sample in the family
            tx_changes(str): amino acid changes caused by the variant, only for snvs otherwise 'Not available'
            name(str): user_obj['name'], uft-8 encoded

        Returns:
            html(str): the html body of the variant verification email

    """
    html = """
       <ul>
         <li>
           <strong>Case {case_name}</strong>: <a href="{url}">{display_name}</a>
         </li>
         <li><strong>Variant type</strong>: {category} ({subcategory})
         <li><strong>Breakpoint 1</strong>: {breakpoint_1}</li>
         <li><strong>Breakpoint 2</strong>: {breakpoint_2}</li>
         <li><strong>HGNC symbols</strong>: {hgnc_symbol}</li>
         <li><strong>Gene panels</strong>: {panels}</li>
         <li><strong>GT call</strong></li>
         {gtcalls}
         <li><strong>Amino acid changes</strong></li>
         {tx_changes}
         <li><strong>Ordered by</strong>: {name}</li>
       </ul>
    """.format(
        case_name=case_name,
        url=url,
        display_name=display_name,
        category=category,
        subcategory=subcategory,
        breakpoint_1=breakpoint_1,
        breakpoint_2=breakpoint_2,
        hgnc_symbol=hgnc_symbol,
        panels=panels,
        gtcalls=gtcalls,
        tx_changes=tx_changes,
        name=name)

    return html


def cancer_variants(store, request_args, institute_id, case_name):
    """Fetch data related to cancer variants for a case."""
    institute_obj, case_obj = institute_and_case(store, institute_id, case_name)
    form = CancerFiltersForm(request_args)
    variants_query = store.variants(case_obj['_id'], category='cancer', query=form.data).limit(50)
    data = dict(
        institute=institute_obj,
        case=case_obj,
        variants=(parse_variant(store, institute_obj, case_obj, variant, update=True) for
                  variant in variants_query),
        form=form,
        variant_type=request_args.get('variant_type', 'clinical'),
    )
    return data

def clinvar_export(store, institute_id, case_name, variant_id):
    """Gather the required data for creating the clinvar submission form

        Args:
            store(scout.adapter.MongoAdapter)
            institute_id(str): Institute ID
            case_name(str): case ID
            variant_id(str): variant._id

        Returns:
            a dictionary with all the required data (case and variant level) to pre-fill in fields in the clinvar submission form

    """

    institute_obj, case_obj = institute_and_case(store, institute_id, case_name)
    pinned = [store.variant(variant_id) or variant_id for variant_id in
                  case_obj.get('suspects', [])]
    variant_obj = store.variant(variant_id)
    return dict(
        today = str(date.today()),
        institute=institute_obj,
        case=case_obj,
        variant=variant_obj,
        pinned_vars=pinned
    )

def get_clinvar_submission(store, institute_id, case_name, variant_id, submission_id):
    """Collects all variants from the clinvar submission collection with a specific submission_id

        Args:
            store(scout.adapter.MongoAdapter)
            institute_id(str): Institute ID
            case_name(str): case ID
            variant_id(str): variant._id
            submission_id(str): clinvar submission id, i.e. SUB76578

        Returns:
            A dictionary with all the data to display the clinvar_update.html template page
    """

    institute_obj, case_obj = institute_and_case(store, institute_id, case_name)
    pinned = [store.variant(variant_id) or variant_id for variant_id in
                  case_obj.get('suspects', [])]
    variant_obj = store.variant(variant_id)
    clinvar_submission_objs = store.clinvars(submission_id=submission_id)
    return dict(
        today = str(date.today()),
        institute=institute_obj,
        case=case_obj,
        variant=variant_obj,
        pinned_vars=pinned,
        clinvars = clinvar_submission_objs
    )


def variant_acmg(store, institute_id, case_name, variant_id):
    """Collect data relevant for rendering ACMG classification form."""
    institute_obj, case_obj = institute_and_case(store, institute_id, case_name)
    variant_obj = store.variant(variant_id)
    return dict(institute=institute_obj, case=case_obj, variant=variant_obj,
                CRITERIA=ACMG_CRITERIA, ACMG_OPTIONS=ACMG_OPTIONS)


def variant_acmg_post(store, institute_id, case_name, variant_id, user_email, criteria):
    """Calculate an ACMG classification based on a list of criteria."""
    institute_obj, case_obj = institute_and_case(store, institute_id, case_name)
    variant_obj = store.variant(variant_id)
    user_obj = store.user(user_email)
    variant_link = url_for('variants.variant', institute_id=institute_id,
                           case_name=case_name, variant_id=variant_id)
    classification = store.submit_evaluation(
        institute_obj=institute_obj,
        case_obj=case_obj,
        variant_obj=variant_obj,
        user_obj=user_obj,
        link=variant_link,
        criteria=criteria,
    )
    return classification


def evaluation(store, evaluation_obj):
    """Fetch and fill-in evaluation object."""
    evaluation_obj['institute'] = store.institute(evaluation_obj['institute_id'])
    evaluation_obj['case'] = store.case(evaluation_obj['case_id'])
    evaluation_obj['variant'] = store.variant(evaluation_obj['variant_specific'])
    evaluation_obj['criteria'] = {criterion['term']: criterion for criterion in
                                  evaluation_obj['criteria']}
    evaluation_obj['classification'] = ACMG_COMPLETE_MAP[evaluation_obj['classification']]
    return evaluation_obj


def upload_panel(store, institute_id, case_name, stream):
    """Parse out HGNC symbols from a stream."""
    institute_obj, case_obj = institute_and_case(store, institute_id, case_name)
    raw_symbols = [line.strip().split('\t')[0] for line in stream if
                   line and not line.startswith('#')]
    # check if supplied gene symbols exist
    hgnc_symbols = []
    for raw_symbol in raw_symbols:
        if store.hgnc_genes(raw_symbol).count() == 0:
            flash("HGNC symbol not found: {}".format(raw_symbol), 'warning')
        else:
            hgnc_symbols.append(raw_symbol)
    return hgnc_symbols<|MERGE_RESOLUTION|>--- conflicted
+++ resolved
@@ -190,12 +190,8 @@
         case_obj(scout.models.Case)
         variant_obj(scout.models.Variant)
         update(bool): If variant should be updated in database
-<<<<<<< HEAD
-
-=======
         genome_build(str)
-        
->>>>>>> 6ca82ad9
+
     """
     has_changed = False
     compounds = variant_obj.get('compounds', [])
@@ -626,7 +622,7 @@
         refseq_transcripts = []
         for tx_obj in gene_obj['transcripts']:
             parse_transcript(gene_obj, tx_obj, build)
-        
+
             # select refseq transcripts as "primary"
             if not tx_obj.get('refseq_id'):
                 continue
