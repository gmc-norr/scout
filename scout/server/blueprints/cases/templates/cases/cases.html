{% extends "layout_bs4.html" %}

{% block title %}
  {{ super() }} - {{ institute.display_name }} - Cases
{% endblock %}

{% block top_nav %}
  {{ super() }}
  <li class="nav-item">
    <a class="nav-link" href="{{ url_for('cases.index') }}">Institutes</a>
  </li>
  <li class="nav-item active">
    <a class="nav-link" href="#">{{ institute.display_name }} Cases</a>
  </li>
  {% if config.SHOW_CAUSATIVES %}
    <li class="nav-item">
      <a class="nav-link" href="{{ url_for('cases.causatives', institute_id=institute._id) }}">Causatives</a>
    </li>
  {% endif %}
  <li class="nav-item">
    <a class="nav-link" href="{{ url_for('cases.gene_variants', institute_id=institute._id, variant_type=['clinical'], rank_score=15) }}">All SNVs and INDELs</a>
  </li>
  <li class="nav-item">
    <a class="nav-link" href="{{ url_for('cases.clinvar_submissions', institute_id=institute._id) }}">Clinvar submissions</a>
  </li>
{% endblock %}

{% block content_main %}
<div class="container-float">
  <div class="card panel-default">
    <div class="card-body">
      {{ search_form() }}
    </div>
    <div class="card-footer text-center">
      Showing {{ limit if limit < found_cases else found_cases }} /  {{ found_cases }} cases
    </div>
  </div>

  {% if sanger_unevaluated %}
    <div class="container alert alert-info alert-dismissible" role="alert">
      <button type="button" class="close" data-dismiss="alert" aria-label="Close"><span aria-hidden="true">&times;</span></button>
      {% if sanger_unevaluated|length > 1%}
      You have <strong>{{ sanger_unevaluated|length }}</strong> cases with Sanger validations to evaluate!
      {% else %}
      You have <strong>1</strong> case with Sanger validations to evaluate!&nbsp;
      {% endif %}
      <!-- Button trigger modal -->
      <button type="button" class="btn btn-primary btn-sm" data-toggle="modal" data-target="#evaluateModal">
        evaluate
      </button>

      <!-- Modal -->
      <div class="modal fade" id="evaluateModal" tabindex="-1" role="dialog" aria-labelledby="sangerModalLabel" aria-hidden="true">
        <div class="modal-dialog" role="document">
          <div class="modal-content">
            <div class="modal-header">
              <h5 class="modal-title" id="sangerModalLabel">Sanger validations to evaluate:</h5>
            </div>
            <div class="modal-body">
              <ul>
                {% for uneval_obj in sanger_unevaluated %}
                {% for case, var_list in uneval_obj.items() %}
                <li>
                  Case <strong><a href="{{ url_for('cases.case', institute_id=institute._id, case_name=case) }}" target="_blank">{{case}}</strong></a> ---> <strong>{{var_list|length}}</strong> variants:
                  <ul>
                    {% for var in var_list %}
                      <li><a href="{{ url_for('variants.variant', institute_id=institute._id, case_name=case, variant_id=var) }}" target="_blank">{{var}}</a></li>
                    {% endfor %}
                  </ul>
                </li>
                {% endfor %}
                {% endfor %}
              </ul>
            </div>
            <div class="modal-footer">
              <button type="button" class="btn btn-secondary" data-dismiss="modal">Close</button>
            </div>
          </div>
        </div>
      </div>
    </div>
  {% endif %}

<<<<<<< HEAD
  <div>
  {% for group_name, case_group in cases %}
    {% if case_group|length > 0 %}
      <div class="card mt-3">{{ cases_table(group_name, case_group) }}</div>
    {% endif %}
  {% endfor %}
  </div>
</div>
=======
  {% set ordered_statuses = ['prioritized', 'inactive', 'active', 'archived', 'solved', ] -%}
  {% for status in ordered_statuses %}
    {% for group_name, case_group in cases %}
      {% if status == group_name and case_group|length > 0 %}
        <div class="table-responsive">{{ cases_table(group_name, case_group) }}</div>
      {% endif %}    
    {% endfor %}
  {% endfor %}

>>>>>>> 065e49f8
{% endblock %}

{% macro search_form() %}
  <form action="{{ url_for('cases.cases', institute_id=institute._id) }}" method="GET" accept-charset="utf-8">
    <div class="row">
      <div class="col-md-4 col-xs-4">
        <div class="input-group">
          <span class="input-group-addon">
            <span class="glyphicon glyphicon-search"></span>
          </span>
          <input type="search" class="form-control" value="{{ query if query }}" name="query" placeholder="search cases"
          data-toggle="tooltip" data-placement="right" data-html="true" title="
            <div class='text-left'>
              <u>Examples:</u><br>case_id=<strong>18201</strong>,
              HPO&nbsp;term=<strong>HP:0001166</strong>,
              synopsis=<strong>synopsis:epilepsy</strong>,
              panel=<strong>panel:NMD</strong>,
              status=<strong>status:active</strong>,
              phenotype&nbsp;group=<strong>PG:0100022</strong>,
              cohort=<strong>cohort:pedhep</strong>,
              similar&nbsp;case=<strong>similar:18201</strong>,
              gene_pinned=<strong>pinned:POT1</strong>,
              gene_causative=<strong>causative:POT1</strong>,
              assigned_user=<strong>Kent</strong>.<br><br>
              Use key without value to search for cases with missing info (<strong>HP:</strong>, <strong>PG:</strong>, <strong>synopsis:</strong>).
            </div>
          "></input>
        </div>
      </div>
      <div class="col-md-2 col-xs-2">
        <button type="submit" class="form-control">Search</input>
      </div>
      <div class="col-md-2 col-xs-2">
        <div class="number">
          <label>
              <input name="limit" type="number" step="100" class="form-control" placeholder="Limit" value={{limit}}>
          </label>
        </div>
      </div>
      <div class="col-md-2 col-xs-2">
        <div class="checkbox">
          <label>
            <input type="checkbox" name="skip_assigned" {% if skip_assigned %}checked{% endif %}> Hide assigned
          </label>
        </div>
      </div>
      <div class="col-md-2 col-xs-2">
        <div class="checkbox">
          <label>
            <input type="checkbox" name="is_research" {% if is_research %}checked{% endif %}> Hide non-research
          </label>
        </div>
      </div>
    </div>
  </form>
{% endmacro %}

{% macro cases_table(group_name, cases) %}
<table class="table table-hover">
  <thead>
    <tr>
      <th class="col-xs-2">{{ group_name|capitalize }} cases</th>
      <th class="col-xs-1">Status</th>
      <th class="col-xs-1">Analysis date</th>
      <th class="col-xs-2">Link</th>
      <th class="col-xs-2">Sequencing</th>
      <th class="col-xs-2">Track</th>
      <th class="col-xs-2">Clinvar</th>
    </tr>
  </thead>
  <tbody>
  {% for case in cases %}
    {{ case_row(case) }}
  {% else %}
      <tr>
<<<<<<< HEAD
        <td colspan="5">No cases found.</td>
=======
        <th class="col-xs-2">{{ group_name|capitalize }} cases</th>
        <th class="col-xs-1">Status<a href="" id="{{group_name}}_status" onclick="updateArgs('{{group_name}}','sort=status');" class="badge" style="color:black;background-color:white;"><i class="fa fa-sort" aria-hidden="true" data-toggle="tooltip" title="Sort cases by 'status'"></i></a></th>
        <th class="col-xs-2">Analysis date<a href="" id="{{group_name}}_analysis_date" onclick="updateArgs('{{group_name}}','sort=analysis_date');" class="badge" style="color:black;background-color:white;"><i class="fa fa-sort" aria-hidden="true" data-toggle="tooltip" title="Sort by analysis date from the newest to the oldest"></i></a></th>
        <th class="col-xs-2">Link</th>
        <th class="col-xs-2">Sequencing</th>
        <th class="col-xs-2">Track<a href="" id="{{group_name}}_track" onclick="updateArgs('{{group_name}}','sort=track');" class="badge" style="color:black;background-color:white;"><i class="fa fa-sort" aria-hidden="true" data-toggle="tooltip" title="Sort by analysis track: Rare Disease, Cancer.."></i></a></th>
        <th class="col-xs-1">Clinvar</th>
>>>>>>> 065e49f8
      </tr>
  {% endfor %}
  </tbody>

{% endmacro %}


{% macro case_row(case) %}
  <tr {% if case.status == 'solved' %} class="bg-success" {% endif %}>
    <td>
      <a href="{{ url_for('cases.case', institute_id=case.owner, case_name=case.display_name) }}">
        {{ case.display_name }}
      </a>
      {% if case.individuals|length > 1 %}
        <span class="badge badge-primary">
          {% for item in case.individuals %}
            <i class="fa fa-user"></i>
          {% endfor %}
        </span>
      {% endif %}
      {% for user in case.assignees %}
        <span class="badge badge-secondary">{{ user.name }}</span>
      {% endfor %}
      {% if case.needs_check %}
        <span class="badge badge-warning">decipher</span>
      {% endif %}
    </td>
    <td>
      <span class="badge badge-primary">{{ case.status }}</span>
      {% if case.is_migrated %}
        <span class="badge badge-primary">migrated</span>
      {% endif %}
    </td>
    <td>
      {{ case.analysis_date.date() }}
      {% if case.is_rerun %}
        <span class="badge pull-right">rerun</span>
      {% endif %}
    </td>
    <td>
      {% if case.is_research %}
        {% if case.vcf_files.vcf_snv %}
          <a href="{{ url_for('variants.variants', institute_id=case.owner, case_name=case.display_name, variant_type='research') }}">Research SNV and INDELs</a>
        {% elif case.vcf_files.vcf_cancer %}
          <a href="{{ url_for('variants.cancer_variants', institute_id=case.owner, case_name=case.display_name, variant_type='research') }}">Clinical cancer variants</a>
        {% endif %}
      {% else %}
        {% if case.vcf_files.vcf_snv %}
          <a href="{{ url_for('variants.variants', institute_id=case.owner, case_name=case.display_name, variant_type='clinical', gene_panels=case.panels|selectattr('is_default')|map(attribute='panel_name')|list) }}">Clinical SNV and INDELs</a>
        {% elif case.vcf_files.vcf_cancer %}
          <a href="{{ url_for('variants.cancer_variants', institute_id=case.owner, case_name=case.display_name, variant_type='clinical') }}">Clinical cancer variants</a>
        {% endif %}
      {% endif %}
    </td>
    <td>
      {% for analysis_type in case.analysis_types %}
        {% if analysis_type == 'wgs' %}
          {% set label_class = 'primary' %}
        {% elif analysis_type == 'wes' %}
          {% set label_class = 'warning' %}
        {% elif analysis_type == 'tga' %}
          {% set label_class = 'info' %}
        {% elif analysis_type == 'panel' %}
          {% set label_class = 'info' %}
        {% elif analysis_type == 'mixed' %}
          {% set label_class = 'mixed' %}
        {% elif analysis_type == 'external' %}
          {% set label_class = 'danger' %}
        {% else %}
          {% set label_class = 'default' %}
        {% endif %}

        <span class="label label-{{ label_class }}">
          {{ analysis_type|upper }}
        </span>
      {% endfor %}
    </td>
    <td>
      {{ case.display_track }}
    </td>
    <td>
      {% if case.clinvar_variants %}
        <a href="#clinvar_{{case.display_name}}" data-toggle="modal">{{case.clinvar_variants|length}} variants</a>

        <!-- Modal -->
        <div class="modal fade" id="clinvar_{{case.display_name}}" tabindex="-1" role="dialog" aria-labelledby="variantModalLabel" aria-hidden="true">
          <div class="modal-dialog" role="document">
            <div class="modal-content">
              <div class="modal-header">
                <h5 class="modal-title" id="variantModalLabel">Variants included in Clinvar submissions:</h5>
              </div>
              <div class="modal-body">
                <ul>
                  {% for varname, clinvar in case.clinvar_variants.items() %}
                    <li>
                    {% if clinvar.category == 'snv' %}
                      <a href="{{ url_for('variants.variant', institute_id=case.owner, case_name=case.display_name, variant_id=clinvar.local_id) }}" target="_blank">chr{{clinvar.chromosome}}:{{clinvar.start}}_{{clinvar.ref}}>{{clinvar.alt}}</a>
                    {% else %}
                      <a href="{{ url_for('variants.sv_variant', institute_id=case.owner, case_name=case.display_name, variant_id=clinvar.local_id) }}" target="_blank">chr{{clinvar.chromosome}}:{{clinvar.breakpoint1}}_{{clinvar.var_type}}</a>
                    {% endif %}
                    </li>
                  {% endfor %}
                </ul>
              </div>
              <div class="modal-footer">
                <button type="button" class="btn btn-secondary" data-dismiss="modal">Close</button>
              </div>
            </div>
          </div>
        </div>
      {% endif %}
    </td>
  </tr>
{% endmacro %}

{% block scripts %}
  {{ super() }}

  <script src="https://cdnjs.cloudflare.com/ajax/libs/sticky-table-headers/0.1.19/js/jquery.stickytableheaders.min.js"></script>
  <script>
    $(function () {
      $('[data-toggle="tooltip"]').tooltip();
      $('table').stickyTableHeaders({
        fixedOffset: $(".navbar-fixed-top")
      });
    });

    function updateArgs(caseGroup, sortItem) {
      sort_items = ['sort=status', 'sort=analysis_date', 'sort=track'];
      //modifying the sorting of cases
      let searchList = window.location.search.split('&');
      if(!searchList[0]){
        //fix url if sorting is the only param
        searchList[0] = '?';
      }
      //remove all sort params
      searchList = searchList.filter(f => !sort_items.includes(f))
      //add specific sort param
      searchList.push(sortItem);
      sort_link = document.getElementById( caseGroup.concat('_',sortItem.split('=')[1]));
      const url = window.location.href.split('?')[0].concat(searchList.join('&'));
      sort_link.href = url;
      //submit link
      sort_link.submit();
    }

  </script>
{% endblock %}<|MERGE_RESOLUTION|>--- conflicted
+++ resolved
@@ -80,27 +80,18 @@
       </div>
     </div>
   {% endif %}
-
-<<<<<<< HEAD
   <div>
-  {% for group_name, case_group in cases %}
-    {% if case_group|length > 0 %}
-      <div class="card mt-3">{{ cases_table(group_name, case_group) }}</div>
-    {% endif %}
-  {% endfor %}
+    {% set ordered_statuses = ['prioritized', 'inactive', 'active', 'archived', 'solved', ] -%}
+    {% for status in ordered_statuses %}
+      {% for group_name, case_group in cases %}
+        {% if status == group_name and case_group|length > 0 %}
+          <div class="table-responsive">{{ cases_table(group_name, case_group) }}</div>
+        {% endif %}
+      {% endfor %}
+    {% endfor %}
   </div>
 </div>
-=======
-  {% set ordered_statuses = ['prioritized', 'inactive', 'active', 'archived', 'solved', ] -%}
-  {% for status in ordered_statuses %}
-    {% for group_name, case_group in cases %}
-      {% if status == group_name and case_group|length > 0 %}
-        <div class="table-responsive">{{ cases_table(group_name, case_group) }}</div>
-      {% endif %}    
-    {% endfor %}
-  {% endfor %}
-
->>>>>>> 065e49f8
+
 {% endblock %}
 
 {% macro search_form() %}
@@ -176,17 +167,7 @@
     {{ case_row(case) }}
   {% else %}
       <tr>
-<<<<<<< HEAD
         <td colspan="5">No cases found.</td>
-=======
-        <th class="col-xs-2">{{ group_name|capitalize }} cases</th>
-        <th class="col-xs-1">Status<a href="" id="{{group_name}}_status" onclick="updateArgs('{{group_name}}','sort=status');" class="badge" style="color:black;background-color:white;"><i class="fa fa-sort" aria-hidden="true" data-toggle="tooltip" title="Sort cases by 'status'"></i></a></th>
-        <th class="col-xs-2">Analysis date<a href="" id="{{group_name}}_analysis_date" onclick="updateArgs('{{group_name}}','sort=analysis_date');" class="badge" style="color:black;background-color:white;"><i class="fa fa-sort" aria-hidden="true" data-toggle="tooltip" title="Sort by analysis date from the newest to the oldest"></i></a></th>
-        <th class="col-xs-2">Link</th>
-        <th class="col-xs-2">Sequencing</th>
-        <th class="col-xs-2">Track<a href="" id="{{group_name}}_track" onclick="updateArgs('{{group_name}}','sort=track');" class="badge" style="color:black;background-color:white;"><i class="fa fa-sort" aria-hidden="true" data-toggle="tooltip" title="Sort by analysis track: Rare Disease, Cancer.."></i></a></th>
-        <th class="col-xs-1">Clinvar</th>
->>>>>>> 065e49f8
       </tr>
   {% endfor %}
   </tbody>
