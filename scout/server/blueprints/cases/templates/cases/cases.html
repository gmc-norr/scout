{% extends "layout_bs4.html" %}

{% block title %}
  {{ super() }} - {{ institute.display_name }} - Cases
{% endblock %}

{% block top_nav %}
  {{ super() }}

<<<<<<< HEAD
  <ul class="breadcrumb">
    <li class="breadcrumb-item"><a href="{{ url_for('cases.index') }}">Institutes</a></li>
    <li class="breadcrumb-item active">{{ institute.display_name }}</li>
    {% if config.SHOW_CAUSATIVES %}
      <li class="breadcrumb-item active">
        <a href="{{ url_for('cases.causatives', institute_id=institute._id) }}">Causatives</a>
      </li>
    {% endif %}
    <li class="breadcrumb-item active">
      <a href="{{ url_for('cases.clinvar_submissions', institute_id=institute._id) }}">Clinvar submissions</a>
    </li>
  </ul>
=======
  <li>
    <a href="{{ url_for('cases.index') }}">Institutes</a>
  </li>
  <li class="active">
    <span class="navbar-text">{{ institute.display_name }} Cases</span>
  </li>
  {% if config.SHOW_CAUSATIVES %}
    <li>
      <a href="{{ url_for('cases.causatives', institute_id=institute._id) }}">Causatives</a>
    </li>
   {% endif %}
    <li>
      <a href="{{ url_for('cases.gene_variants', institute_id=institute._id, variant_type=['clinical'], rank_score=15) }}">All SNVs and INDELs</a>
    </li>
   <li>
     <a href="{{ url_for('cases.clinvar_submissions', institute_id=institute._id) }}">Clinvar submissions</a>
   </li>
>>>>>>> 0e89f795
{% endblock %}

{% block content_main %}
<div class="container-float">
  <div class="card panel-default">
    <div class="card-body">
      {{ search_form() }}
    </div>
    <div class="card-footer text-center">
      Showing {{ limit if limit < found_cases else found_cases }} /  {{ found_cases }} cases
    </div>
  </div>

  {% if sanger_unevaluated %}
    <div class="alert alert-info alert-dismissible" role="alert">
      <button type="button" class="close" data-dismiss="alert" aria-label="Close"><span aria-hidden="true">&times;</span></button>
      {% if sanger_unevaluated|length > 1%}
      You have <strong>{{ sanger_unevaluated|length }}</strong> cases with Sanger validations to evaluate!
      {% else %}
      You have <strong>1</strong> case with Sanger validations to evaluate!&nbsp;
      {% endif %}
      <!-- Button trigger modal -->
      <button type="button" class="btn btn-primary btn-sm" data-toggle="modal" data-target="#evaluateModal">
        evaluate
      </button>

      <!-- Modal -->
      <div class="modal fade" id="evaluateModal" tabindex="-1" role="dialog" aria-labelledby="sangerModalLabel" aria-hidden="true">
        <div class="modal-dialog" role="document">
          <div class="modal-content">
            <div class="modal-header">
              <h5 class="modal-title" id="sangerModalLabel">Sanger validations to evaluate:</h5>
            </div>
            <div class="modal-body">
              <ul>
                {% for uneval_obj in sanger_unevaluated %}
                {% for case, var_list in uneval_obj.items() %}
                <li>
                  Case <strong><a href="{{ url_for('cases.case', institute_id=institute._id, case_name=case) }}" target="_blank">{{case}}</strong></a> ---> <strong>{{var_list|length}}</strong> variants:
                  <ul>
                    {% for var in var_list %}
                      <li><a href="{{ url_for('variants.variant', institute_id=institute._id, case_name=case, variant_id=var) }}" target="_blank">{{var}}</a></li>
                    {% endfor %}
                  </ul>
                </li>
                {% endfor %}
                {% endfor %}
              </ul>
            </div>
            <div class="modal-footer">
              <button type="button" class="btn btn-secondary" data-dismiss="modal">Close</button>
            </div>
          </div>
        </div>
      </div>
    </div>
  {% endif %}


  <div class="container-float">
  {% for group_name, case_group in cases %}
    
    {% if case_group|length > 0 %}
      <div class="card-deck">{{ cases_table(group_name, case_group) }}</div>
    {% endif %}
  {% endfor %}
  </div>
</div>
{% endblock %}

{% macro search_form() %}
  <form action="{{ url_for('cases.cases', institute_id=institute._id) }}" method="GET" accept-charset="utf-8">
    <div class="row">
      <div class="col-md-4 col-xs-4">
        <div class="input-group">
          <span class="input-group-addon">
            <span class="glyphicon glyphicon-search"></span>
          </span>
          <input type="search" class="form-control" value="{{ query if query }}" name="query" placeholder="search cases"
          data-toggle="tooltip" data-placement="right" data-html="true" title="
            <div class='text-left'>
              <u>Examples:</u><br>case_id=<strong>18201</strong>,
              HPO&nbsp;term=<strong>HP:0001166</strong>,
              synopsis=<strong>synopsis:epilepsy</strong>,
              panel=<strong>panel:NMD</strong>,
              status=<strong>status:active</strong>,
              phenotype&nbsp;group=<strong>PG:0100022</strong>,
              cohort=<strong>cohort:pedhep</strong>.<br><br>
              Use key without value to search for cases with missing info (<strong>HP:</strong>, <strong>PG:</strong>, <strong>synopsis:</strong>).
            </div>
          "></input>
        </div>
      </div>
      <div class="col-md-2 col-xs-2">
        <button type="submit" class="form-control">Search</input>
      </div>
      <div class="col-md-2 col-xs-2">
        <div class="number">
          <label>
              <input name="limit" type="number" step="100" class="form-control" placeholder="Limit" value={{limit}}>
          </label>
        </div>
      </div>
      <div class="col-md-2 col-xs-2">
        <div class="checkbox">
          <label>
            <input type="checkbox" name="skip_assigned" {% if skip_assigned %}checked{% endif %}> Hide assigned
          </label>
        </div>
      </div>
      <div class="col-md-2 col-xs-2">
        <div class="checkbox">
          <label>
            <input type="checkbox" name="is_research" {% if is_research %}checked{% endif %}> Hide non-research
          </label>
        </div>
      </div>
    </div>
  </form>
{% endmacro %}

{% macro cases_table(group_name, cases) %}
<<<<<<< HEAD
  {% for case in cases %}
    <div class="card">
      <!-- <img class="card-img-top" src="{{ case.madeline_info|safe }}" alt="Card image"> -->
      <div class="card-header">
        <a href="{{ url_for('cases.case', institute_id=case.owner, case_name=case.display_name) }}">{{ case.display_name }}</a>
        {% if case.individuals|length > 1 %}
          <span class="label label-info">
            {% for item in case.individuals %}
              <span class="small fa fa-user"></span>
            {% endfor %}
          </span>
        {% endif %}
        
      </div>
      <div class="card-body">
        <ul class="list-group list-group-flush">
        <li class="list-group-item">
          Analysis Date
          <span class="pull-right">{{ case.analysis_date.date() }}</span>
        </li>
        <li class="list-group-item">
          Analysis Type
          {% for analysis_type in case.analysis_types %}
            {% if analysis_type == 'wgs' %}
              {% set label_class = 'primary' %}
            {% elif analysis_type == 'wes' %}
              {% set label_class = 'warning' %}
            {% elif analysis_type == 'tga' %}
              {% set label_class = 'info' %}
            {% elif analysis_type == 'panel' %}
              {% set label_class = 'secondary' %}
            {% else %}
              {% set label_class = 'default' %}
            {% endif %}

            <span class="badge badge-{{ label_class }} pull-right">
              {{ analysis_type|upper }}
            </span>
          {% endfor %}
        </li>
        
      </div>
    </div>
    {% endfor %}
=======
  <table class="table table-hover table-special">
    <thead>
      <tr>
        <th class="col-xs-2">{{ group_name|capitalize }} cases</th>
        <th class="col-xs-1">Status</th>
        <th class="col-xs-1">Analysis date</th>
        <th class="col-xs-2">Link</th>
        <th class="col-xs-2">Sequencing</th>
        <th class="col-xs-2">Track</th>
        <th class="col-xs-2">Clinvar</th>
      </tr>
    </thead>
    <tbody>
      {% for case in cases %}
        {{ case_row(case) }}
      {% else %}
        <tr>
          <td colspan="5">No cases found.</td>
        </tr>
      {% endfor %}
    </tbody>
  </table>
>>>>>>> 0e89f795
{% endmacro %}

{% macro case_row(case) %}
  <tr {% if case.status == 'solved' %} class="bg-success" {% endif %}>
    <td>
      <a href="{{ url_for('cases.case', institute_id=case.owner, case_name=case.display_name) }}">
        {{ case.display_name }}
      </a>
      {% if case.individuals|length > 1 %}
        <span class="label label-info">
          {% for item in case.individuals %}
            <span class="small glyphicon glyphicon-user"></span>
          {% endfor %}
        </span>
      {% endif %}
      {% for user in case.assignees %}
        <span class="badge pull-right">{{ user.name }}</span>
      {% endfor %}
      {% if case.needs_check %}
        <span class="label label-warning">decipher</span>
      {% endif %}
    </td>
    <td>
      <span class="label label-info">{{ case.status }}</span>
      {% if case.is_migrated %}
        <span class="label label-info">migrated</span>
      {% endif %}
    </td>
    <td>
      {{ case.analysis_date.date() }}
      {% if case.is_rerun %}
        <span class="badge pull-right">rerun</span>
      {% endif %}
    </td>
    <td>
      {% if case.is_research %}
        {% if case.vcf_files.vcf_snv %}
          <a href="{{ url_for('variants.variants', institute_id=case.owner, case_name=case.display_name, variant_type='research') }}">Research SNV and INDELs</a>
        {% elif case.vcf_files.vcf_cancer %}
          <a href="{{ url_for('variants.cancer_variants', institute_id=case.owner, case_name=case.display_name, variant_type='research') }}">Clinical cancer variants</a>
        {% endif %}
      {% else %}
        {% if case.vcf_files.vcf_snv %}
          <a href="{{ url_for('variants.variants', institute_id=case.owner, case_name=case.display_name, variant_type='clinical', gene_panels=case.panels|selectattr('is_default')|map(attribute='panel_name')|list) }}">Clinical SNV and INDELs</a>
        {% elif case.vcf_files.vcf_cancer %}
          <a href="{{ url_for('variants.cancer_variants', institute_id=case.owner, case_name=case.display_name, variant_type='clinical') }}">Clinical cancer variants</a>
        {% endif %}
      {% endif %}
    </td>
    <td>
      {% for analysis_type in case.analysis_types %}
        {% if analysis_type == 'wgs' %}
          {% set label_class = 'primary' %}
        {% elif analysis_type == 'wes' %}
          {% set label_class = 'warning' %}
        {% elif analysis_type == 'tga' %}
          {% set label_class = 'info' %}
        {% elif analysis_type == 'panel' %}
          {% set label_class = 'info' %}
        {% else %}
          {% set label_class = 'default' %}
        {% endif %}

        <span class="label label-{{ label_class }}">
          {{ analysis_type|upper }}
        </span>
      {% endfor %}
    </td>
    <td>
      {{ case.display_track }}
    </td>
    <td>
      {% if case.clinvar_variants %}
        <a href="#clinvar_{{case.display_name}}" data-toggle="modal">{{case.clinvar_variants|length}} variants</a>

        <!-- Modal -->
        <div class="modal fade" id="clinvar_{{case.display_name}}" tabindex="-1" role="dialog" aria-labelledby="variantModalLabel" aria-hidden="true">
          <div class="modal-dialog" role="document">
            <div class="modal-content">
              <div class="modal-header">
                <h5 class="modal-title" id="variantModalLabel">Variants included in Clinvar submissions:</h5>
              </div>
              <div class="modal-body">
                <ul>
                  {% for varname, clinvar in case.clinvar_variants.items() %}
                    <li>
                    {% if clinvar.category == 'snv' %}
                      <a href="{{ url_for('variants.variant', institute_id=case.owner, case_name=case.display_name, variant_id=clinvar.local_id) }}" target="_blank">chr{{clinvar.chromosome}}:{{clinvar.start}}_{{clinvar.ref}}>{{clinvar.alt}}</a>
                    {% else %}
                      <a href="{{ url_for('variants.sv_variant', institute_id=case.owner, case_name=case.display_name, variant_id=clinvar.local_id) }}" target="_blank">chr{{clinvar.chromosome}}:{{clinvar.breakpoint1}}_{{clinvar.var_type}}</a>
                    {% endif %}
                    </li>
                  {% endfor %}
                </ul>
              </div>
              <div class="modal-footer">
                <button type="button" class="btn btn-secondary" data-dismiss="modal">Close</button>
              </div>
            </div>
          </div>
        </div>
      {% endif %}
    </td>
  </tr>
{% endmacro %}

{% block scripts %}
  {{ super() }}

  <script src="https://cdnjs.cloudflare.com/ajax/libs/sticky-table-headers/0.1.19/js/jquery.stickytableheaders.min.js"></script>
  <script>
    $(function () {
      $('[data-toggle="tooltip"]').tooltip();
      $('table').stickyTableHeaders({
        fixedOffset: $(".navbar-fixed-top")
      });
    })
  </script>
{% endblock %}<|MERGE_RESOLUTION|>--- conflicted
+++ resolved
@@ -7,7 +7,6 @@
 {% block top_nav %}
   {{ super() }}
 
-<<<<<<< HEAD
   <ul class="breadcrumb">
     <li class="breadcrumb-item"><a href="{{ url_for('cases.index') }}">Institutes</a></li>
     <li class="breadcrumb-item active">{{ institute.display_name }}</li>
@@ -20,25 +19,6 @@
       <a href="{{ url_for('cases.clinvar_submissions', institute_id=institute._id) }}">Clinvar submissions</a>
     </li>
   </ul>
-=======
-  <li>
-    <a href="{{ url_for('cases.index') }}">Institutes</a>
-  </li>
-  <li class="active">
-    <span class="navbar-text">{{ institute.display_name }} Cases</span>
-  </li>
-  {% if config.SHOW_CAUSATIVES %}
-    <li>
-      <a href="{{ url_for('cases.causatives', institute_id=institute._id) }}">Causatives</a>
-    </li>
-   {% endif %}
-    <li>
-      <a href="{{ url_for('cases.gene_variants', institute_id=institute._id, variant_type=['clinical'], rank_score=15) }}">All SNVs and INDELs</a>
-    </li>
-   <li>
-     <a href="{{ url_for('cases.clinvar_submissions', institute_id=institute._id) }}">Clinvar submissions</a>
-   </li>
->>>>>>> 0e89f795
 {% endblock %}
 
 {% block content_main %}
@@ -100,7 +80,7 @@
 
   <div class="container-float">
   {% for group_name, case_group in cases %}
-    
+
     {% if case_group|length > 0 %}
       <div class="card-deck">{{ cases_table(group_name, case_group) }}</div>
     {% endif %}
@@ -161,7 +141,6 @@
 {% endmacro %}
 
 {% macro cases_table(group_name, cases) %}
-<<<<<<< HEAD
   {% for case in cases %}
     <div class="card">
       <!-- <img class="card-img-top" src="{{ case.madeline_info|safe }}" alt="Card image"> -->
@@ -174,7 +153,7 @@
             {% endfor %}
           </span>
         {% endif %}
-        
+
       </div>
       <div class="card-body">
         <ul class="list-group list-group-flush">
@@ -202,34 +181,10 @@
             </span>
           {% endfor %}
         </li>
-        
+
       </div>
     </div>
     {% endfor %}
-=======
-  <table class="table table-hover table-special">
-    <thead>
-      <tr>
-        <th class="col-xs-2">{{ group_name|capitalize }} cases</th>
-        <th class="col-xs-1">Status</th>
-        <th class="col-xs-1">Analysis date</th>
-        <th class="col-xs-2">Link</th>
-        <th class="col-xs-2">Sequencing</th>
-        <th class="col-xs-2">Track</th>
-        <th class="col-xs-2">Clinvar</th>
-      </tr>
-    </thead>
-    <tbody>
-      {% for case in cases %}
-        {{ case_row(case) }}
-      {% else %}
-        <tr>
-          <td colspan="5">No cases found.</td>
-        </tr>
-      {% endfor %}
-    </tbody>
-  </table>
->>>>>>> 0e89f795
 {% endmacro %}
 
 {% macro case_row(case) %}
