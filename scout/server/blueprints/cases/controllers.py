# -*- coding: utf-8 -*-
import datetime
import itertools
import json
import logging
import os
from typing import Dict, List, Set

import query_phenomizer
import requests
from bson.objectid import ObjectId
from flask import current_app, flash, redirect, url_for
from flask_login import current_user
from requests.auth import HTTPBasicAuth
from xlsxwriter import Workbook

from scout.adapter import MongoAdapter
from scout.constants import (
    CANCER_PHENOTYPE_MAP,
    CASE_REPORT_VARIANT_TYPES,
    CUSTOM_CASE_REPORTS,
    DATE_DAY_FORMATTER,
    MITODEL_HEADER,
    MT_COV_STATS_HEADER,
    MT_EXPORT_HEADER,
    PHENOTYPE_GROUPS,
    PHENOTYPE_MAP,
    SAMPLE_SOURCE,
    SEX_MAP,
    VERBS_MAP,
)
from scout.constants.variant_tags import (
    CANCER_SPECIFIC_VARIANT_DISMISS_OPTIONS,
    CANCER_TIER_OPTIONS,
    DISMISS_VARIANT_OPTIONS,
    GENETIC_MODELS,
    MANUAL_RANK_OPTIONS,
)
from scout.export.variant import export_mt_variants
from scout.parse.matchmaker import genomic_features, hpo_terms, omim_terms, parse_matches
from scout.server.blueprints.variant.controllers import variant as variant_decorator
from scout.server.blueprints.variants.controllers import get_manual_assessments
from scout.server.extensions import RerunnerError, bionano_access, gens, matchmaker, rerunner, store
from scout.server.links import disease_link
from scout.server.utils import (
    case_has_alignments,
    case_has_mt_alignments,
    case_has_rna_tracks,
    institute_and_case,
)

LOG = logging.getLogger(__name__)

STATUS_MAP = {"solved": "bg-success", "archived": "bg-warning"}
JSON_HEADERS = {
    "Content-type": "application/json; charset=utf-8",
    "Accept": "text/json",
}

COVERAGE_REPORT_TIMEOUT = 20


def phenomizer_diseases(hpo_ids, case_obj, p_value_treshold=1):
    """Return the list of HGNC symbols that match annotated HPO terms on Phenomizer
    Args:
        hpo_ids(list)
        case_obj(models.Case)

    Returns:
        diseases(list of dictionaries) or None. Results contains the following key/values: p_value, gene_symbols, disease_nr, disease_source, OMIM, description, raw_line
    """
    if len(hpo_ids) == 0:
        hpo_ids = [term["phenotype_id"] for term in case_obj.get("phenotype_terms", [])]

    username = current_app.config["PHENOMIZER_USERNAME"]
    password = current_app.config["PHENOMIZER_PASSWORD"]
    try:
        results = query_phenomizer.query(username, password, *hpo_ids)
        diseases = [result for result in results if result["p_value"] <= p_value_treshold]
        return diseases
    except RuntimeError:
        flash("Could not establish a conection to Phenomizer", "danger")


def coverage_report_contents(base_url, institute_obj, case_obj):
    """Capture the contents of a case coverage report (chanjo-report), to be displayed in the general case report

    Args:
        base_url(str): base url of this application
        institute_obj(models.Institute)
        case_obj(models.Case)

    Returns:
        html_body_content(str): A string corresponding to the text within the <body> of an HTML chanjo-report page
    """
    request_data = {}
    # extract sample ids from case_obj and add them to the post request object:
    request_data["sample_id"] = [ind["individual_id"] for ind in case_obj["individuals"]]

    # extract default panel names and default genes from case_obj and add them to the post request object
    distinct_genes = set()
    panel_names = []
    for panel_info in case_obj.get("panels", []):
        if panel_info.get("is_default") is False:
            continue
        panel_obj = store.gene_panel(panel_info["panel_name"], version=panel_info.get("version"))
        distinct_genes.update([gene["hgnc_id"] for gene in panel_obj.get("genes", [])])
        full_name = "{} ({})".format(panel_obj["display_name"], panel_obj["version"])
        panel_names.append(full_name)
    panel_names = " ,".join(panel_names)
    request_data["gene_ids"] = ",".join([str(gene_id) for gene_id in list(distinct_genes)])
    request_data["panel_name"] = panel_names
    request_data["request_sent"] = datetime.datetime.now()

    # add institute-specific cutoff level to the post request object
    request_data["level"] = institute_obj.get("coverage_cutoff", 15)

    # Collect the coverage report HTML string
    try:
        resp = requests.post(
            base_url + "reports/report",
            timeout=COVERAGE_REPORT_TIMEOUT,
            data=request_data,
        )
    except requests.Timeout:
        html_body_content = "<span><b>Coverage report unavailable</b></span>"
        return html_body_content

    # Extract the contents between <body> and </body>
    html_body_content = resp.text.split("<body>")[1].split("</body>")[0]
    return html_body_content


def _populate_case_groups(store, case_obj, case_groups, case_group_label):
    """Case groups allow display of information about user linked cases together on one case.
    Notably variantS lists show shared annotations and alignment views show all alignments
    available for the group.

    Each case may belong to any of a list of groups. Groups have human readable labels
    that need to be fetched separately. Alignments for each case, that belongs to
    a group that the present case also belongs to, are added to the present case.

    Args:
         store(adapter.MongoAdapter)
         case_obj(models.Case)
         case_group(dict) - keys group ids, values list(case_ids)
         case_group_label(dict) - keys group ids, values case_group_labels(str)
    """
    if case_obj.get("group"):
        for group in case_obj.get("group"):
            case_groups[group] = list(store.cases(group=group))
            case_group_label[group] = store.case_group_label(group)


def _get_partial_causatives(store: MongoAdapter, case_obj: Dict) -> List[Dict]:
    """Return any partial causatives a case has, populated as causative objs.
    Args:
        store(adapter.MongoAdapter)
        case_obj(models.Case)
    Returns:
        partial(list(dict))
    """

    partial_causatives = []
    if case_obj.get("partial_causatives"):
        for var_id, values in case_obj["partial_causatives"].items():
            causative_obj = {
                "variant": store.variant(var_id) or var_id,
                "omim_terms": values.get("diagnosis_phenotypes"),
                "hpo_terms": values.get("phenotype_terms"),
            }
            partial_causatives.append(causative_obj)
    return partial_causatives


def _set_rank_model_links(case_obj: Dict):
    """Add Rank Model links to case if rank model versions are set.

    Appropriate configuration file prefix and postfix are concatenated to the version string.
    """

    if case_obj.get("rank_model_version"):
        rank_model_link = "".join(
            [
                current_app.config.get("RANK_MODEL_LINK_PREFIX", ""),
                str(case_obj["rank_model_version"]),
                current_app.config.get("RANK_MODEL_LINK_POSTFIX", ""),
            ]
        )
        case_obj["rank_model_link"] = rank_model_link

    if case_obj.get("sv_rank_model_version"):
        case_obj["sv_rank_model_link"] = "".join(
            [
                current_app.config.get("SV_RANK_MODEL_LINK_PREFIX", ""),
                str(case_obj["sv_rank_model_version"]),
                current_app.config.get("SV_RANK_MODEL_LINK_POSTFIX", ""),
            ]
        )


def _populate_case_individuals(case_obj: Dict):
    """Populate case individuals for display

    Prepare the case to be displayed in the case view.

    Args:
        case_obj(models.Case)
    """
    case_obj["individual_ids"] = []
    for individual in case_obj["individuals"]:
        try:
            sex = int(individual.get("sex", 0))
        except ValueError as err:
            sex = 0
        individual["sex_human"] = SEX_MAP[sex]

        pheno_map = PHENOTYPE_MAP
        if case_obj.get("track", "rare") == "cancer":
            pheno_map = CANCER_PHENOTYPE_MAP

        individual["phenotype_human"] = pheno_map.get(individual["phenotype"])
        case_obj["individual_ids"].append(individual["individual_id"])


def _get_events(store, institute_obj, case_obj) -> List:
    """Prepare events for activity display."""
    events = list(store.events(institute_obj, case=case_obj))
    for event in events:
        event["verb"] = VERBS_MAP.get(event["verb"], "did {} for".format(event["verb"]))

    return events


def bionano_case(store, institute_obj, case_obj) -> Dict:
    """Preprocess a case for tabular view, BioNano."""

    _populate_case_individuals(case_obj)

    for individual in case_obj["individuals"]:
        fshd_loci = None
        if individual.get("bionano_access") and not individual.get("fshd_loci"):
            fshd_loci = bionano_access.get_fshd_report(
                individual["bionano_access"].get("project"),
                individual["bionano_access"].get("sample"),
            )
            if not fshd_loci:
                flash(
                    f"Sample FSHD report configured for {individual['bionano_access'].get('project')} - {individual['bionano_access'].get('sample')} but could not be retrieved or processed. Check BioNano Access server ({current_app.config.get('BIONANO_ACCESS')}) manually if the error persists.",
                    "danger",
                )
        individual["fshd_loci"] = fshd_loci

    data = {
        "institute": institute_obj,
        "case": case_obj,
        "bionano_access_url": current_app.config.get("BIONANO_ACCESS"),
        "comments": store.events(institute_obj, case=case_obj, comments=True),
        "events": _get_events(store, institute_obj, case_obj),
    }
    return data


def sma_case(store, institute_obj, case_obj):
    """Preprocess a case for tabular view, SMA."""

    _populate_case_individuals(case_obj)

    data = {
        "institute": institute_obj,
        "case": case_obj,
        "comments": store.events(institute_obj, case=case_obj, comments=True),
        "events": _get_events(store, institute_obj, case_obj),
    }
    return data


def case(store, institute_obj, case_obj):
    """Preprocess a single case.

    Prepare the case to be displayed in the case view.

    Args:
        store(adapter.MongoAdapter)
        institute_obj(models.Institute)
        case_obj(models.Case)

    Returns:
        data(dict): includes the cases, how many there are and the limit.

    """
    # Convert individual information to more readable format

    _populate_case_individuals(case_obj)

    case_obj["assignees"] = [
        store.user(user_id=user_id) for user_id in case_obj.get("assignees", [])
    ]

    # Provide basic info on alignment files availability for this case
    case_has_alignments(case_obj)
    case_has_mt_alignments(case_obj)

    case_groups = {}
    case_group_label = {}
    _populate_case_groups(store, case_obj, case_groups, case_group_label)

    # Fetch the variant objects for suspects and causatives
    suspects = [
        store.variant(variant_id) or variant_id for variant_id in case_obj.get("suspects", [])
    ]
    _populate_assessments(suspects)
    causatives = [
        store.variant(variant_id) or variant_id for variant_id in case_obj.get("causatives", [])
    ]
    _populate_assessments(causatives)

    # get evaluated variants
    evaluated_variants = store.evaluated_variants(case_obj["_id"], case_obj["owner"])
    _populate_assessments(evaluated_variants)

    # check for partial causatives and associated phenotypes
    partial_causatives = _get_partial_causatives(store, case_obj)
    _populate_assessments(partial_causatives)

    case_obj["default_genes"] = _get_default_panel_genes(store, case_obj)

    # Sort panels alphabetically on display name
    case_obj["panels"] = sorted(case_obj.get("panels", []), key=lambda d: d["display_name"])

    for hpo_term in itertools.chain(
        case_obj.get("phenotype_groups", []), case_obj.get("phenotype_terms", [])
    ):
        hpo_term["hpo_link"] = "http://hpo.jax.org/app/browse/term/{}".format(
            hpo_term["phenotype_id"]
        )

    _set_rank_model_links(case_obj)

    # other collaborators than the owner of the case
    o_collaborators = []
    for collab_id in case_obj.get("collaborators", []):
        if collab_id != case_obj["owner"] and store.institute(collab_id):
            o_collaborators.append(store.institute(collab_id))
    case_obj["o_collaborators"] = [
        (collab_obj["_id"], collab_obj["display_name"]) for collab_obj in o_collaborators
    ]

    collab_ids = None
    if institute_obj.get("collaborators"):
        collab_ids = [
            (collab["_id"], collab["display_name"])
            for collab in store.institutes()
            if institute_obj.get("collaborators")
            and collab["_id"] in institute_obj.get("collaborators")
        ]
    case_obj["clinvar_variants"] = store.case_to_clinVars(case_obj["_id"])

    # if updated_at is a list, set it to the last update datetime
    if case_obj.get("updated_at") and isinstance(case_obj["updated_at"], list):
        case_obj["updated_at"] = max(case_obj["updated_at"])

    # Phenotype groups can be specific for an institute, there are some default groups
    pheno_groups = institute_obj.get("phenotype_groups") or PHENOTYPE_GROUPS

    # If case diagnoses are a list of integers, convert into a list of dictionaries
    disease_terms = {}
    case_diagnoses = case_obj.get("diagnosis_phenotypes", [])

    if case_diagnoses:
        if isinstance(case_diagnoses[0], int):
            case_obj = store.convert_diagnoses_format(case_obj)
        # Fetch complete OMIM diagnoses specific for this case
        disease_terms = {
            term["disease_id"]: term
<<<<<<< HEAD
            for term in store.case_omim_diagnoses(
                case_obj.get("diagnosis_phenotypes"), filter_project={}
=======
            for term in store.case_diseases(
                case_disease_list=case_obj.get("diagnosis_phenotypes"), filter_project=None
>>>>>>> 4f786c5a
            )
        }
        for diagnose in case_diagnoses:
            diagnose.update({"disease_link": disease_link(disease_id=diagnose["disease_id"])})
    if case_obj.get("custom_images"):
        # re-encode images as base64
        case_obj["custom_images"] = case_obj["custom_images"].get(
            "case_images", case_obj["custom_images"].get("case", {})
        )

    # Limit secondary findings according to institute settings
    limit_genes = store.safe_genes_filter(institute_obj["_id"])

    limit_genes_default_panels = _limit_genes_on_default_panels(
        case_obj["default_genes"], limit_genes
    )

    other_causatives, other_causatives_in_default_panels = _matching_causatives(
        store, case_obj, limit_genes, limit_genes_default_panels
    )

    data = {
        "institute": institute_obj,
        "case": case_obj,
        "other_causatives": other_causatives,
        "default_other_causatives": other_causatives_in_default_panels,
        "managed_variants": [
            var for var in store.check_managed(case_obj=case_obj, limit_genes=limit_genes)
        ],
        "default_managed_variants": [
            var
            for var in store.check_managed(
                case_obj=case_obj, limit_genes=limit_genes_default_panels
            )
        ],
        "comments": store.events(institute_obj, case=case_obj, comments=True),
        "hpo_groups": pheno_groups,
        "case_groups": case_groups,
        "case_group_label": case_group_label,
        "events": _get_events(store, institute_obj, case_obj),
        "suspects": suspects,
        "causatives": causatives,
        "evaluated_variants": evaluated_variants,
        "partial_causatives": partial_causatives,
        "has_rna_tracks": case_has_rna_tracks(case_obj),
        "collaborators": collab_ids,
        "cohort_tags": institute_obj.get("cohorts", []),
        "disease_terms": disease_terms,
        "manual_rank_options": MANUAL_RANK_OPTIONS,
        "cancer_tier_options": CANCER_TIER_OPTIONS,
        "tissue_types": SAMPLE_SOURCE,
        "report_types": CUSTOM_CASE_REPORTS,
        "mme_nodes": matchmaker.connected_nodes,
        "gens_info": gens.connection_settings(case_obj.get("genome_build")),
        "display_rerunner": rerunner.connection_settings.get("display", False),
    }

    return data


def _limit_genes_on_default_panels(default_genes: list, limit_genes: list) -> list:
    """Take two lists of genes, the default ones for the case and the limit list for the institute
    and intersect them.

    An empty set is interpreted permissively downstream. Hence we need a special rule if either input list
    is empty, but the other populated.
    If the limit gene list is empty this becomes the default genes set.
    If the default genes list is empty, this becomes the limit_genes set.

    Args:
        default_genes: list(str)
        limit_genes: list(str)
    Returns: list(str)
    """
    default_genes_set = set(default_genes)
    if not limit_genes:
        return default_genes
    if not default_genes:
        return limit_genes

    limit_genes_set = set(limit_genes)

    return list(default_genes_set.intersection(limit_genes_set))


def _get_default_panel_genes(store: MongoAdapter, case_obj: dict) -> list:
    """Get unique genes on case default panels.

    Also check if the default panels are up to date, and update case_obj with
    information about any out-dated panels, plus full panel names for coverage.

    Args:
        store(adapter.MongoAdapter)
        case_obj(dict)
    Returns:
        distinct_genes(list(str)): hgnc id for unique genes.
    """

    # Set of all unique genes in the default gene panels
    distinct_genes = set()
    case_obj["panel_names"] = []
    case_obj["outdated_panels"] = {}

    for panel_info in case_obj.get("panels", []):
        if not panel_info.get("display_name"):
            panel_info["display_name"] = panel_info["panel_name"]
        if not panel_info.get("is_default"):
            continue
        panel_name = panel_info["panel_name"]
        panel_version = panel_info.get("version")
        panel_obj = store.gene_panel(panel_name, version=panel_version)
        latest_panel = store.gene_panel(panel_name)
        panel_info["removed"] = False if latest_panel is None else latest_panel.get("hidden", False)
        if not panel_obj:
            panel_obj = latest_panel
            if not panel_obj:
                flash(f"Case default panel '{panel_name}' could not be found.", "warning")
                continue
            flash(
                f"Case default panel '{panel_name}' version {panel_version} could not be found, using latest existing version",
                "warning",
            )

        distinct_genes.update([gene["hgnc_id"] for gene in panel_obj.get("genes", [])])

        # Check if case-specific panel is up-to-date with latest version of the panel
        if panel_obj["version"] < latest_panel["version"]:
            extra_genes, missing_genes = check_outdated_gene_panel(panel_obj, latest_panel)
            if extra_genes or missing_genes:
                case_obj["outdated_panels"][panel_name] = {
                    "missing_genes": missing_genes,
                    "extra_genes": extra_genes,
                }

        full_name = "{} ({})".format(panel_obj["display_name"], panel_obj["version"])
        case_obj["panel_names"].append(full_name)

    return list(distinct_genes)


def _populate_assessments(variants_list):
    """
    Add ACMG classification, manual_rank, cancer_tier, dismiss_variant and mosaic_tags assessment options to a variant object.
    The list of variant objects can contain plain variant_id strings for deleted / no longer loaded variants.
    These should not be populated.

    Args:
        variants_list: list(variant_obj or str)

    Returns:

    """
    for variant in variants_list:
        if isinstance(variant, str):
            continue
        variant["clinical_assessments"] = get_manual_assessments(variant)


def check_outdated_gene_panel(panel_obj, latest_panel):
    """Compare genes of a case gene panel with the latest panel version and return differences

    Args:
        panel_obj(dict): the gene panel of a case
        latest_panel(dict): the latest version of that gene panel

    returns:
        missing_genes, extra_genes
    """
    # Create a list of minified gene object for the case panel {hgnc_id, gene_symbol}
    case_panel_genes = [
        {"hgnc_id": gene["hgnc_id"], "symbol": gene.get("symbol", gene["hgnc_id"])}
        for gene in panel_obj["genes"]
    ]
    # And for the latest panel
    latest_panel_genes = [
        {"hgnc_id": gene["hgnc_id"], "symbol": gene.get("symbol", gene["hgnc_id"])}
        for gene in latest_panel["genes"]
    ]
    # Extract the genes unique to case panel
    extra_genes = [gene["symbol"] for gene in case_panel_genes if gene not in latest_panel_genes]
    # Extract the genes unique to latest panel
    missing_genes = [gene["symbol"] for gene in latest_panel_genes if gene not in case_panel_genes]
    return extra_genes, missing_genes


def case_report_variants(store: MongoAdapter, case_obj: dict, institute_obj: dict, data: dict):
    """Gather evaluated variants info to include in case report."""

    def _get_decorated_var(var_obj: dict) -> dict:
        return variant_decorator(
            store=store,
            institute_id=institute_obj["_id"],
            case_name=case_obj["display_name"],
            variant_id=None,
            variant_obj=var_obj,
            add_other=False,
            get_overlapping=False,
            variant_type=var_obj["category"],
            institute_obj=institute_obj,
            case_obj=case_obj,
        )["variant"]

    evaluated_variants_by_type: Dict[str, list] = {vt: [] for vt in CASE_REPORT_VARIANT_TYPES}

    # Collect causative, partial causative and suspected variants
    for eval_category, case_key in CASE_REPORT_VARIANT_TYPES.items():
        for var_id in case_obj.get(case_key, []):
            var_obj = store.variant(document_id=var_id)
            if not var_obj:
                continue
            if case_key == "partial_causatives":
                var_obj["phenotypes"] = case_obj["partial_causatives"][var_id]
            evaluated_variants_by_type[eval_category].append(_get_decorated_var(var_obj=var_obj))

    # Collect all evaluated variants except causative, partial causative and suspected variants
    for var_obj in store.evaluated_variants(
        case_id=case_obj["_id"], institute_id=institute_obj["_id"]
    ):
        for eval_category, variant_key in CASE_REPORT_VARIANT_TYPES.items():
            if var_obj.get(variant_key):
                evaluated_variants_by_type[eval_category].append(
                    _get_decorated_var(var_obj=var_obj)
                )

    data["variants"] = evaluated_variants_by_type


def case_report_content(store: MongoAdapter, institute_obj: dict, case_obj: dict) -> dict:
    """Gather data to be visualized in a case report."""

    data = {"institute": institute_obj}
    add_link_for_disease(store=store, case_obj=case_obj)
    data["case"] = case_obj
    data["cancer"] = case_obj.get("track") == "cancer"

    # Set a human-readable phenotype for the individuals
    pheno_map = CANCER_PHENOTYPE_MAP if data["cancer"] else PHENOTYPE_MAP
    for ind in case_obj.get("individuals"):
        ind["phenotype_human"] = pheno_map.get(ind["phenotype"])

    dismiss_options = DISMISS_VARIANT_OPTIONS
    if data["cancer"]:
        data["cancer_tier_options"] = CANCER_TIER_OPTIONS
        dismiss_options = {
            **DISMISS_VARIANT_OPTIONS,
            **CANCER_SPECIFIC_VARIANT_DISMISS_OPTIONS,
        }
        data["genes_in_panels"] = store.panels_to_genes(
            panel_ids=[
                panel["panel_id"]
                for panel in case_obj.get("panels", [])
                if panel.get("is_default", False) is True
            ],
            gene_format="symbol",
        )
    data["dismissed_options"] = dismiss_options

    data["comments"] = store.case_events_by_verb(
        category="case", institute=institute_obj, case=case_obj, verb="comment"
    )
    data["audits"] = store.case_events_by_verb(
        category="case", institute=institute_obj, case=case_obj, verb="filter_audit"
    )

    data["manual_rank_options"] = MANUAL_RANK_OPTIONS
    data["genetic_models"] = dict(GENETIC_MODELS)
    data["report_created_at"] = datetime.datetime.now().strftime("%Y-%m-%d %H:%M")

    case_report_variants(store, case_obj, institute_obj, data)

    return data


def mt_coverage_stats(individuals, ref_chrom="14"):
    """Send a request to chanjo report endpoint to retrieve MT vs autosome coverage stats

    Args:
        individuals(dict): case_obj["individuals"] object
        ref_chrom(str): reference chromosome (1-22)

    Returns:
        coverage_stats(dict): a dictionary with mean MT and autosome transcript coverage stats
    """
    coverage_stats = {}
    ind_ids = []
    for ind in individuals:
        ind_ids.append(ind["individual_id"])

    # Prepare complete url to Chanjo report chromosome mean coverage calculation endpoint
    cov_calc_url = url_for("report.json_chrom_coverage", _external=True)
    # Prepare request data to calculate mean MT coverage
    data = dict(sample_ids=",".join(ind_ids), chrom="MT")
    # Send POST request with data to chanjo endpoint
    resp = requests.post(cov_calc_url, json=data)
    mt_cov_data = json.loads(resp.text)

    # Change request data to calculate mean autosomal coverage
    data["chrom"] = str(ref_chrom)  # convert to string if an int is provided
    # Send POST request with data to chanjo endpoint
    resp = requests.post(cov_calc_url, json=data)
    ref_cov_data = json.loads(resp.text)  # mean coverage over the transcripts of ref chrom

    for ind in ind_ids:
        if not (mt_cov_data.get(ind) and ref_cov_data.get(ind)):
            continue
        coverage_info = dict(
            mt_coverage=round(mt_cov_data[ind], 2),
            autosome_cov=round(ref_cov_data[ind], 2),
            mt_copy_number=round((mt_cov_data[ind] / ref_cov_data[ind]) * 2, 2),
        )
        coverage_stats[ind] = coverage_info

    return coverage_stats


def mt_excel_files(store, case_obj, temp_excel_dir):
    """Collect MT variants and format line of a MT variant report
    to be exported in excel format. Create mt excel files, one for each sample,
    in a temporary directory.

    Args:
        store(adapter.MongoAdapter)
        case_obj(models.Case)
        temp_excel_dir(os.Path): folder where the temp excel files are written to

    Returns:
        written_files(int): the number of files written to temp_excel_dir

    """
    today = datetime.datetime.now().strftime(DATE_DAY_FORMATTER)
    samples = case_obj.get("individuals")
    file_header = MT_EXPORT_HEADER
    coverage_stats = None
    # if chanjo connection is established, include MT vs AUTOSOME coverage stats
    if current_app.config.get("SQLALCHEMY_DATABASE_URI"):
        coverage_stats = mt_coverage_stats(samples)

    query = {"chrom": "MT"}
    mt_variants = list(
        store.variants(case_id=case_obj["_id"], query=query, nr_of_variants=-1, sort_key="position")
    )

    written_files = 0
    for sample in samples:
        sample_id = sample["individual_id"]
        display_name = sample["display_name"]
        sample_lines = export_mt_variants(variants=mt_variants, sample_id=sample_id)

        # set up document name
        document_name = ".".join([case_obj["display_name"], display_name, today]) + ".xlsx"
        workbook = Workbook(os.path.join(temp_excel_dir, document_name))
        Report_Sheet = workbook.add_worksheet()

        # Write the column header
        row = 0

        for col, field in enumerate(MT_EXPORT_HEADER):
            Report_Sheet.write(row, col, field)

        # Write variant lines, after header (start at line 1)
        for row, line in enumerate(sample_lines, 1):  # each line becomes a row in the document
            for col, field in enumerate(line):  # each field in line becomes a cell
                Report_Sheet.write(row, col, field)

        if bool(
            coverage_stats
        ):  # it's None if app is not connected to Chanjo or {} if samples are not in Chanjo db
            # Write coverage stats header after introducing 2 empty lines
            for col, field in enumerate(MT_COV_STATS_HEADER):
                Report_Sheet.write(row + 3, col, field)

            # Write sample MT vs autosome coverage stats to excel sheet
            for col, item in enumerate(["mt_coverage", "autosome_cov", "mt_copy_number"]):
                Report_Sheet.write(row + 4, col, coverage_stats[sample_id].get(item))

        mitodel = sample.get("mitodel")

        if mitodel:
            for col, field in enumerate(MITODEL_HEADER):
                Report_Sheet.write(row + 6, col, field)

            for col, item in enumerate(["normal", "discordant", "ratioppk"]):
                Report_Sheet.write(row + 7, col, mitodel.get(item))

        workbook.close()

        if os.path.exists(os.path.join(temp_excel_dir, document_name)):
            written_files += 1

    return written_files


def update_synopsis(store, institute_obj, case_obj, user_obj, new_synopsis):
    """Update synopsis."""
    # create event only if synopsis was actually changed
    if case_obj["synopsis"] != new_synopsis:
        link = url_for(
            "cases.case",
            institute_id=institute_obj["_id"],
            case_name=case_obj["display_name"],
        )
        store.update_synopsis(institute_obj, case_obj, user_obj, link, content=new_synopsis)


def _update_case(store, case_obj, user_obj, institute_obj, verb):
    """Update case with new sample data, and create an associated event"""
    store.update_case(case_obj, keep_date=True)

    link = url_for(
        "cases.case",
        institute_id=institute_obj["_id"],
        case_name=case_obj["display_name"],
    )

    store.create_event(
        institute=institute_obj,
        case=case_obj,
        user=user_obj,
        link=link,
        category="case",
        verb=verb,
        subject=case_obj["display_name"],
    )


def update_individuals(store, institute_obj, case_obj, user_obj, ind, age, tissue):
    """Handle update of individual data (age and/or Tissue type) for a case"""

    case_individuals = case_obj.get("individuals")
    for subject in case_individuals:
        if subject["individual_id"] == ind:
            if age:
                subject["age"] = round(float(age), 1)
            else:
                subject["age"] = None
            if tissue:
                subject["tissue_type"] = tissue

    case_obj["individuals"] = case_individuals

    verb = "update_individual"
    _update_case(store, case_obj, user_obj, institute_obj, verb)


def update_cancer_samples(
    store, institute_obj, case_obj, user_obj, ind, tissue, tumor_type, tumor_purity
):
    """Handle update of sample data data (tissue, tumor_type, tumor_purity) for a cancer case"""

    case_samples = case_obj.get("individuals")
    for sample in case_samples:
        if sample["individual_id"] == ind:
            if tissue:
                sample["tissue_type"] = tissue
            if tumor_type:
                sample["tumor_type"] = tumor_type
            else:
                sample["tumor_type"] = None
            if tumor_purity:
                sample["tumor_purity"] = float(tumor_purity)
            else:
                sample["tumor_purity"] = None

    case_obj["individuals"] = case_samples

    verb = "update_sample"
    _update_case(store, case_obj, user_obj, institute_obj, verb)


def _all_hpo_gene_list_genes(
    store: MongoAdapter,
    hpo_genes: Dict,
    build: str,
    is_clinical: bool,
    clinical_symbols: Set,
    dynamic_gene_list: List,
    hpo_gene_list: Set,
) -> Set:
    """Populate hpo_genes from dynamic gene list.

    Loop over dynamic phenotypes of a case, populating hpo_genes.
    Also return all gene symbols found as a set.

    An empty set returned indicates that genes should not be grouped by phenotype - use a single "Analysed genes" group.
    """

    all_hpo_gene_list_genes = set()

    # do not display genes by phenotype if we have no hpo gene list, but a dynamic one
    if not hpo_gene_list and dynamic_gene_list:
        return set()

    # Loop over the dynamic phenotypes of a case
    for hpo_id in hpo_gene_list:
        hpo_term = store.hpo_term(hpo_id)
        # Check that HPO term exists in database
        if hpo_term is None:
            LOG.warning(f"Could not find HPO term with ID '{hpo_id}' in database")
            continue
        # Create a list with all gene symbols (or HGNC ID if symbol is missing) associated with the phenotype
        gene_list = []
        for gene_id in hpo_term.get("genes", []):
            gene_caption = store.hgnc_gene_caption(gene_id, build)
            if gene_caption is None:
                continue
            if gene_id not in dynamic_gene_list:
                # gene was filtered out because min matching phenotypes > 1 (or the panel was generated with older genotype-phenotype mapping)
                return set()
            add_symbol = gene_caption.get("hgnc_symbol", f"hgnc:{gene_id}")
            if is_clinical and (add_symbol not in clinical_symbols):
                continue
            gene_list.append(add_symbol)
            all_hpo_gene_list_genes.add(add_symbol)

        hpo_genes[hpo_id] = {
            "description": hpo_term.get("description"),
            "genes": ", ".join(sorted(gene_list)),
        }

    return all_hpo_gene_list_genes


def phenotypes_genes(store, case_obj, is_clinical=True):
    """Generate a dictionary consisting of phenotype terms with associated genes from the case HPO panel

    Args:
        store(adapter.MongoAdapter)
        case_obj(dict): models.Case
        is_clinical(bool): if True, only list genes from HPO that are among the case clinical_symbols

    Returns:
        hpo_genes(dict): a dictionary with HPO term IDs as keys and HPO terms and genes as values
                      If the dynamic phenotype panel is empty, or has been intersected to some level,
                      use dynamic gene list directly instead.
    """
    build = case_obj["genome_build"]
    # Make sure build is either "37" or "38"
    if "38" in str(build):
        build = "38"
    else:
        build = "37"
    dynamic_gene_list = [gene["hgnc_id"] for gene in case_obj.get("dynamic_gene_list", [])]

    hpo_genes = {}

    clinical_symbols = store.clinical_symbols(case_obj) if is_clinical else None
    unique_genes = hpo_genes_from_dynamic_gene_list(case_obj, is_clinical, clinical_symbols)

    hpo_gene_list = case_obj.get("dynamic_panel_phenotypes", [])

    all_hpo_gene_list_genes = _all_hpo_gene_list_genes(
        store,
        hpo_genes,
        build,
        is_clinical,
        clinical_symbols,
        dynamic_gene_list,
        hpo_gene_list,
    )

    if all_hpo_gene_list_genes:
        # if just some gene ware manually added (or is left on dynamic panel for other reasons)
        non_hpo_genes = unique_genes - all_hpo_gene_list_genes
        if len(non_hpo_genes) > 0:
            hpo_genes["Analysed genes"] = {
                "description": "Non HPO panel genes",
                "genes": ", ".join(sorted(non_hpo_genes)),
            }
        return hpo_genes

    # otherwise do not display genes by phenotype - one unique gene group only
    hpo_genes = {}
    hpo_genes["Analysed genes"] = {
        "description": "HPO panel",
        "genes": ", ".join(sorted(unique_genes)),
    }
    return hpo_genes


def hpo_genes_from_dynamic_gene_list(case_obj, is_clinical, clinical_symbols):
    """
    Case where dynamic_panel_phenotypes is empty, perhaps because user has added custom genes to HPO panel

    Args:
        case_obj(dict): models.Case)
        is_clinical(bool): if True, only list genes from HPO that are among the case clinical_symbols
        clinical_symbols(set): set of clinical symbols
    Returns:
        hpo_genes(set):
    """

    gene_list = [
        gene.get("hgnc_symbol") or str(gene["hgnc_id"]) for gene in case_obj["dynamic_gene_list"]
    ]

    unique_genes = set(gene_list)
    if is_clinical:
        unique_genes = unique_genes.intersection(set(clinical_symbols))

    return unique_genes


def call_rerunner(store, institute_id, case_name, metadata):
    """Call rerunner with updated pedigree metadata."""
    # define the data to be passed
    payload = {"case_id": case_name, "sample_ids": [m["sample_id"] for m in metadata]}

    cnf = rerunner.connection_settings
    url = cnf.get("entrypoint")
    if not url:
        raise ValueError("Rerunner API entrypoint not configured")
    auth = HTTPBasicAuth(current_user.email, cnf.get("api_key"))
    LOG.info(f"Sending request -- {url}; params={payload}")
    resp = requests.post(
        url,
        params=payload,
        json=metadata,
        timeout=rerunner.timeout,
        headers={"Content-Type": "application/json"},
        auth=auth,
    )

    if resp.status_code == 200:
        LOG.info(f"Reanalysis was successfully started; case: {case_name}")
        # get institute, case and user objects for adding a notification of the rerun to the database
        institute_obj, case_obj = institute_and_case(store, institute_id, case_name)
        user_obj = store.user(current_user.email)
        link = url_for("cases.case", institute_id=institute_id, case_name=case_name)
        store.request_rerun(institute_obj, case_obj, user_obj, link)
        # notfiy the user of the rerun
        flash(f"Reanalysis was successfully started; case: {case_name}", "info")

    else:
        raise RerunnerError(f"{resp.reason}, {resp.status_code}")


def update_default_panels(store, current_user, institute_id, case_name, panel_ids):
    """Update default panels for a case."""
    institute_obj, case_obj = institute_and_case(store, institute_id, case_name)
    user_obj = store.user(current_user.email)
    link = url_for("cases.case", institute_id=institute_id, case_name=case_name)
    panel_objs = [store.panel(panel_id) for panel_id in panel_ids]
    store.update_default_panels(institute_obj, case_obj, user_obj, link, panel_objs)


def update_clinical_filter_hpo(store, current_user, institute_id, case_name, hpo_clinical_filter):
    """Update HPO clinical filter use for a case."""
    institute_obj, case_obj = institute_and_case(store, institute_id, case_name)
    user_obj = store.user(current_user.email)
    link = url_for("cases.case", institute_id=institute_id, case_name=case_name)
    store.update_clinical_filter_hpo(institute_obj, case_obj, user_obj, link, hpo_clinical_filter)


def add_case_group(store, current_user, institute_id, case_name, group=None):
    """Bind a case group in a selected a case, creating it in current institute if not given.

    Args:
        current_user    (user)current user
        institute_id    (str)institute id
        case_name       (str)case display name
        group           (str)case group id - converts to ObjectId
    Returns:
        updated_case    (InsertOneResult)
    """
    try:
        institute_obj, case_obj = institute_and_case(store, institute_id, case_name)
    except Exception:
        flash(
            f"Could not find a case named {case_name} for institute {institute_id}",
            "warning",
        )
        return

    link = url_for("cases.case", institute_id=institute_id, case_name=case_name)
    user_obj = store.user(current_user.email)

    if not group:
        group = store.init_case_group(institute_id)

    current_group_ids = set(case_obj.get("group", []))
    current_group_ids.add(ObjectId(group))

    updated_case = store.update_case_group_ids(
        institute_obj, case_obj, user_obj, link, list(current_group_ids)
    )
    return updated_case


def remove_case_group(store, current_user, institute_id, case_name, case_group):
    """Remove a case group from selected institute - and from db if it is no longer in use."""

    institute_obj, case_obj = institute_and_case(store, institute_id, case_name)
    link = url_for("cases.case", institute_id=institute_id, case_name=case_name)
    user_obj = store.user(current_user.email)

    current_group_ids = case_obj.get("group", [])

    obj_id_group = ObjectId(case_group)
    if obj_id_group not in current_group_ids:
        return
    current_group_ids.remove(obj_id_group)
    updated_case = store.update_case_group_ids(
        institute_obj, case_obj, user_obj, link, current_group_ids
    )

    current_group_cases = store.case_ids_from_group_id(case_group)

    if current_group_cases == []:
        store.remove_case_group(case_group)

    return updated_case


def case_group_update_label(store, case_group_id, case_group_label):
    """Update a case group label."""

    result = store.case_group_update_label(ObjectId(case_group_id), case_group_label)

    return result


def vcf2cytosure(store, institute_id, case_name, individual_id):
    """vcf2cytosure CGH file for inidividual."""
    institute_obj, case_obj = institute_and_case(store, institute_id, case_name)

    for individual in case_obj["individuals"]:
        if individual["individual_id"] == individual_id:
            individual_obj = individual

    return (individual_obj["display_name"], individual_obj["vcf2cytosure"])


def matchmaker_check_requirements(request):
    """Make sure requirements are fulfilled before submitting any request to MatchMaker Exchange

    Args:
        request(werkzeug.local.LocalProxy)
    Returns:
        None, if requirements are fulfilled, otherwise redirects to previous page with error message
    """
    # Make sure all MME connection parameters are available in scout instance
    if (
        any(
            [
                hasattr(matchmaker, "host"),
                hasattr(matchmaker, "accept"),
                hasattr(matchmaker, "token"),
            ]
        )
        is None
    ):
        flash(
            "An error occurred reading matchmaker connection parameters. Please check config file!",
            "danger",
        )
        return redirect(request.referrer)

    # Check that request comes from an authorized user (mme_submitter role)
    user_obj = store.user(current_user.email)
    if "mme_submitter" not in user_obj.get("roles", []):
        flash("unauthorized request", "warning")
        return redirect(request.referrer)


def matchmaker_add(request, institute_id, case_name):
    """Add all affected individuals from a case to a MatchMaker server

    Args:
        request(werkzeug.local.LocalProxy)
        institute_id(str): _id of an institute
        case_name(str): display name of a case
    """
    # Check that general MME request requirements are fulfilled
    matchmaker_check_requirements(request)
    _, case_obj = institute_and_case(store, institute_id, case_name)
    candidate_vars = request.form.getlist("selected_var")

    if len(candidate_vars) > 3:
        flash(
            "At the moment it is not possible to save to MatchMaker more than 3 candidate variants / genes",
            "warning",
        )
        return redirect(request.referrer)

    save_gender = "sex" in request.form
    features = (
        hpo_terms(case_obj)
        if "features" in request.form and case_obj.get("phenotype_terms")
        else []
    )
    disorders = omim_terms(store, case_obj) if "disorders" in request.form else []
    genes_only = request.form.get("genomicfeatures") == "genes"

    if not features and not candidate_vars:
        flash(
            "In order to upload a case to MatchMaker you need to pin a variant or at least assign a phenotype (HPO term)",
            "danger",
        )
        return redirect(request.referrer)

    # create contact dictionary
    user_obj = store.user(current_user.email)
    contact_info = {
        "name": user_obj["name"],
        "href": "".join(["mailto:", user_obj["email"]]),
        "institution": "Scout software user, Science For Life Laboratory, Stockholm, Sweden",
    }

    submitted_info = {
        "contact": contact_info,
        "sex": save_gender,
        "features": features,
        "disorders": disorders,
        "genes_only": genes_only,
        "patient_id": [],
        "server_responses": [],
    }

    n_updated = 0
    for individual in case_obj.get("individuals"):
        if not individual["phenotype"] in [
            2,
            "affected",
        ]:  # include only affected individuals
            continue

        patient = {
            "contact": contact_info,
            "id": ".".join(
                [case_obj["_id"], individual.get("individual_id")]
            ),  # This is a required field form MME
            "label": ".".join([case_obj["display_name"], individual.get("display_name")]),
            "features": features,
            "disorders": disorders,
        }
        if save_gender:
            if individual["sex"] == "1":
                patient["sex"] = "MALE"
            else:
                patient["sex"] = "FEMALE"

        if candidate_vars:
            g_features = genomic_features(
                store,
                case_obj,
                individual.get("display_name"),
                candidate_vars,
                genes_only,
            )
            patient["genomicFeatures"] = g_features
        resp = matchmaker.patient_submit(patient)
        submitted_info["server_responses"].append(
            {
                "patient": patient,
                "message": resp.get("message"),
                "status_code": resp.get("status_code"),
            }
        )
        if resp.get("status_code") != 200:
            flash(
                "an error occurred while adding patient to matchmaker: {}".format(resp),
                "warning",
            )
            continue
        flash(f"Patient {individual.get('display_name')} saved to MatchMaker", "success")
        n_updated += 1

    if n_updated > 0:
        store.case_mme_update(case_obj=case_obj, user_obj=user_obj, mme_subm_obj=submitted_info)

    return n_updated


def matchmaker_delete(request, institute_id, case_name):
    """Delete all affected samples for a case from MatchMaker

    Args:
        request(werkzeug.local.LocalProxy)
        institute_id(str): _id of an institute
        case_name(str): display name of a case
    """
    # Check that general MME request requirements are fulfilled
    matchmaker_check_requirements(request)

    _, case_obj = institute_and_case(store, institute_id, case_name)
    # Delete each patient submitted for this case
    for patient in case_obj.get("mme_submission", {}).get("patients", []):
        # Send delete request to server and capture server's response
        patient_id = patient["id"]
        resp = matchmaker.patient_delete(patient_id)
        category = "warning"
        if resp["status_code"] == 200:
            category = "success"
            # update case by removing mme submission
            # and create events for patients deletion from MME
            user_obj = store.user(current_user.email)
            store.case_mme_delete(case_obj=case_obj, user_obj=user_obj)

            flash(
                f"Deleted patient '{patient_id}', case '{case_name}' from MatchMaker",
                "success",
            )
            continue

        flash(f"An error occurred while deleting patient from MatchMaker", "danger")


def matchmaker_matches(request, institute_id, case_name):
    """Show Matchmaker submission data for a sample and eventual matches.

    Args:
        request(werkzeug.local.LocalProxy)
        institute_id(str): _id of an institute
        case_name(str): display name of a case

    Returns:
        data(dict): data to display in the html template
    """
    # Check that general MME request requirements are fulfilled
    matchmaker_check_requirements(request)

    institute_obj, case_obj = institute_and_case(store, institute_id, case_name)
    data = {
        "institute": institute_obj,
        "case": case_obj,
        "server_errors": [],
        "panel": 1,
    }
    matches = {}
    for patient in case_obj.get("mme_submission", {}).get("patients", []):
        patient_id = patient["id"]
        matches[patient_id] = None
        server_resp = matchmaker.patient_matches(patient_id)
        if server_resp.get("status_code") != 200:  # server returned error
            flash(
                "MatchMaker server returned error:{}".format(data["server_errors"]),
                "danger",
            )
            return redirect(request.referrer)
        # server returned a valid response
        pat_matches = []
        if server_resp.get("content", {}).get("matches"):
            pat_matches = parse_matches(patient_id, server_resp["content"]["matches"])
        matches[patient_id] = pat_matches

    data["matches"] = matches
    return data


def matchmaker_match(request, target, institute_id, case_name):
    """Initiate a MatchMaker match against either other Scout patients or external nodes

    Args:
        request(werkzeug.local.LocalProxy)
        target(str): 'internal' for matches against internal patients, or id of a specific node
        institute_id(str): _id of an institute
        case_name(str): display name of a case
    """
    # Check that general MME request requirements are fulfilled
    matchmaker_check_requirements(request)

    institute_obj, case_obj = institute_and_case(store, institute_id, case_name)
    query_patients = case_obj.get("mme_submission", {}).get("patients", [])
    ok_responses = 0
    for patient in query_patients:
        json_resp = None
        if target == "internal":  # Interal match against other patients on the MME server
            json_resp = matchmaker.match_internal(patient)
            if json_resp.get("status_code") != 200:
                flash(
                    f"An error occurred while matching patient against other patients of MatchMaker:{json_resp.get('message')}",
                    "danger",
                )
                continue
            ok_responses += 1
        else:  # external matches
            # Match every affected patient
            patient_id = patient["id"]
            # Against every node
            nodes = [node["id"] for node in matchmaker.connected_nodes]
            for node in nodes:
                if node != target:
                    continue
                json_resp = matchmaker.match_external(patient_id, node)
                if json_resp.get("status_code") != 200:
                    flash(
                        f"An error occurred while matching patient against external node: '{node}' : {json_resp.get('message')}",
                        "danger",
                    )
                    continue
                ok_responses += 1
    if ok_responses > 0:
        flash(
            "Matching request sent. Click on 'Past Matches' to review eventual matching results.'",
            "info",
        )

    return ok_responses


def _matching_causatives(
    store, case_obj, other_causatives_filter=[], other_causatives_in_default_panels_filter=[]
) -> tuple:
    """Fetch and categorize matching causatives for a case

    Matching causative variants from other cases are fetched and sorted into a
    tuple of two lists of all matching causative variants and a subset of those
    found in default gene panels.

    Args:
        store(adapter.MongoAdapter)
        case_obj(models.Case)
        other_causatives_filter(list[str])
        other_causatives_in_default_panels_filter(list[str])

    Returns:
        tuple(
            other_causatives(list[dict]),
                All matched secondary findings, including secondary findings
                found in default gene panels
            other_causatives_in_default_panels(list[dict]),
                The subset of all secondary findings found in default gene panels
        )
    """
    matching_causatives_filter = list(
        set(other_causatives_filter + other_causatives_in_default_panels_filter)
    )

    matching_causatives = store.case_matching_causatives(
        case_obj=case_obj, limit_genes=matching_causatives_filter
    )

    other_causatives = []
    other_causatives_in_default_panels = []

    for causative in matching_causatives:
        hgnc_ids = [gene.get("hgnc_id") for gene in causative.get("genes", [])]
        # Fetch all matching causatives if no causatives_filter defined
        # or only causatives matching the filter:
        if not other_causatives_filter or (set(hgnc_ids) & set(other_causatives_filter)):
            other_causatives.append(causative)
        # Only matching causatives in default gene panels:
        if set(hgnc_ids) & set(other_causatives_in_default_panels_filter):
            other_causatives_in_default_panels.append(causative)

    return other_causatives, other_causatives_in_default_panels


def add_link_for_disease(store, case_obj):
    """Updates the case with an external link for use in the frontend"""
    case_diagnoses = case_obj.get("diagnosis_phenotypes", [])

    if case_diagnoses:
        if isinstance(case_diagnoses[0], int):
            #: If case diagnoses are saved as int, convert to new format
            case_obj = store.convert_diagnoses_format(case_obj)
            case_diagnoses = case_obj.get("diagnosis_phenotypes", [])

        for diagnosis in case_diagnoses:
            #: Add link
            diagnosis.update({"disease_link": disease_link(disease_id=diagnosis["disease_id"])})
    return case_obj<|MERGE_RESOLUTION|>--- conflicted
+++ resolved
@@ -366,20 +366,14 @@
     # If case diagnoses are a list of integers, convert into a list of dictionaries
     disease_terms = {}
     case_diagnoses = case_obj.get("diagnosis_phenotypes", [])
-
     if case_diagnoses:
         if isinstance(case_diagnoses[0], int):
             case_obj = store.convert_diagnoses_format(case_obj)
         # Fetch complete OMIM diagnoses specific for this case
         disease_terms = {
             term["disease_id"]: term
-<<<<<<< HEAD
-            for term in store.case_omim_diagnoses(
-                case_obj.get("diagnosis_phenotypes"), filter_project={}
-=======
             for term in store.case_diseases(
                 case_disease_list=case_obj.get("diagnosis_phenotypes"), filter_project=None
->>>>>>> 4f786c5a
             )
         }
         for diagnose in case_diagnoses:
