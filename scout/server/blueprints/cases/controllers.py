# -*- coding: utf-8 -*-
import itertools
import requests
import datetime

from bs4 import BeautifulSoup
from flask import url_for
from flask_mail import Message
import query_phenomizer

from scout.constants import (CASE_STATUSES, PHENOTYPE_GROUPS, COHORT_TAGS, SEX_MAP, PHENOTYPE_MAP, VERBS_MAP)
from scout.constants.variant_tags import MANUAL_RANK_OPTIONS, DISMISS_VARIANT_OPTIONS, GENETIC_MODELS
from scout.server.utils import institute_and_case
from scout.parse.clinvar import clinvar_submission_header, clinvar_submission_lines
from scout.server.blueprints.variants.controllers import variant as variant_decorator
from scout.server.blueprints.variants.controllers import sv_variant

STATUS_MAP = {'solved': 'bg-success', 'archived': 'bg-warning'}


def cases(store, case_query, limit=100):
    """Preprocess case objects.

    Add the necessary information to display the 'cases' view

    Args:
        store(adapter.MongoAdapter)
        case_query(pymongo.Cursor)
        limit(int): Maximum number of cases to display

    Returns:
        data(dict): includes the cases, how many there are and the limit.
    """

    case_groups = {status: [] for status in CASE_STATUSES}
    for case_obj in case_query.limit(limit):
        analysis_types = set(ind['analysis_type'] for ind in case_obj['individuals'])

        case_obj['analysis_types'] = list(analysis_types)
        case_obj['assignees'] = [store.user(user_email) for user_email in
                                 case_obj.get('assignees', [])]
        case_groups[case_obj['status']].append(case_obj)
        case_obj['is_rerun'] = len(case_obj.get('analyses', [])) > 0
        case_obj['clinvar_variants'] = store.case_to_clinVars(case_obj['_id'])
    data = {
        'cases': [(status, case_groups[status]) for status in CASE_STATUSES],
        'found_cases': case_query.count(),
        'limit': limit,
    }
    return data


def case(store, institute_obj, case_obj):
    """Preprocess a single case.

    Prepare the case to be displayed in the case view.

    Args:
        store(adapter.MongoAdapter)
        institute_obj(models.Institute)
        case_obj(models.Case)

    Returns:
        data(dict): includes the cases, how many there are and the limit.

    """
    # Convert individual information to more readable format
    case_obj['individual_ids'] = []
    for individual in case_obj['individuals']:
        try:
            sex = int(individual.get('sex', 0))
        except ValueError as err:
            sex = 0
        individual['sex_human'] = SEX_MAP[sex]
        individual['phenotype_human'] = PHENOTYPE_MAP.get(individual['phenotype'])
        case_obj['individual_ids'].append(individual['individual_id'])

    case_obj['assignees'] = [store.user(user_email) for user_email in
                             case_obj.get('assignees', [])]

    # Fetch the variant objects for suspects and causatives
    suspects = [store.variant(variant_id) or variant_id for variant_id in
                case_obj.get('suspects', [])]
    causatives = [store.variant(variant_id) or variant_id for variant_id in
                  case_obj.get('causatives', [])]

    # Set of all unique genes in the default gene panels
    distinct_genes = set()
    case_obj['panel_names'] = []
    for panel_info in case_obj.get('panels', []):
        if not panel_info.get('is_default'):
            continue
        panel_obj = store.gene_panel(panel_info['panel_name'], version=panel_info.get('version'))
        distinct_genes.update([gene['hgnc_id'] for gene in panel_obj.get('genes', [])])
        full_name = "{} ({})".format(panel_obj['display_name'], panel_obj['version'])
        case_obj['panel_names'].append(full_name)
    case_obj['default_genes'] = list(distinct_genes)

    for hpo_term in itertools.chain(case_obj.get('phenotype_groups', []),
                                    case_obj.get('phenotype_terms', [])):
        hpo_term['hpo_link'] = ("http://compbio.charite.de/hpoweb/showterm?id={}"
                                .format(hpo_term['phenotype_id']))

    # other collaborators than the owner of the case
    o_collaborators = [store.institute(collab_id) for collab_id in case_obj['collaborators'] if
                       collab_id != case_obj['owner']]
    case_obj['o_collaborators'] = [(collab_obj['_id'], collab_obj['display_name']) for
                                   collab_obj in o_collaborators]

    irrelevant_ids = ('cust000', institute_obj['_id'])
    collab_ids = [(collab['_id'], collab['display_name']) for collab in store.institutes() if
                  (collab['_id'] not in irrelevant_ids) and
                  (collab['_id'] not in case_obj['collaborators'])]

    events = list(store.events(institute_obj, case=case_obj))
    for event in events:
        event['verb'] = VERBS_MAP[event['verb']]

    case_obj['clinvar_variants'] = store.case_to_clinVars(case_obj['display_name'])

    # Phenotype groups can be specific for an institute, there are some default groups
    pheno_groups = institute_obj.get('phenotype_groups') or PHENOTYPE_GROUPS

    data = {
        'status_class': STATUS_MAP.get(case_obj['status']),
        'other_causatives': store.check_causatives(case_obj=case_obj),
        'comments': store.events(institute_obj, case=case_obj, comments=True),
        'hpo_groups': pheno_groups,
        'events': events,
        'suspects': suspects,
        'causatives': causatives,
        'collaborators': collab_ids,
        'cohort_tags': COHORT_TAGS,
    }
    return data


def case_report_content(store, institute_obj, case_obj):
    """Gather contents to be visualized in a case report

    Args:
        store(adapter.MongoAdapter)
        institute_obj(models.Institute)
        case_obj(models.Case)
<<<<<<< HEAD
        coverage_report(bool)
=======
>>>>>>> d6bb8ce8

    Returns:
        data(dict)

    """
    variant_types = {
        'causatives_detailed': 'causatives',
        'suspects_detailed': 'suspects',
        'classified_detailed': 'acmg_classification',
        'tagged_detailed': 'manual_rank',
        'dismissed_detailed': 'dismiss_variant',
        'commented_detailed': 'is_commented',
    }
    data = case_obj

    # Add the case comments
    data['comments'] = store.events(institute_obj, case=case_obj, comments=True)

    data['manual_rank_options'] = MANUAL_RANK_OPTIONS
    data['dismissed_options'] = DISMISS_VARIANT_OPTIONS
    data['genetic_models'] = dict(GENETIC_MODELS)
    data['report_created_at'] = datetime.datetime.now().strftime("%Y-%m-%d %H:%M")

    evaluated_variants = {}
    for vt in variant_types:
        evaluated_variants[vt] = []
    # We collect all causatives and suspected variants
    # These are handeled in separate since they are on case level
    for var_type in ['causatives', 'suspects']:
        #These include references to variants
        vt = '_'.join([var_type, 'detailed'])
        for var_id in case_obj.get(var_type,[]):
            variant_obj = store.variant(var_id)
            if not variant_obj:
                continue
            # If the variant exists we add it to the evaluated variants
            evaluated_variants[vt].append(variant_obj)

    ## get variants for this case that are either classified, commented, tagged or dismissed.
    for var_obj in store.evaluated_variants(case_id=case_obj['_id']):
        # Check which category it belongs to
        for vt in variant_types:
            keyword = variant_types[vt]
            # When found we add it to the categpry
            # Eac variant can belong to multiple categories
            if keyword in var_obj:
                evaluated_variants[vt].append(var_obj)

    for var_type in evaluated_variants:
        decorated_variants = []
        for var_obj in evaluated_variants[var_type]:
        # We decorate the variant with some extra information
            if var_obj['category'] == 'snv':
                decorated_info = variant_decorator(
                        store=store,
                        institute_obj=institute_obj,
                        case_obj=case_obj,
                        variant_id=None,
                        variant_obj=var_obj,
                        add_case=False,
                        add_other=False,
                        get_overlapping=False
                    )
            else:
                decorated_info = sv_variant(
                    store=store,
                    institute_id=institute_obj['_id'],
                    case_name=case_obj['display_name'],
                    variant_obj=var_obj,
                    add_case=False,
                    get_overlapping=False
                    )
            decorated_variants.append(decorated_info['variant'])
        # Add the decorated variants to the case
        data[var_type] = decorated_variants

    return data


def coverage_report_contents(store, institute_obj, case_obj, base_url):
    """Posts a request to chanjo-report and capture the body of the returned response to include it in case report

    Args:
        store(adapter.MongoAdapter)
        institute_obj(models.Institute)
        case_obj(models.Case)
        base_url(str): base url of server

    Returns:
        coverage_data(str): string rendering of the content between <body </body> tags of a coverage report
    """

    request_data = {}
    # extract sample ids from case_obj and add them to the post request object:
    request_data['sample_id'] = [ ind['individual_id'] for ind in case_obj['individuals'] ]

    # extract default panel names and default genes from case_obj and add them to the post request object
    distinct_genes = set()
    panel_names = []
    for panel_info in case_obj.get('panels', []):
        if not panel_info.get('is_default'):
            continue
        panel_obj = store.gene_panel(panel_info['panel_name'], version=panel_info.get('version'))
        full_name = "{} ({})".format(panel_obj['display_name'], panel_obj['version'])
        panel_names.append(full_name)
    panel_names = ' ,'.join(panel_names)
    request_data['panel_name'] = panel_names

    # add institute-specific cutoff level to the post request object
    request_data['level'] = institute_obj.get('coverage_cutoff', 15)

    #send get request to chanjo report
    resp = requests.get(base_url+'reports/report', params=request_data)

    #read response content
    soup = BeautifulSoup(resp.text)

    # remove links in the printed version of coverage report
    for tag in soup.find_all('a'):
        tag.replaceWith('')

    #extract body content using BeautifulSoup
    coverage_data = ''.join(['%s' % x for x in soup.body.contents])

    return coverage_data


def clinvar_submissions(store, user_id, institute_id):
    """Get all Clinvar submissions for a user and an institute"""
    submissions = list(store.clinvar_submissions(user_id, institute_id))
    return submissions


def clinvar_header(submission_objs, csv_type):
    """ Call clinvar parser to extract required fields to include in csv header from clinvar submission objects"""

    clinvar_header_obj = clinvar_submission_header(submission_objs, csv_type)
    return clinvar_header_obj


def clinvar_lines(clinvar_objects, clinvar_header):
    """ Call clinvar parser to extract required lines to include in csv file from clinvar submission objects and header"""

    clinvar_lines = clinvar_submission_lines(clinvar_objects, clinvar_header)
    return clinvar_lines


def update_synopsis(store, institute_obj, case_obj, user_obj, new_synopsis):
    """Update synopsis."""
    # create event only if synopsis was actually changed
    if new_synopsis and case_obj['synopsis'] != new_synopsis:
        link = url_for('cases.case', institute_id=institute_obj['_id'],
                       case_name=case_obj['display_name'])
        store.update_synopsis(institute_obj, case_obj, user_obj, link,
                              content=new_synopsis)


def hpo_diseases(username, password, hpo_ids, p_value_treshold=1):
    """Return the list of HGNC symbols that match annotated HPO terms.

    Args:
        username (str): username to use for phenomizer connection
        password (str): password to use for phenomizer connection

    Returns:
        query_result: a generator of dictionaries on the form
        {
            'p_value': float,
            'disease_source': str,
            'disease_nr': int,
            'gene_symbols': list(str),
            'description': str,
            'raw_line': str
        }
    """
    # skip querying Phenomizer unless at least one HPO terms exists
    try:
        results = query_phenomizer.query(username, password, *hpo_ids)
        diseases = [result for result in results
                    if result['p_value'] <= p_value_treshold]
        return diseases
    except SystemExit:
        return None


def rerun(store, mail, current_user, institute_id, case_name, sender, recipient):
    """Request a rerun by email."""
    institute_obj, case_obj = institute_and_case(store, institute_id, case_name)
    user_obj = store.user(current_user.email)
    link = url_for('cases.case', institute_id=institute_id, case_name=case_name)
    store.request_rerun(institute_obj, case_obj, user_obj, link)

    # this should send a JSON document to the SuSy API in the future
    html = """
        <p>{institute}: {case} ({case_id})</p>
        <p>Re-run requested by: {name}</p>
    """.format(institute=institute_obj['display_name'],
               case=case_obj['display_name'], case_id=case_obj['_id'],
               name=user_obj['name'].encode())

    # compose and send the email message
    msg = Message(subject=("SCOUT: request RERUN for {}"
                           .format(case_obj['display_name'])),
                  html=html, sender=sender, recipients=[recipient],
                  # cc the sender of the email for confirmation
                  cc=[user_obj['email']])
    mail.send(msg)


def update_default_panels(store, current_user, institute_id, case_name, panel_ids):
    """Update default panels for a case."""
    institute_obj, case_obj = institute_and_case(store, institute_id, case_name)
    user_obj = store.user(current_user.email)
    link = url_for('cases.case', institute_id=institute_id, case_name=case_name)
    panel_objs = [store.panel(panel_id) for panel_id in panel_ids]
    store.update_default_panels(institute_obj, case_obj, user_obj, link, panel_objs)

def vcf2cytosure(store, institute_id, case_name, individual_id):
    """vcf2cytosure CGH file for inidividual."""
    institute_obj, case_obj = institute_and_case(store, institute_id, case_name)

    for individual in case_obj['individuals']:
        if individual['individual_id'] == individual_id:
            individual_obj = individual

    return (individual_obj['display_name'], individual_obj['vcf2cytosure'])


def multiqc(store, institute_id, case_name):
    """Find MultiQC report for the case."""
    institute_obj, case_obj = institute_and_case(store, institute_id, case_name)
    return dict(
        institute=institute_obj,
        case=case_obj,
    )


def get_sanger_unevaluated(store, institute_id, user_id):
    """Get all variants for an institute having Sanger validations ordered but still not evaluated

        Args:
            store(scout.adapter.MongoAdapter)
            institute_id(str)

        Returns:
            unevaluated: a list that looks like this: [ {'case1': [varID_1, varID_2, .., varID_n]}, {'case2' : [varID_1, varID_2, .., varID_n]} ],
                         where the keys are case_ids and the values are lists of variants with Sanger ordered but not yet validated

    """

    # Retrieve a list of ids for variants with Sanger ordered grouped by case from the 'event' collection
    # This way is much faster than querying over all variants in all cases of an institute
    sanger_ordered_by_case = store.sanger_ordered(institute_id, user_id)
    unevaluated = []

    # for each object where key==case and value==[variant_id with Sanger ordered]
    for item in sanger_ordered_by_case:
        case_id = item['_id']
        # Get the case to collect display name
        case_obj = store.case(case_id=case_id)

        if not case_obj: # the case might have been removed
            continue

        case_display_name = case_obj.get('display_name')

        # List of variant document ids
        varid_list = item['vars']

        unevaluated_by_case = {}
        unevaluated_by_case[case_display_name] = []

        for var_id in varid_list:
            # For each variant with sanger validation ordered
            variant_obj = store.variant(document_id=var_id, case_id=case_id)

            # Double check that Sanger was ordered (and not canceled) for the variant
            if variant_obj is None or variant_obj.get('sanger_ordered') is None or variant_obj.get('sanger_ordered') is False:
                continue

            validation = variant_obj.get('validation', 'not_evaluated')

            # Check that the variant is not evaluated
            if validation in ['True positive', 'False positive']:
                continue

            unevaluated_by_case[case_display_name].append(variant_obj['_id'])

        # If for a case there is at least one Sanger validation to evaluate add the object to the unevaluated objects list
        if len(unevaluated_by_case[case_display_name]) > 0:
            unevaluated.append(unevaluated_by_case)

    return unevaluated<|MERGE_RESOLUTION|>--- conflicted
+++ resolved
@@ -142,10 +142,6 @@
         store(adapter.MongoAdapter)
         institute_obj(models.Institute)
         case_obj(models.Case)
-<<<<<<< HEAD
-        coverage_report(bool)
-=======
->>>>>>> d6bb8ce8
 
     Returns:
         data(dict)
