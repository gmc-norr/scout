--- conflicted
+++ resolved
@@ -347,14 +347,12 @@
             **CANCER_SPECIFIC_VARIANT_DISMISS_OPTIONS,
         }
 
-<<<<<<< HEAD
     # re-encode images as base64
     if variant_obj.get("custom_images"):
         for img in variant_obj["custom_images"]:
             img["data"] = b64encode(img["data"]).decode("utf-8")
-=======
+    
     tx_overview(variant_obj)
->>>>>>> 46cfe3b4
 
     return {
         "institute": institute_obj,
