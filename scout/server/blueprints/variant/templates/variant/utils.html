--- conflicted
+++ resolved
@@ -447,11 +447,7 @@
 {% endmacro %}
 
 {% macro causative_button(variant, case, institute) %}
-<<<<<<< HEAD
-  {% if 'causatives' in case and variant._id in case.causatives %}
-=======
   {% if 'causatives' in case and case.causatives and variant._id in case.causatives %}
->>>>>>> a9b82241
       <form action="{{ url_for('cases.mark_causative',
                                institute_id=institute._id,
                                case_name=case.display_name,
