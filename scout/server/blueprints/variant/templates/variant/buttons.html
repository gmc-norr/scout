{% macro database_buttons(variant) %}
<div class="mt-3">
  <a class="btn btn-sm btn-info text-white mr-1 mb-1" role="button" href="{{ variant.swegen_link }}" target="_blank">SweGen</a>
  <a class="btn btn-sm btn-info text-white mr-1 mb-1" role="button" href="{{ variant.beacon_link }}" target="_blank">Beacon</a>
  {% if variant.cosmic_links %} <!-- This is a list of tuples : [(id1, link1), (id2, link2), ..] -->
    {% for cosmic_link in variant.cosmic_links %}
      <a data-toggle="tooltip" title="COSMIC" class="btn btn-sm btn-info text-white mr-1 mb-1" role="button" href="{{cosmic_link[1]}}" target="_blank">{{cosmic_link[0]}}</a>
    {% endfor %}
  {% endif %}
  {% if variant.dbsnp_id %}
    {% for snp in variant.dbsnp_id.split(';') %}
      <a class="btn btn-sm btn-info text-white mr-1 mb-1" role="button" target="_blank" href="{{variant.snp_links[snp]}}">dbSNP ({{ snp }})</a>
    {% endfor %}
  {% endif %}
</div>
<div class="btn-group">
  {% if primary_transcript and primary_transcript.varsome_link %}
  <a href="{{ primary_transcript.varsome_link }}" class="btn btn-sm btn-info text-white mr-1 mb-1" role="button" target="_blank"
    data-toggle="tooltip" title="Varsome">V</a>
  {% endif %}
  {% if primary_transcript and primary_transcript.tp53_link %}
    <a href="{{ primary_transcript.tp53_link }}" class="btn btn-sm btn-info text-white mr-1 mb-1" role="button" target="_blank"
      data-toggle="tooltip" title="MutanTP53">TP53</a>
  {% endif %}
  {% if primary_transcript and primary_transcript.cbioportal_link %}
    <a href="{{ primary_transcript.cbioportal_link }}" class="btn btn-sm btn-info text-white mr-1 mb-1" role="button" target="_blank"
      data-toggle="tooltip" title="cBioPortal">CBP</a>
  {% endif %}
  {% if primary_transcript and primary_transcript.mycancergenome_link %}
    <a href="{{ primary_transcript.mycancergenome_link }}" class="btn btn-sm btn-info text-white mr-1 mb-1" role="button" target="_blank"
      data-toggle="tooltip" title="MyCancerGenome">MCG</a>
  {% endif %}
</div>
{% endmacro %}

{% macro splice_junctions_button(institute_id, case_name, variant_id) %}
  <a class="btn btn-sm btn-secondary text-white" href="{{url_for('alignviewers.sashimi_igv', institute_id=institute_id, case_name=case_name, variant_id=variant_id)}}" target="_blank"
    data-toggle="tooltip" data-placement="top" title="Only available in build GRCh38">RNA splicing</a>
{% endmacro %}

{% macro variant_tag_button(variant, institute, case, manual_rank_options) %}
  <form action="{{ url_for('variant.variant_update', institute_id=institute._id, case_name=case.display_name, variant_id=variant._id) }}" method="POST">
    <label class="mt-3">Variant tag</label>
    <div class="row">
      <div class="col-8">
        <select name="manual_rank" class="form-control">
          <option value="-1">Select a tag...</option>
          {% for rank, data in manual_rank_options.items() %}
            <option {% if rank == variant.manual_rank %} selected {% endif %} value="{{ rank }}">
              {{ data.name }}
            </option>
          {% endfor %}
        </select>
      </div>
      <div class="col-4">
        <button type="submit" name="manual_rank" class="btn btn-outline-secondary form-control">Save</button>
      </div>
    </div>
  </form>
{% endmacro %}

{% macro variant_tier_button(variant, institute, case, cancer_tier_options) %}
  <form action="{{ url_for('variant.variant_update', institute_id=institute._id, case_name=case.display_name, variant_id=variant._id) }}" method="POST">
    <label class="mt-3">Variant tier</label>
    <div class="row">
      <div class="col-8">
        <select name="cancer_tier" class="form-control" data-width="100%">
          <option value="-1">Select a tag...</option>
          {% for rank, data in cancer_tier_options.items() %}
            <option {% if rank == variant.cancer_tier %} selected {% endif %} value="{{ rank }}">
              {{ data.label }}
            </option>
          {% endfor %}
        </select>
      </div>
      <div class="col-4">
        <button type="submit" name="manual_rank" class="btn btn-outline-secondary form-control">Save</button>
      </div>
    </div>
  </form>
{% endmacro %}

{% macro dismiss_variant_button(variant, institute, case, dismiss_variant_options) %}
  <form action="{{ url_for('variant.variant_update', institute_id=institute._id, case_name=case.display_name, variant_id=variant._id) }}" method="POST">
    <label class="mt-3">Dismiss variant</label>
    <div class="row">
      <div class="col-8">
        <select multiple="multiple" name="dismiss_variant" id="dismiss_variant" class="selectpicker" data-width="100%">
          {% for rank, data in dismiss_variant_options.items() %}
            <option {% if 'dismiss_variant' in variant and rank~"" in variant.dismiss_variant %} selected {% endif %} value="{{ rank }}">
              {{ data.label }}
            </option>
          {% endfor %}
        </select>
      </div>
      <div class="col-4">
        <button type="submit" name="dismiss" class="btn btn-outline-secondary form-control">Save</button>
      </div>
    </div>
  </form>
{% endmacro %}

{% macro mosaic_variant_button(variant, institute, case, mosaic_variant_options) %}
  <form action="{{ url_for('variant.variant_update', institute_id=institute._id, case_name=case.display_name, variant_id=variant._id) }}" method="POST">
    <label class="mt-3">Mosaic Tags</label>
    <div class="row">
      <div class="col-8">
        <select multiple="multiple" name="mosaic_tags" id="mosaic_tags" class="selectpicker" data-width="100%">
          {% for rank, data in mosaic_variant_options.items() %}
            <option {% if 'mosaic_tags' in variant and rank~"" in variant.mosaic_tags %} selected {% endif %} value="{{ rank }}">
              {{ data.label }}
            </option>
          {% endfor %}
        </select>
      </div>
      <div class="col-4">
        <button type="submit" name="mosaic" class="btn btn-outline-secondary form-control">Save</button>
      </div>
    </div>
  </form>
<<<<<<< HEAD
{% endmacro %}

{% macro reviewer_button(case, variant, case_groups, institute_id) %}
  <div>
    <a
      href="{{url_for('variants.test', institute_id=institute_id, case_name=case.display_name, str_repid=variant.str_repid)}}"
      class="link text-black"
      title="{{variant.str_repid}}"
      >Inspect alignments</a>
    </div>
{% endmacro %}

{% macro igv_button(case, variant, case_groups) %}
  <form role="form" action="{{ url_for('alignviewers.igv') }}" target="_blank" method="POST">
    <!-- general hidden fields required to submit POST request to IGV viewer -->
    <input type="hidden" name="build" value="{{case.genome_build}}">
    {% if variant %}
      <input type="hidden" name="contig" value="{{variant.chromosome}}">
      <input type="hidden" name="start" value="{{variant.position - 50}}">
      <input type="hidden" name="stop" value="{{variant.position + 50}}">
    {% endif %}
    <!-- end of general hidden form fields -->
    {% set aln = namespace(sample_names=[],mt_bams=[], mt_bais=[], bam_files=[], bai_files=[]) %}
    {% if variant and variant.chromosome in ["MT","M"] %}
      {% if case_groups %}
        {% for group_id, case_group in case_groups.items() %}
            {% for grouped_case in case_group %}
              {% if grouped_case.mt_bams %}
                {% set aln.sample_names = aln.sample_names + grouped_case.sample_names %}
                {% set aln.mt_bams = aln.mt_bams + grouped_case.mt_bams %}
                {% set aln.mt_bais = aln.mt_bais + grouped_case.mt_bais %}
              {% endif %}
            {% endfor %}
        {% endfor %}
      {% else %}
        {% set aln.sample_names = case.sample_names %}
        {% set aln.mt_bams = case.mt_bams %}
        {% set aln.mt_bais = case.mt_bais %}
      {% endif %}
      {% if aln.mt_bams %}
        <input type="hidden" name="sample" value="{{aln.sample_names|join(',')}}">
        <input type="hidden" name="mt_bam" value="{{aln.mt_bams|join(',')}}">
        <input type="hidden" name="mt_bai" value="{{aln.mt_bais|join(',')}}">
        <button class="btn btn-sm btn-secondary text-white" name="align" value="mt_bam" type=submit title="Launch an IGV.js viewer">IGV viewer</button>
      {% else %}
        <span class="text-muted">MT BAM file(s) missing</span>
      {% endif %}
    {% elif case.bam_files %}
      {% if case_groups %}
        {% for group_id, case_group in case_groups.items() %}
            {% for grouped_case in case_group %}
              {% if grouped_case.bam_files %}
                {% set aln.sample_names = aln.sample_names + grouped_case.sample_names %}
                {% set aln.bam_files = aln.bam_files + grouped_case.bam_files %}
                {% set aln.bai_files = aln.bai_files + grouped_case.bai_files %}
              {% endif %}
            {% endfor %}
        {% endfor %}
      {% else %}
        {% set aln.sample_names = case.sample_names %}
        {% set aln.bam_files = case.bam_files %}
        {% set aln.bai_files = case.bai_files %}
      {% endif %}
      <input type="hidden" name="sample" value="{{aln.sample_names|join(',')}}">
      <input type="hidden" name="bam" value="{{aln.bam_files|join(',')}}">
      <input type="hidden" name="bai" value="{{aln.bai_files|join(',')}}">
      {% if case.rhocall_beds %}
        <input type="hidden" name="rhocall_bed" value="{{case.rhocall_beds|join(',')}}">
        <input type="hidden" name="rhocall_wig" value="{{case.rhocall_wigs|join(',')}}">
      {% endif %}
      {% if case.tiddit_coverage_wigs %}
        <input type="hidden" name="tiddit_coverage_wig" value="{{case.tiddit_coverage_wigs|join(',')}}">
      {% endif %}
      {% if case.upd_regions_beds %}
        <input type="hidden" name="upd_regions_bed" value="{{case.upd_regions_beds|join(',')}}">
      {% endif %}
      {% if case.upd_sites_beds %}
        <input type="hidden" name="upd_sites_bed" value="{{case.upd_sites_beds|join(',')}}">
      {% endif %}
      <button class="btn btn-secondary btn-sm form-control" name="align" value="bam" type="submit" title="Launch an IGV.js viewer">IGV viewer</button>
    {% else %}
      <span class="text-muted">BAM file(s) missing</span>
    {% endif %}
  </form>
=======
>>>>>>> ee57295c
{% endmacro %}<|MERGE_RESOLUTION|>--- conflicted
+++ resolved
@@ -118,7 +118,6 @@
       </div>
     </div>
   </form>
-<<<<<<< HEAD
 {% endmacro %}
 
 {% macro reviewer_button(case, variant, case_groups, institute_id) %}
@@ -129,80 +128,4 @@
       title="{{variant.str_repid}}"
       >Inspect alignments</a>
     </div>
-{% endmacro %}
-
-{% macro igv_button(case, variant, case_groups) %}
-  <form role="form" action="{{ url_for('alignviewers.igv') }}" target="_blank" method="POST">
-    <!-- general hidden fields required to submit POST request to IGV viewer -->
-    <input type="hidden" name="build" value="{{case.genome_build}}">
-    {% if variant %}
-      <input type="hidden" name="contig" value="{{variant.chromosome}}">
-      <input type="hidden" name="start" value="{{variant.position - 50}}">
-      <input type="hidden" name="stop" value="{{variant.position + 50}}">
-    {% endif %}
-    <!-- end of general hidden form fields -->
-    {% set aln = namespace(sample_names=[],mt_bams=[], mt_bais=[], bam_files=[], bai_files=[]) %}
-    {% if variant and variant.chromosome in ["MT","M"] %}
-      {% if case_groups %}
-        {% for group_id, case_group in case_groups.items() %}
-            {% for grouped_case in case_group %}
-              {% if grouped_case.mt_bams %}
-                {% set aln.sample_names = aln.sample_names + grouped_case.sample_names %}
-                {% set aln.mt_bams = aln.mt_bams + grouped_case.mt_bams %}
-                {% set aln.mt_bais = aln.mt_bais + grouped_case.mt_bais %}
-              {% endif %}
-            {% endfor %}
-        {% endfor %}
-      {% else %}
-        {% set aln.sample_names = case.sample_names %}
-        {% set aln.mt_bams = case.mt_bams %}
-        {% set aln.mt_bais = case.mt_bais %}
-      {% endif %}
-      {% if aln.mt_bams %}
-        <input type="hidden" name="sample" value="{{aln.sample_names|join(',')}}">
-        <input type="hidden" name="mt_bam" value="{{aln.mt_bams|join(',')}}">
-        <input type="hidden" name="mt_bai" value="{{aln.mt_bais|join(',')}}">
-        <button class="btn btn-sm btn-secondary text-white" name="align" value="mt_bam" type=submit title="Launch an IGV.js viewer">IGV viewer</button>
-      {% else %}
-        <span class="text-muted">MT BAM file(s) missing</span>
-      {% endif %}
-    {% elif case.bam_files %}
-      {% if case_groups %}
-        {% for group_id, case_group in case_groups.items() %}
-            {% for grouped_case in case_group %}
-              {% if grouped_case.bam_files %}
-                {% set aln.sample_names = aln.sample_names + grouped_case.sample_names %}
-                {% set aln.bam_files = aln.bam_files + grouped_case.bam_files %}
-                {% set aln.bai_files = aln.bai_files + grouped_case.bai_files %}
-              {% endif %}
-            {% endfor %}
-        {% endfor %}
-      {% else %}
-        {% set aln.sample_names = case.sample_names %}
-        {% set aln.bam_files = case.bam_files %}
-        {% set aln.bai_files = case.bai_files %}
-      {% endif %}
-      <input type="hidden" name="sample" value="{{aln.sample_names|join(',')}}">
-      <input type="hidden" name="bam" value="{{aln.bam_files|join(',')}}">
-      <input type="hidden" name="bai" value="{{aln.bai_files|join(',')}}">
-      {% if case.rhocall_beds %}
-        <input type="hidden" name="rhocall_bed" value="{{case.rhocall_beds|join(',')}}">
-        <input type="hidden" name="rhocall_wig" value="{{case.rhocall_wigs|join(',')}}">
-      {% endif %}
-      {% if case.tiddit_coverage_wigs %}
-        <input type="hidden" name="tiddit_coverage_wig" value="{{case.tiddit_coverage_wigs|join(',')}}">
-      {% endif %}
-      {% if case.upd_regions_beds %}
-        <input type="hidden" name="upd_regions_bed" value="{{case.upd_regions_beds|join(',')}}">
-      {% endif %}
-      {% if case.upd_sites_beds %}
-        <input type="hidden" name="upd_sites_bed" value="{{case.upd_sites_beds|join(',')}}">
-      {% endif %}
-      <button class="btn btn-secondary btn-sm form-control" name="align" value="bam" type="submit" title="Launch an IGV.js viewer">IGV viewer</button>
-    {% else %}
-      <span class="text-muted">BAM file(s) missing</span>
-    {% endif %}
-  </form>
-=======
->>>>>>> ee57295c
 {% endmacro %}