{% macro gtcall_panel(variant) %}
  <div class="card panel-default">
    <div class="panel-heading">
      GT call
      {% if variant.is_par %}
        <span class="badge badge-info">PAR</span>
      {% endif %}
    </div>
    <div class="card-body">
    <div class="table-responsive">
      <table class="table table-bordered">
        <thead>
          <tr>
            <th rowspan="2">Sample</th>
            <th rowspan="2">Genotype (GT)</th>
            <th colspan="2" title="Unfiltered count of reads that support a given allele.">Allele depth (AD)</th>
            {% if variant.category == "cancer" %}
              <th rowspan="2" colspan="1" title="Variant Allele Frequency.">Variant Allele Frequency (VAF)</th>
            {% elif variant.category == "sv" %}
              <th rowspan="2" colspan="1" title="SV caller specific quality score. Note different scales for different callers.">SV quality</th>
            {% elif variant.category == "str" %}
              <th rowspan="2" colspan="1">ExpansionHunter support</th>
            {% else %}
	      {% if variant.chromosome in ["MT","M"] %}
                <th rowspan="2" colspan="1" title="Variant Allele Frequency.">Variant Allele Frequency (VAF)</th>
	      {% endif %}
              <th rowspan="2" colspan="1" title="Phred-scaled confidence that the true genotype is the one provided in GT (max=99).">Genotype quality (GQ)</th>
            {% endif %}
            <tr>
              <th>Reference</th>
              <th>Alternative</th>
            </tr>
          </tr>
        </thead>
        <tbody>
          {% for sample in variant.samples %}
            <tr {{ 'class="danger"' if sample.is_affected }}>
              <td>{{ sample.display_name }}</td>
              <td class="text-center">{{ sample.genotype_call }}</td>
              {% if sample.allele_depths %}
                  {% for number in sample.allele_depths %}
                    <td class="text-right">
                      {% if number == -1 %}
                        <small>N/A</small>
                      {% else %}
                        {{ number }}
                      {% endif %}
                    </td>
                  {% endfor %}
              {% else %}
                  <td class="text-right"><small>N/A</small></td>
                  <td class="text-right"><small>N/A</small></td>
              {% endif %}

              {% if variant.category == "snv" and variant.chromosome in ["MT","M"] %}
                <td>
                  {% if sample.alt_frequency and sample.alt_frequency != -1 %}
                    {{ (100*sample.alt_frequency)|round(2) }}%
                  {% else %}
		    N/A
                  {% endif %}
                </td>
              {% endif %}
              {% if variant.category == "cancer" %}
                {% set cancer_var = namespace() %}
                {% if sample.sample_id == variant.tumor.ind_id %}
                  {% set cancer_var.vaf = variant.tumor.alt_freq|round(4) %}
                {% elif sample.sample_id == variant.normal.ind_id %} <!--normal-->
                  {% set cancer_var.vaf = variant.normal.alt_freq|round(4) %}
                {% else %}
                  {% set cancer_var.vaf = "N/A" %}
                {% endif %}
                <td class="text-right">{{ cancer_var.vaf }}</td>
              {% else %}
                <td class="text-right">
                {% if variant.category == "sv" %}
                  {% if sample.genotype_quality not in ["None", None, "-1", -1] %}
                    {{ sample.genotype_quality }}
                  {% else %}
                    <small>N/A</small>
                  {% endif %} (<small>VQ</small>
                  {% if variant.quality not in ["None", None, "-1", -1] %}
                    {{variant.quality}}
                  {% else %}
                    <small>N/A</small>
                  {% endif%})
                {% elif variant.category == "str" %}
                    <small>{{ sample.so }}</small>
                {% else %}
                  {{ sample.genotype_quality }}
                {% endif %}
                </td>
              {% endif %}
            </tr>
          {% endfor %}
        </tbody>
      </table>
    </div>
    <div class="panel-footer">
      {% for name, caller in variant.callers %}
        <span class="badge badge-secondary">{{ name }}: {{ caller }}</span>
      {% endfor %}
    </div>
    </div>
  </div>
{% endmacro %}

{% macro frequencies(variant) %}
  <div class="card panel-default">
    <div class="panel-heading">Frequencies</div>
    <div class="card-body">
      <table class="table">
        <thead class="thead-light">
          <tr>
            <th scope="col">Source</th>
            <th scope="col">Frequency</th>
          </tr>
        </thead>
        <tbody>
          {% for freq_name, value, link in variant.frequencies %}
          <tr>
            <td>
              {% if link %}
                <a href="{{ link }}" target="_blank">{{ freq_name }}</a>
              {% else %}
                {{ freq_name }}
              {% endif %}
            </td>
            <td>
              {% if value %}
                <span class="badge badge-secondary">{{ value|human_decimal }}</span>
              {% else %}
                -
              {% endif %}
            </td>
          </tr>
          {% endfor %}
        </tbody>
      </table>
    </div>
    {% if variant.track == "rd" %}
      <div class="card-footer">
        <a href="{{ variant.swegen_link }}" target="_blank">SweGen</a>
        <a href="{{ variant.beacon_link }}" target="_blank">Beacon</a>
        {% if variant.cosmic_link %}
          <a href="{{ variant.cosmic_link }}" target="_blank">COSMIC</a>
        {% else %}
          COSMIC
        {% endif %}
      </div>
    {% endif %}
  </div>
{% endmacro %}

{% macro observations_panel(variant, observations, case) %}
  <div class="card panel-default">
    <div class="panel-heading d-flex justify-content-between">
      <a class="text-white" href="https://github.com/moonso/loqusdb" target="_blank">Local observations</a>
      <span data-toggle="tooltip" title="Nr of observations is the total number of occurrences in the loqusdb instance. Missing links on greyed out case names for shared local case variants might be caused by variants not loaded after a rerun or inexact SV matching. Only names of collaborator cases are shown.">?</span>
    </div>
    <div class="card-body">
      <table class="table">
        <thead class="thead-light">
          <tr>
            <th scope="col">Nr obs.</th>
            <th scope="col">Nr homo.</th>
            <th scope="col">Total nr.</th>
          </tr>
        </thead>
        <tbody>
          <tr>
            <td>{{ observations.observations|default('N/A') }}</td>
            <td>{{ observations.homozygote|default('N/A') }}</td>
            <td>{{ observations.total }}</td>
          </tr>
        </tbody>
      </table>
    </div>
    <div class="card-footer">
      <span title="Shows maximum 10 cases"><strong>Cases</strong></span>
        {% if observations['cases'] %}
          {% for data in observations['cases'] %}
            {% if data.variant and data.variant.category == "snv"%}
              <a class="ml-3" href="{{ url_for('variant.variant', institute_id=data.case.owner, case_name=data.case.display_name, variant_id=data.variant._id) }}">{{ data.case.display_name }}</a>
            {% elif data.variant and data.variant.category == "sv"%}
              <a class="ml-3" href="{{ url_for('variant.sv_variant', institute_id=data.case.owner, case_name=data.case.display_name, variant_id=data.variant._id) }}">{{ data.case.display_name }}</a>
            {% else %}
              <span class="text-muted ml-3" >{{ data.case.display_name }}</span>
            {% endif %}
          {% endfor %}
          {% if observations['cases']|length >= 10 %}
          ...
          {% endif%}
        {% endif %}
    </div>
  </div>
{% endmacro %}

{% macro old_observations(variant, obs_date) %}
{% if "SHOW_OBSERVED_VARIANT_ARCHIVE" in config and config["SHOW_OBSERVED_VARIANT_ARCHIVE"] == true %}
  <div class="card panel-default">
    <div class="panel-heading">
      <a class="text-white" href="https://github.com/moonso/loqusdb" target="_blank">Local observations (archive {{obs_date or '2017-05-31'}})</a>
    </div>
    <div class="card-body">
      <table class="table">
        <thead class="thead-light">
          <tr>
            <th scope="col">Nr obs.</th>
            <th scope="col">Nr homo.</th>
            <th scope="col">Total nr.</th>
          </tr>
        </thead>
        <tbody>
          <tr>
<<<<<<< HEAD
            
            <td>{{ variant.local_obs_old or 'N/A' }}</td>
            <td>{{ variant.local_obs_hom_old or 'N/A' }}</td>
            <td>{{ variant.local_obs_total_old or 'N/A' }}</td>
=======
            <td>{{ variant.local_obs_old|default('N/A') }}</td>
            <td>{{ variant.local_obs_hom_old|default('N/A') }}</td>
            <td>{{ variant.local_obs_total_old|default('N/A') }}</td>
>>>>>>> 096bf3a9
          </tr>
        </tbody>
      </table>
    </div>
  </div>
{% endif %}
{% endmacro %}

{% macro severity_list(variant) %}
  <div class="card panel-default">
    <div class="panel-heading">Severity</div>
    <div class="card-body">
      <ul class="list-group">
        <li class="list-group-item">
          <a href="https://sift.bii.a-star.edu.sg/www/SIFT_help.html" target="_blank">SIFT</a>
          <span class="float-right">
            {% if variant.sift_predictions  %}
              {{ variant.sift_predictions|join(', ') }}</span>
            {% else %}
               {{ "-" }}
            {% endif %}
          </span>
        </li>
        <li class="list-group-item">
          <a href="https://sites.google.com/site/revelgenomics/about" target="_blank">REVEL</a>
          <span class="float-right">
          {% if variant.revel_score  %}
             {{ variant.revel_score }}
          {% else %}
             {{ "-" }}
          {% endif %}
          </span>
        </li>
        <li class="list-group-item">
          <a href="http://genetics.bwh.harvard.edu/pph2/" target="_blank">Polyphen</a>
          <span class="float-right">
          {% if variant.polyphen_predictions %}
            {{ variant.polyphen_predictions|join(', ') }}
          {% else %}
             {{ "-" }}
          {% endif %}
          </span>
        </li>
        <li class="list-group-item">
          SPIDEX
          <span class="float-right">{{ variant.spidex_human }}</span>
        </li>
        <li class="list-group-item">
          <a hfref="https://github.com/Illumina/SpliceAI">SpliceAI</a> DS max
          <span class="float-right control-label" data-toggle="tooltip" data-html="true" data-placement="bottom"
              title="<strong>{% if variant.spliceai_scores %}
                 {% for entry in variant.spliceai_scores %}
                    SpliceAI highest delta score {{ entry }} </strong> at position {{ variant.spliceai_positions[loop.index0]}} relative to this variant.
                    <br>All scores and positions(relative to variant):<br>
                    {%  if variant.spliceai_predictions[loop.index0] is not none %}
                       {{ variant.spliceai_predictions[loop.index0]|join("<br>")}}
                    {%  endif %}
                  {% endfor %}
              {% else %}
              'No SpliceAI positions annotated for this variant.' {% endif %}">
            {{ variant.spliceai_scores|join(', ') or "-"}}
          </span>
        </li>
      </ul>
    </div>
  </div>
{% endmacro %}

{% macro conservations(variant) %}
  <div class="card panel-default">
    <div class="panel-heading">Conservation</div>
    <div class="card-body">
      <ul class="list-group">
        <li class="list-group-item">
          PHAST
          <span class="float-right">{{ variant.phast_conservation|join(', ') or '-' }}</span>
        </li>
        <li class="list-group-item">
          GERP
          <span class="float-right">{{ variant.gerp_conservation|join(', ') or '-' }}</span>
        </li>
        <li class="list-group-item">
          phyloP
          <span class="float-right">{{ variant.phylop_conservation|join(', ') or '-' }}</span>
        </li>
      </ul>
    </div>
  </div>
{% endmacro %}


{% macro mappability_list(variant) %}
  {% set superdups_fracmatches = [] %}
  {% for gene in variant.genes %}
    {% for transcript in gene.transcripts %}
      {% if transcript.superdups_fracmatch %}
        {% for superdup in transcript.superdups_fracmatch %}
          {% do superdups_fracmatches.append(superdup) %}
        {% endfor %}
      {% endif %}
    {% endfor %}
  {% endfor %}
  {% set superdups_fracmatches = superdups_fracmatches|sort %}
  {% if superdups_fracmatches %}
    <li class="list-group-item">
      <span>mapping to {{superdups_fracmatches|length}} segm. dups. (min matching:{{ superdups_fracmatches|first|float|round(3) }}, max matching:{{ superdups_fracmatches|last|float|round(3) }})</span>
    </li>
  {% else %}
    <li class="list-group-item">
      <p class="card-text">-</p>
    </li>
  {% endif %}
{% endmacro %}

{% macro mappability(variant) %}
  <div class="card panel-default">
    <div class="panel-heading">Mappability (<a class="text-white" href="http://genome.ucsc.edu/cgi-bin/hgTrackUi?g=genomicSuperDups" target="_blank">fracMatch</a>)</div>
    <div class="panel-body">
      <ul class="list-group">
        {{ mappability_list(variant) }}
      </ul>
    </div>
  </div>
{% endmacro %}<|MERGE_RESOLUTION|>--- conflicted
+++ resolved
@@ -213,16 +213,9 @@
         </thead>
         <tbody>
           <tr>
-<<<<<<< HEAD
-            
-            <td>{{ variant.local_obs_old or 'N/A' }}</td>
-            <td>{{ variant.local_obs_hom_old or 'N/A' }}</td>
-            <td>{{ variant.local_obs_total_old or 'N/A' }}</td>
-=======
             <td>{{ variant.local_obs_old|default('N/A') }}</td>
             <td>{{ variant.local_obs_hom_old|default('N/A') }}</td>
             <td>{{ variant.local_obs_total_old|default('N/A') }}</td>
->>>>>>> 096bf3a9
           </tr>
         </tbody>
       </table>
