--- conflicted
+++ resolved
@@ -229,13 +229,9 @@
           </span>
         </li>
         <li class="list-group-item">
-<<<<<<< HEAD
-          <a href="https://sites.google.com/site/revelgenomics/about" target="_blank">REVEL</a>
+          <a href="https://sites.google.com/site/revelgenomics/about" target="_blank" data-bs-toggle="tooltip"
+            title="An ensemble score based on 13 individual scores for predicting the pathogenicity of missense variants. Scores range from 0 to 1. The larger the score the more likely the SNP has damaging effect">REVEL score</a>
           <span class="float-end">
-=======
-          <a href="https://sites.google.com/site/revelgenomics/about" target="_blank" data-toggle="tooltip"
-            title="An ensemble score based on 13 individual scores for predicting the pathogenicity of missense variants. Scores range from 0 to 1. The larger the score the more likely the SNP has damaging effect" >REVEL score</a>
-          <span class="float-right">
           {% if variant.revel  %}
              {{ variant.revel }}
           {% else %}
@@ -244,10 +240,9 @@
           </span>
         </li>
         <li class="list-group-item">
-          <a href="http://database.liulab.science/dbNSFP" target="_blank" data-toggle="tooltip"
+          <a href="http://database.liulab.science/dbNSFP" target="_blank" data-bs-toggle="tooltip"
              title="REVEL scores were ranked among all REVEL scores in dbNSFP. The REVEL rank score is the ratio of the rank of the score over the total number of REVEL scores in dbNSFP">REVEL rank score</a>
-          <span class="float-right">
->>>>>>> 2e9229b2
+          <span class="float-end">
           {% if variant.revel_score  %}
              {{ variant.revel_score }}
           {% else %}
