--- conflicted
+++ resolved
@@ -128,18 +128,6 @@
             Breakpoint 1
             <div class="float-right">
               {{ variant.chromosome }}:{{ variant.position }}
-<<<<<<< HEAD
-              {% if variant.chromosome == "MT" and case.mt_bams %}
-                - Alignment:
-                <a class="btn btn-outline-secondary btn-sm" href="{{ url_for('alignviewers.igv', sample=case.sample_names, build=case.genome_build, bam=case.mt_bams, bai=case.mt_bais, rhocall_bed=case.rhocall_beds, rhocall_wig=case.rhocall_wigs, tiddit_coverage_wig=tiddit_coverage_wigs, upd_regions_bed=case.upd_regions_beds, upd_sites_bed=case.upd_sites_beds, contig=variant.chromosome, start=(variant.position - 500), stop=(variant.position + 500)) }}" target="_blank">IGV viewer</a>
-              {% elif case.bam_files %}
-                - Alignment:
-                <a class="btn btn-outline-secondary btn-sm" href="{{ url_for('alignviewers.igv', bam=case.bam_files, bai=case.bai_files, wig=case.wig_files, rhocall_bed=case.rhocall_beds, rhocall_wig=case.rhocall_wigs, tiddit_coverage_wig=tiddit_coverage_wigs, upd_regions_bed=case.upd_regions_beds, upd_sites_bed=case.upd_sites_beds, sample=case.sample_names, build=case.genome_build, contig=variant.chromosome, start=(variant.position - 500), stop=(variant.position + 500)) }}" target="_blank">IGV</a>
-              {% else %}
-                - BAM file(s) missing
-              {% endif %}
-              - <a class="btn btn-outline-secondary btn-sm" href="http://genome.ucsc.edu/cgi-bin/hgTracks?db=hg19&position=chr{{ variant.chromosome }}:{{ variant.position }}&dgv=pack&knownGene=pack&omimGene=pack" target="_blank">UCSC</a>
-=======
               <form role="form" name="bp1_form" action="{{ url_for('alignviewers.igv') }}" target="_blank" method="POST">
                 {% if case.mt_bams or case.bam_files %}
                 <!-- general hidden fields required to submit POST request to IGV viewer -->
@@ -161,31 +149,31 @@
                   - Alignment:
                   <input type="hidden" name="bam" value="{{case.bam_files|join(',')}}">
                   <input type="hidden" name="bai" value="{{case.bai_files|join(',')}}">
+                  {% if case.rhocall_beds %}
+                    <input type="hidden" name="rhocall_bed" value="{{case.rhocall_beds|join(',')}}">
+                    <input type="hidden" name="rhocall_wig" value="{{case.rhocall_wigs|join(',')}}">
+                  {% endif %}
+                  {% if case.tiddit_coverage_wigs %}
+                    <input type="hidden" name="rhocall_coverage_wig" value="{{case.tiddit_coverage_wigs|join(',')}}">
+                  {% endif %}
+                  {% if case.upd_regions_beds %}
+                    <input type="hidden" name="upd_regions_bed" value="{{case.upd_regions_beds|join(',')}}">
+                  {% endif %}
+                  {% if case.upd_regions_beds %}
+                    <input type="hidden" name="upd_sites_bed" value="{{case.upd_sites_beds|join(',')}}">
+                  {% endif %}
                   <button class="btn btn-outline-secondary btn-sm" name="align" value="bam" type=submit>IGV</button>
                 {% else %}
                   - BAM file(s) missing
                 {% endif %}
                 - <a class="btn btn-outline-secondary btn-sm" href="http://genome.ucsc.edu/cgi-bin/hgTracks?db=hg19&position=chr{{ variant.chromosome }}:{{ variant.position }}&dgv=pack&knownGene=pack&omimGene=pack" target="_blank">UCSC</a>
               </form>
->>>>>>> c5710ff2
             </div>
           </li>
           <li class="list-group-item">
             Breakpoint 2
             <div class="float-right">
               {{ variant.end_chrom }}:{{ variant.end }}
-<<<<<<< HEAD
-              {% if variant.end_chrom == "MT" and case.mt_bams %}
-                - Alignment:
-                <a class="btn btn-outline-secondary btn-sm" href="{{ url_for('alignviewers.igv', sample=case.sample_names, build=case.genome_build, bam=case.mt_bams, bai=case.mt_bais, rhocall_bed=case.rhocall_beds, rhocall_wig=case.rhocall_wigs, tiddit_coverage_wig=tiddit_coverage_wigs, upd_regions_bed=case.upd_regions_beds, upd_sites_bed=case.upd_sites_beds, contig=variant.end_chrom, start=(variant.end - 500), stop=(variant.end + 500)) }}" target="_blank">IGV viewer</a>
-              {% elif case.bam_files %}
-                - Alignment:
-                <a class="btn btn-outline-secondary btn-sm" href="{{ url_for('alignviewers.igv', bam=case.bam_files, bai=case.bai_files, rhocall_bed=case.rhocall_beds, rhocall_wig=case.rhocall_wigs, tiddit_coverage_wig=tiddit_coverage_wigs, upd_regions_bed=case.upd_regions_beds, upd_sites_bed=case.upd_sites_beds, sample=case.sample_names, build=case.genome_build, contig=variant.end_chrom, start=(variant.end - 500), stop=(variant.end + 500)) }}" target="_blank">IGV</a>
-              {% else %}
-                - BAM file(s) missing
-              {% endif %}
-                - <a class="btn btn-outline-secondary btn-sm" href="http://genome.ucsc.edu/cgi-bin/hgTracks?db=hg19&position=chr{{ variant.end_chrom }}:{{ variant.end }}&dgv=pack&knownGene=pack&omimGene=pack" target="_blank">UCSC</a>
-=======
               <form role="form" name="bp2_form" action="{{ url_for('alignviewers.igv') }}" target="_blank" method="POST">
                 {% if case.mt_bams or case.bam_files %}
                 <!-- general hidden fields required to submit POST request to IGV viewer -->
@@ -202,19 +190,30 @@
                   - Alignment:
                   <input type="hidden" name="mt_bam" value="{{case.mt_bams|join(',')}}">
                   <input type="hidden" name="mt_bai" value="{{case.mt_bais|join(',')}}">
-                  - Alignment:
                   <button class="btn btn-outline-secondary btn-sm" name="align" value="mt_bam" type=submit>IGV</button>
                 {% elif case.bam_files %}
+                  - Alignment:
                   <input type="hidden" name="bam" value="{{case.bam_files|join(',')}}">
                   <input type="hidden" name="bai" value="{{case.bai_files|join(',')}}">
-                  - Alignment:
+                  {% if case.rhocall_beds %}
+                    <input type="hidden" name="rhocall_bed" value="{{case.rhocall_beds|join(',')}}">
+                    <input type="hidden" name="rhocall_wig" value="{{case.rhocall_wigs|join(',')}}">
+                  {% endif %}
+                  {% if case.tiddit_coverage_wigs %}
+                    <input type="hidden" name="rhocall_coverage_wig" value="{{case.tiddit_coverage_wigs|join(',')}}">
+                  {% endif %}
+                  {% if case.upd_regions_beds %}
+                    <input type="hidden" name="upd_regions_bed" value="{{case.upd_regions_beds|join(',')}}">
+                  {% endif %}
+                  {% if case.upd_regions_beds %}
+                    <input type="hidden" name="upd_sites_bed" value="{{case.upd_sites_beds|join(',')}}">
+                  {% endif %}
                   <button class="btn btn-outline-secondary btn-sm" name="align" value="bam" type=submit>IGV</button>
                 {% else %}
                   - BAM file(s) missing
                 {% endif %}
                   - <a class="btn btn-outline-secondary btn-sm" href="http://genome.ucsc.edu/cgi-bin/hgTracks?db=hg19&position=chr{{ variant.end_chrom }}:{{ variant.end }}&dgv=pack&knownGene=pack&omimGene=pack" target="_blank">UCSC</a>
               </form>
->>>>>>> c5710ff2
             </div>
           </li>
   	      <li class="list-group-item">
@@ -233,23 +232,6 @@
   	        Length
             <div class="float-right">
               {{ variant.length }}
-<<<<<<< HEAD
-              {% if variant.chromosome == "MT" and case.mt_bams %}
-                - Alignment:
-                <a class="btn btn-outline-secondary btn-sm" href="{{ url_for('alignviewers.igv', sample=case.sample_names, build=case.genome_build, bam=case.mt_bams, bai=case.mt_bais, rhocall_bed=case.rhocall_beds, rhocall_wig=case.rhocall_wigs, tiddit_coverage_wig=tiddit_coverage_wigs, upd_regions_bed=case.upd_regions_beds, upd_sites_bed=case.upd_sites_beds, contig=variant.chromosome, start=(variant.position - 500), stop=(variant.end + 500)) }}" target="_blank">IGV viewer</a>
-              {% elif case.bam_files and variant.chromosome == variant.end_chrom %}
-                - Alignment:
-                <a class="btn btn-outline-secondary btn-sm" href="{{ url_for('alignviewers.igv', bam=case.bam_files, bai=case.bai_files, rhocall_bed=case.rhocall_beds, rhocall_wig=case.rhocall_wigs, tiddit_coverage_wig=tiddit_coverage_wigs, upd_regions_bed=case.upd_regions_beds, upd_sites_bed=case.upd_sites_beds, sample=case.sample_names, build=case.genome_build, contig=variant.chromosome, start=(variant.position - 500), stop=(variant.end + 500)) }}" target="_blank">IGV</a>
-              {% elif case.bam_files %}
-                - Complex rearrangement: check breakpoint alignments.
-              {% else %}
-                - BAM file(s) missing
-              {% endif %}
-              {% if variant.chromosome == variant.end_chrom %}
-              - <a class="btn btn-outline-secondary btn-sm" href="http://genome.ucsc.edu/cgi-bin/hgTracks?db=hg19&position=chr{{ variant.chromosome }}:{{ variant.position }}-{{ variant.end }}&dgv=pack&knownGene=pack&omimGene=pack" target="_blank">UCSC</a>
-              {% endif %}
-            </div>
-=======
               <form role="form" name="alignment_length_form" action="{{ url_for('alignviewers.igv') }}" target="_blank" method="POST">
                 {% if case.mt_bams or case.bam_files %}
                 <!-- general hidden fields required to submit POST request to IGV viewer -->
@@ -261,8 +243,6 @@
                   <input type="hidden" name="stop" value="{{variant.end + 500}}">
                   <!--<input type="hidden" name="now" values="{{now}}"-->
                 {% endif %}
->>>>>>> c5710ff2
-
                 {% if variant.chromosome == "MT" and case.mt_bams %}
                   <input type="hidden" name="mt_bam" value="{{case.mt_bams|join(',')}}">
                   <input type="hidden" name="mt_bai" value="{{case.mt_bais|join(',')}}">
@@ -271,6 +251,19 @@
                 {% elif case.bam_files and variant.chromosome == variant.end_chrom %}
                   <input type="hidden" name="bam" value="{{case.bam_files|join(',')}}">
                   <input type="hidden" name="bai" value="{{case.bai_files|join(',')}}">
+                  {% if case.rhocall_beds %}
+                    <input type="hidden" name="rhocall_bed" value="{{case.rhocall_beds|join(',')}}">
+                    <input type="hidden" name="rhocall_wig" value="{{case.rhocall_wigs|join(',')}}">
+                  {% endif %}
+                  {% if case.tiddit_coverage_wigs %}
+                    <input type="hidden" name="rhocall_coverage_wig" value="{{case.tiddit_coverage_wigs|join(',')}}">
+                  {% endif %}
+                  {% if case.upd_regions_beds %}
+                    <input type="hidden" name="upd_regions_bed" value="{{case.upd_regions_beds|join(',')}}">
+                  {% endif %}
+                  {% if case.upd_regions_beds %}
+                    <input type="hidden" name="upd_sites_bed" value="{{case.upd_sites_beds|join(',')}}">
+                  {% endif %}
                   - Alignment:
                   <button class="btn btn-outline-secondary btn-sm" name="align" value="bam" type=submit>IGV</button>
                 {% elif case.bam_files %}
