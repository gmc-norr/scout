--- conflicted
+++ resolved
@@ -103,15 +103,9 @@
               {% endif %}
             </td>
             <td>{{ panel.version }} ({{ panel.date.date()}})</td>
-<<<<<<< HEAD
             <td><span class="badge rounded-pill bg-secondary">{{ panel.genes|length}}</span></td>
             <td><button id="{{panel._id}}" type="button" data-bs-toggle="collapse" href="#paneldiv_{{panel._id}}" aria-expanded="false" aria-controls="paneldiv_{{panel._id}}" class="btn btn-primary btn-xs"><span class="fa fa-search-plus"></span></button><br>{{ history_view(panel._id, panel.panel_name) }}</td>
             <td><button id="{{panel._id}}" type="button" data-bs-toggle="collapse" href="#modifydiv_{{panel._id}}" aria-expanded="false" aria-controls="modifydiv_{{panel._id}}" class="btn btn-warning btn-xs"><span class="fa fa-pencil-square-o"></span></button><br>{{ history_view(panel._id, panel.panel_name) }}</td>
-=======
-            <td><span class="badge badge-pill badge-secondary">{{ panel.genes|length}}</span></td>
-            <td><button id="{{panel._id}}" type="button" data-toggle="collapse" href="#paneldiv_{{panel._id}}" aria-expanded="false" aria-controls="paneldiv_{{panel._id}}" class="btn btn-primary btn-xs"><span class="fa fa-search-plus"></span></button><br>{{ history_view(panel._id, panel.panel_name) }}</td>
-            <td><button id="{{panel._id}}" type="button" data-toggle="collapse" href="#modifydiv_{{panel._id}}" aria-expanded="false" aria-controls="modifydiv_{{panel._id}}" class="btn btn-warning btn-xs"><span class="fa fa-pencil-square-o"></span></button><br>{{ history_view(panel._id, panel.panel_name) }}</td>
->>>>>>> 2e9229b2
             <td>
               {% if panel.hidden %}
                 <form action="{{ url_for('panels.panel_restore', panel_id=panel._id) }}" method="POST">
