--- conflicted
+++ resolved
@@ -140,12 +140,8 @@
                 LOG.debug("%s: no bam/cram file found", individual['individual_id'])
                 continue
             case_obj[bam[1]].append(bam_path) # either bam_files or mt_bams
-<<<<<<< HEAD
             if not bam[2] == 'no_index':
-                case_obj[bam[2]].append(find_bai_file(bam_path)) # either bai_files or mt_bais
-=======
-            case_obj[bam[2]].append(find_index(bam_path)) # either bai_files or mt_bais
->>>>>>> b15474ac
+                case_obj[bam[2]].append(find_index(bam_path)) # either bai_files or mt_bais
 
 
 def find_index(align_file):
