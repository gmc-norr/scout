#!/usr/bin/env python
# encoding: utf-8
"""
load_mongo.py

Load script for the mongo db.
Should take a directory as input, like the load part of vcf.py, and populate the mongo database.

Created by Måns Magnusson on 2014-11-10.
Copyright (c) 2014 __MoonsoInc__. All rights reserved.

"""

# Questions for Mats:
# - Should we first check if variant is in database and then update?
# - Is it more effective to, like in sql, update the database with alot of data at the same time or can we do one and one?
# - How to handle general and specific?
# - How to initiate an index on a field?
# - What does this pymongo.ASCENDING means?



from __future__ import absolute_import, unicode_literals, print_function

import sys
import os

import io
import json
import click
import hashlib


from datetime import datetime
from six import string_types
from pymongo import MongoClient
from mongoengine import connect, DoesNotExist


from .config_parser import ConfigParser
<<<<<<< HEAD
from ...models import (Case, Individual, Institute, Variant, GTCall, 
                          Compound, Gene, Transcript)
=======
from ...models import (Case, Individual, Institute, Variant, GTCall, VariantCommon, 
                        VariantCaseSpecific, Compound, Gene, Transcript)
>>>>>>> d6b71760

from vcf_parser import parser as vcf_parser
from ped_parser import FamilyParser

from pprint import pprint as pp

GENETIC_REGIONS = set(['exonic', 
                        'splicing', 
                        'ncRNA_exonic', 
                        'intronic', 
                        'ncRNA', 
                        'upstream', 
                        'downstream',
                        '5UTR',
                        '3UTR'
                      ]
)

NON_GENETIC_REGIONS = 0

SO_TERMS = {
  'transcript_ablation': {'rank':1, 'region':'exonic'},
  'splice_donor_variant': {'rank':2, 'region':'splicing'},
  'splice_acceptor_variant': {'rank':3, 'region':'splicing'},
  'stop_gained': {'rank':4, 'region':'exonic'},
  'frameshift_variant': {'rank':5, 'region':'exonic'},
  'stop_lost': {'rank':6, 'region':'exonic'},
  'initiator_codon_variant': {'rank':7, 'region':'exonic'},
  'inframe_insertion': {'rank':8, 'region':'exonic'},
  'inframe_deletion': {'rank':9, 'region':'exonic'},
  'missense_variant': {'rank':10, 'region':'exonic'},
  'transcript_amplification': {'rank':11, 'region':'exonic'},
  'splice_region_variant': {'rank':12, 'region':'splicing'},
  'incomplete_terminal_codon_variant': {'rank':13, 'region':'exonic'},
  'synonymous_variant': {'rank':14, 'region':'exonic'},
  'stop_retained_variant': {'rank':15, 'region':'exonic'},
  'coding_sequence_variant': {'rank':17, 'region':'exonic'},
  'mature_miRNA_variant': {'rank':18, 'region':'ncRNA_exonic'},
  '5_prime_UTR_variant': {'rank':19, 'region':'5UTR'},
  '3_prime_UTR_variant': {'rank':20, 'region':'3UTR'},
  'non_coding_transcript_exon_variant': {'rank':21, 'region':'ncRNA_exonic'},
  'non_coding_exon_variant': {'rank':21, 'region':'ncRNA_exonic'},
  'non_coding_transcript_variant': {'rank':22, 'region':'ncRNA_exonic'},
  'nc_transcript_variant': {'rank':22, 'region':'ncRNA_exonic'},
  'intron_variant': {'rank':23, 'region':'intronic'},
  'NMD_transcript_variant': {'rank':24, 'region':'ncRNA'},
  'upstream_gene_variant': {'rank':25, 'region':'upstream'},
  'downstream_gene_variant': {'rank':26, 'region':'downstream'},
  'TFBS_ablation': {'rank':27, 'region':'TFBS'},
  'TFBS_amplification': {'rank':28, 'region':'TFBS'},
  'TF_binding_site_variant': {'rank':29, 'region':'TFBS'},
  'regulatory_region_ablation': {'rank':30, 'region':'regulatory_region'},
  'regulatory_region_amplification': {'rank':31, 'region':'regulatory_region'},
  'regulatory_region_variant': {'rank':33, 'region':'regulatory_region'},
  'feature_elongation': {'rank':34, 'region':'genomic_feature'},
  'feature_truncation': {'rank':35, 'region':'genomic_feature'},
  'intergenic_variant': {'rank':36, 'region':'intergenic_variant'}
}

# These are the valid region annotations
GENETIC_REGIONS = set(['exonic', 
                        'splicing', 
                        'ncRNA_exonic', 
                        'intronic', 
                        'ncRNA', 
                        'upstream', 
                        'downstream',
                        '5UTR',
                        '3UTR'
                      ]
)

NON_GENETIC_REGIONS = 0

# These are the valid SO terms with corresponfing severity rank
SO_TERMS = {
  'transcript_ablation': {'rank':1, 'region':'exonic'},
  'splice_donor_variant': {'rank':2, 'region':'splicing'},
  'splice_acceptor_variant': {'rank':3, 'region':'splicing'},
  'stop_gained': {'rank':4, 'region':'exonic'},
  'frameshift_variant': {'rank':5, 'region':'exonic'},
  'stop_lost': {'rank':6, 'region':'exonic'},
  'initiator_codon_variant': {'rank':7, 'region':'exonic'},
  'inframe_insertion': {'rank':8, 'region':'exonic'},
  'inframe_deletion': {'rank':9, 'region':'exonic'},
  'missense_variant': {'rank':10, 'region':'exonic'},
  'transcript_amplification': {'rank':11, 'region':'exonic'},
  'splice_region_variant': {'rank':12, 'region':'splicing'},
  'incomplete_terminal_codon_variant': {'rank':13, 'region':'exonic'},
  'synonymous_variant': {'rank':14, 'region':'exonic'},
  'stop_retained_variant': {'rank':15, 'region':'exonic'},
  'coding_sequence_variant': {'rank':17, 'region':'exonic'},
  'mature_miRNA_variant': {'rank':18, 'region':'ncRNA_exonic'},
  '5_prime_UTR_variant': {'rank':19, 'region':'5UTR'},
  '3_prime_UTR_variant': {'rank':20, 'region':'3UTR'},
  'non_coding_transcript_exon_variant': {'rank':21, 'region':'ncRNA_exonic'},
  'non_coding_exon_variant': {'rank':21, 'region':'ncRNA_exonic'},
  'non_coding_transcript_variant': {'rank':22, 'region':'ncRNA_exonic'},
  'nc_transcript_variant': {'rank':22, 'region':'ncRNA_exonic'},
  'intron_variant': {'rank':23, 'region':'intronic'},
  'NMD_transcript_variant': {'rank':24, 'region':'ncRNA'},
  'upstream_gene_variant': {'rank':25, 'region':'upstream'},
  'downstream_gene_variant': {'rank':26, 'region':'downstream'},
  'TFBS_ablation': {'rank':27, 'region':'TFBS'},
  'TFBS_amplification': {'rank':28, 'region':'TFBS'},
  'TF_binding_site_variant': {'rank':29, 'region':'TFBS'},
  'regulatory_region_ablation': {'rank':30, 'region':'regulatory_region'},
  'regulatory_region_amplification': {'rank':31, 'region':'regulatory_region'},
  'regulatory_region_variant': {'rank':33, 'region':'regulatory_region'},
  'feature_elongation': {'rank':34, 'region':'genomic_feature'},
  'feature_truncation': {'rank':35, 'region':'genomic_feature'},
  'intergenic_variant': {'rank':36, 'region':'intergenic_variant'}
}

def load_mongo(vcf_file=None, ped_file=None, config_file=None,
               family_type='ped', mongo_db='variantDatabase', institute_name='CMMS',
               username=None, password=None, verbose = False):
  """Populate a moongo database with information from ped and variant files."""
  # get root path of the Flask app
  # project_root = '/'.join(app.root_path.split('/')[0:-1])

  connect(mongo_db, host='localhost', port=27017, username=username,
          password=password)
  
  if verbose:
    print("\nvcf_file:\t%s\nped_file:\t%s\nconfig_file:\t%s\nfamily_type:\t%s\nmongo_db:\t%s\ninstitute:\t%s\n" % 
              (vcf_file, ped_file, config_file, family_type, mongo_db, institute_name), file=sys.stderr)
  
  ######## Parse the config file to check for keys: ########
  config_object = ConfigParser(config_file)
  
  ######## Add the institute to the mongo db: ########
  
  institute = get_institute(institute_name)
  try:
    if Institute.objects.get(internal_id = institute.internal_id):
      institute = Institute.objects.get(internal_id = institute.internal_id)
  except DoesNotExist:
    if verbose:
      print('New institute!', file=sys.stderr)
    
  
  ######## Get the case and add it to the mongo db: ########
<<<<<<< HEAD
  
  individuals = []
  cases = get_case(ped_file, family_type, institute_name)
  for case in cases:
    case_id = case.case_id
=======
  individuals = []
  cases = get_case(ped_file, family_type, institute_name)
  for case in cases:
>>>>>>> d6b71760
    if case not in institute.cases:
      institute.cases.append(case)
    for individual in case.individuals:
      individuals.append(individual.individual_id)
    case.save()
  
  institute.save()
  
  ######## Get the variants and add them to the mongo db: ########
  
  variant_parser = vcf_parser.VCFParser(infile = vcf_file, split_variants = True)
  nr_of_variants = 0
  # for variant in variant_parser:
  #   for info in variant['info_dict']:
  #     print(info)
  #     print(variant['info_dict'][info])
  #   print('')
  #   pp(variant['vep_info'])
  # sys.exit()
  
  start_inserting_variants = datetime.now()
  
  if verbose:
    print('Start parsing variants...', file=sys.stderr)
  
  for variant in variant_parser:
    nr_of_variants += 1
<<<<<<< HEAD
    mongo_variant = get_mongo_variant(variant, individuals, case['case_id'], config_object, nr_of_variants)
    mongo_variant.save()
    # try:
    #   print(mongo_variant.specific[0].to_json())
    #   if Variant.objects(variant_id = mongo_variant.variant_id):
    #     Variant.objects(variant_id = mongo_variant.variant_id).update_one(
    #           pull__specific__case_id = case_id)
    #     Variant.objects(variant_id = mongo_variant.variant_id).update_one(
    #           push__specific = mongo_variant.specific[0].to_json())
    #   else:
    #     mongo_variant.save()
    # except DoesNotExist:
    #   mongo_variant.save()
    
=======
    add_mongo_variant(variant, individuals, case['case_id'], config_object, nr_of_variants)
>>>>>>> d6b71760
    if verbose:
      if nr_of_variants % 1000 == 0:
        print('%s variants parsed!' % nr_of_variants, file=sys.stderr)
  
  if verbose:
    print('Variants in non genetic regions: %s' % NON_GENETIC_REGIONS, file=sys.stderr)
    print('%s variants inserted!' % nr_of_variants, file=sys.stderr)
    print('Time to insert variants: %s' % (datetime.now() - start_inserting_variants), file=sys.stderr)
<<<<<<< HEAD
  
  return


def get_mongo_variant(variant, individuals, case_id, config_object, variant_count):
  """
  Take a variant and some additional information, convert it to mongo engine 
  objects and put them in the proper format in the database.
  
  Input:
    variant       : A Variant dictionary
    individuals   : A list with the id:s of the individuals
    case_id       : The md5 string that represents the ID for the case
    variant_count : The rank order of the variant in this case
    config_object : A config object with the information from the config file
  
  Returns:
    mongo_variant : A variant parser into the proper mongo engine format.
  
  """
  
  #############################################################################################################
  #### Here is the start for parsing the variants                                                          ####
  #############################################################################################################
  # Create the ID for the variant
  id_fields = [variant['CHROM'], variant['POS'], variant['REF'], variant['ALT']]
  variant_id = generate_md5_key(id_fields)
  document_id = generate_md5_key(id_fields+case_id.split('_'))
  
  
  # Create the mongo variant object
  mongo_variant = Variant(
                          document_id = document_id,
                          variant_id = variant_id,
                          case_id = case_id,
                          display_name = '_'.join(id_fields),
                          chromosome = variant['CHROM'],
                          position = int(variant['POS']),
                          reference = variant['REF'],
                          alternative = variant['ALT']
                  )
  # Get the rank score as specified in the config file. 
  # This is central for displaying variants in scout.
  try:
    mongo_variant['rank_score'] = float(
      variant['info_dict'][config_object['RankScore']['vcf_info_key']][0]
    )
  except KeyError:
    mongo_variant['rank_score'] = 0.0
  
  mongo_variant['variant_rank'] = variant_count
  mongo_variant['quality'] = float(variant['QUAL'])
  mongo_variant['filters'] = variant['FILTER'].split(';')
  
  # Add the gt calls:
  gt_calls = []
  for individual in individuals:
    # This function returns an ODM GTCall object with the relevant information:
    gt_calls.append(get_genotype_information(
                                          variant, 
                                          config_object, 
                                          individual
                                        )
                                      )
  mongo_variant['samples'] = gt_calls
  
  # Add the compound information:
  mongo_variant['compounds'] = get_compounds(
                                          variant, 
                                          mongo_variant.rank_score, 
                                          config_object
                                        )
  
  # Add the inheritance patterns:
  models = variant['info_dict'].get(
                            config_object['GeneticModels']['vcf_info_key'], 
                            None
                          )
  if models:
    genetic_models = []
    for family_models in models:
      for model in family_models.split(':')[-1].split('|'):
        genetic_models.append(model)
      mongo_variant['genetic_models'] = genetic_models
  
  # Add the gene and tanscript information:
  mongo_variant['genes'] = get_genes(variant)
  
  mongo_variant['ensemble_gene_ids'] = variant['info_dict'].get(
                              config_object['Ensembl_gene_id']['vcf_info_key'], 
                              []
                            )
  # Add a list with the dbsnp ids:
  mongo_variant['db_snp_ids'] = variant['ID'].split(';')
  
  # Add the frequencies
  try:
    mongo_variant['thousand_genomes_frequency'] = float(
                                variant['info_dict'].get(
                                  config_object['1000GMAF']['vcf_info_key'], 
                                  ['0'])[0]
                                )
  except ValueError:
    pass
  
  try:
    mongo_variant['exac_frequency'] = float(
                                variant['info_dict'].get(
                                  config_object['EXAC']['vcf_info_key'], 
                                  ['0'])[0]
                                )
  except ValueError:
    pass
  
  # Add the severity predictions
  mongo_variant['cadd_score'] = float(
                          variant['info_dict'].get(
                            config_object['CADD']['vcf_info_key'], 
                            ['0'])[0]
                          )
  # Add conservation annotation
  mongo_variant['gerp_conservation'] = variant['info_dict'].get(
                                  config_object['Gerp']['vcf_info_key'], 
                                  []
                                )
  mongo_variant['phast_conservation'] = variant['info_dict'].get(
                                  config_object['PhastCons']['vcf_info_key'], 
                                  []
                                )
  mongo_variant['phylop_conservation'] = variant['info_dict'].get(
                                  config_object['PhylopCons']['vcf_info_key'], 
                                  []
                                )
  
  # print('Variant:')
  # pp(json.loads(mongo_variant.to_json()))
  # print('')
  
  return mongo_variant

=======
>>>>>>> d6b71760

def generate_md5_key(list_of_arguments):
  """
  Generate an md5-key from a list of arguments.
  
  Args:
    list_of_arguments: A list of strings
  
  Returns:
    A md5-key object generated from the list of strings.
  """
  for arg in list_of_arguments:
    if not isinstance(arg, string_types):
      print('Error in generate_md5_key:\n' 'One of the objects in the list of arguments is not a string', file=sys.stderr)
      print('Argument: %s is a %s' % (arg, type(arg)))
      sys.exit(1)
  h = hashlib.md5()
  h.update(' '.join(list_of_arguments))
  return h.hexdigest()


def get_institute(institute_name):
  """
  Take a institute name and return a institute object.
  
  Args:
    institute_name: A string that represents the name of an institute
  
  Returns:
    A mongoengine Institute object described in scout.models.institute.py
  """
  return Institute(internal_id=institute_name, display_name=institute_name)

def get_case(ped_file, family_type, institute_name):
<<<<<<< HEAD
  """
  Take a case file and return the case on the specified format.
  
  Args:
    ped_file    : The path to a ped file
    family_type : A string that describe the format of the ped file
    institute_name  : A string that represents the name of the institute
                      that the family belongs to.
  
  Returns:
    cases : A list with mongo engine objects that describe the cases
            found in the pedigree file.
  """
  # Use ped_parser to get information from the pedigree file
  case_parser = FamilyParser(ped_file, family_type=family_type)
  # Cases is a list that will hold all cases found in the ped file
  cases = []
  for case in case_parser.to_json():
    # Create a mongo engine case
    mongo_case = Case(case_id = '_'.join([institute_name, case['family_id']]))
    # We use the family id as display name for scout
=======
  """Take a case file and return the case on the specified format."""

  case_parser = ped_parser.FamilyParser(ped_file, family_type=family_type)
  cases = []
  for case in case_parser.get_json():
  
    mongo_case = Case(case_id = generate_md5_key([institute_name, case['family_id']]))
>>>>>>> d6b71760
    mongo_case['display_name'] = case['family_id']
    individuals = []
    databases = set()
    for individual in case['individuals']:
      ind = Individual()
      ind['father'] = individual['father']
      ind['mother'] = individual['mother']
      ind['display_name'] = individual['individual_id']
      ind['sex'] = str(individual['sex'])
      ind['phenotype'] = individual['phenotype']
      ind['individual_id'] = individual['individual_id']
      ind['capture_kit'] = individual.get('extra_info', {}).get('Capture_kit', '').split(',')
      for clinical_db in individual.get('extra_info', {}).get('Clinical_db', '').split(','):
        databases.add(clinical_db)
      individuals.append(ind)
    mongo_case['individuals'] = individuals
    mongo_case['databases'] = list(databases)
    cases.append(mongo_case)
    
  return cases

<<<<<<< HEAD
def get_genotype_information(variant, config_object, individual):
  """
  Get the genotype information in the proper format and return ODM specified gt call.
  
  Args:
    variant : A dictionary with the information about a variant
    genotype_collection : A list with the relevant genotype information for
                          each individual in the vcf file
    individual: A string that represents the individual id
  
  Returns:
    mongo_gt_call : A mongo engine object with the gt-call information
  
  """
  genotype_collection = config_object.categories['genotype_information']
  # Initiate a mongo engine gt call object
  mongo_gt_call = GTCall(sample=individual)
  # Fill the onbject with the relevant information:
  for genotype_information in genotype_collection:
    if config_object[genotype_information]['vcf_format_key'] == 'GT':
      mongo_gt_call['genotype_call'] = variant['genotypes'][individual].genotype
    
    elif config_object[genotype_information]['vcf_format_key'] == 'DP':
      mongo_gt_call['read_depth'] = variant['genotypes'][individual].depth_of_coverage
    
    elif config_object[genotype_information]['vcf_format_key'] == 'AD':
      mongo_gt_call['allele_depths'] = [variant['genotypes'][individual].ref_depth,
                                        variant['genotypes'][individual].alt_depth]
    
    elif config_object[genotype_information]['vcf_format_key'] == 'GQ':
      mongo_gt_call['genotype_quality'] = variant['genotypes'][individual].genotype_quality
  
  return mongo_gt_call

def get_transcript_information(vep_entry):
  """
  Create a mongo engine transcript object and fill it with the relevant information
  
  Args:
    vep_entry : A vep entry parsed by vcf_parser
  
  Returns:
    transcript  : A mongo engine transcript object
  """
  # There can be several functional annotations for one variant
  functional_annotations = vep_entry.get('Consequence', '').split('&')
  # Get the transcript id
  transcript_id = vep_entry.get('Feature', '').split(':')[0]
  # Create a mongo engine transcript object
  transcript = Transcript(transcript_id = transcript_id)
=======


def add_mongo_variant(variant, individuals, case_id, config_object, variant_count):
  """Return the variant in a format specified for scout. The structure is decided by the config file that is used."""
  
  def get_genotype_information(variant, genotype_collection, individual):
    """Get the genotype information in the proper format and return ODM specified gt call."""
    mongo_gt_call = GTCall(sample=individual)
    for genotype_information in genotype_collection:
      if config_object[genotype_information]['vcf_format_key'] == 'GT':
        mongo_gt_call['genotype_call'] = variant['genotypes'][individual].genotype
      elif config_object[genotype_information]['vcf_format_key'] == 'DP':
        mongo_gt_call['read_depth'] = variant['genotypes'][individual].depth_of_coverage
      elif config_object[genotype_information]['vcf_format_key'] == 'AD':
        mongo_gt_call['allele_depths'] = [variant['genotypes'][individual].ref_depth,
                                          variant['genotypes'][individual].alt_depth]
      elif config_object[genotype_information]['vcf_format_key'] == 'GQ':
        mongo_gt_call['genotype_quality'] = variant['genotypes'][individual].genotype_quality
    
    return mongo_gt_call
  
  def get_transcript_information(variant):
    """Get the transcript information in the mongoengine format."""
    genes = {}
    best_rank = None
    # vep_info is a list of dictionarys with vep entrys
    # Each vep entry represents a transcript so one transcript belongs to one gene
    for vep_entry in variant['vep_info'].get(variant['ALT'], []):
      # We should first check if the variant is in a genetic region
      # If it is not we do not add any entry
      genetic_region = True
      functional_annotations = vep_entry.get('Consequence', '').split('&')
      for consequence in functional_annotations:
        if consequence in GENETIC_REGIONS:
          genetic_region = False
    
      if genetic_region:
        transcript_id = vep_entry.get('Feature', '').split(':')[0]
        transcript = Transcript(transcript_id = transcript_id)
        if vep_entry.get('PolyPhen', None):
          transcript.polyphen = vep_entry['PolyPhen']
        if vep_entry.get('SIFT', None):
          transcript.sift = vep_entry['SIFT']
        if vep_entry.get('EXON', None):
          transcript.exon = vep_entry['EXON']
        if vep_entry.get('INTRON', None):
          transcript.intron = vep_entry['INTRON']
      
        hgnc_id = vep_entry.get('SYMBOL', '').split('.')[0]
      
        if hgnc_id not in genes:
          # We need to store information of the most severe transcript
          genes[hgnc_id] = {'most_severe_transcript': None,
                              'transcripts': {}
                            }
          best_rank = None
    
        coding_sequence_entry = vep_entry.get('HGVSc', '').split(':')
        protein_sequence_entry = vep_entry.get('HGVSp', '').split(':')
    
        # If there is a coding sequence entry we need to parse it:
        coding_sequence_name = None
        if len(coding_sequence_entry) > 1:
          # print('Coding sequence: %s' % coding_sequence_entry)
          coding_sequence_name = coding_sequence_entry[-1].split('.')[1]          
      
        if coding_sequence_name:
          transcript.coding_sequence_name = coding_sequence_name
      
        # If there is a protein sequence entry we need to parse it:
        protein_sequence_name = None
        if len(protein_sequence_entry) > 1:
          # print('Protein sequence: %s' % protein_sequence_entry)
          protein_sequence_name = protein_sequence_entry[-1].split('.')[1]
        
        if protein_sequence_name:
          transcript.protein_sequence_name = protein_sequence_name
        
        functional_annotation = None
        region_annotation = None
        for functional_annotation in functional_annotations:
          if functional_annotation:
            # Get the rank for this type of genetic feature:
            rank = SO_TERMS[functional_annotation]['rank']
            region_annotation = SO_TERMS[functional_annotation]['region']
            if best_rank:
              # If this is the 'worst' feature annotaded we will show it
              if rank < best_rank:
                genes[hgnc_id]['most_severe_transcript'] = transcript_id
                transcript.functional_annotation = functional_annotation
                transcript.region_annotation = region_annotation
                best_rank = rank
            else:
              genes[hgnc_id]['most_severe_transcript'] = transcript_id
              transcript.functional_annotation = functional_annotation
              transcript.region_annotation = region_annotation
              best_rank = rank
        
        genes[hgnc_id]['transcripts'][transcript_id] = transcript
      
      else:
        NON_GENETIC_REGIONS += 1
    
    mongo_genes = {}
    for gene in genes:
      most_severe = genes[gene]['most_severe_transcript']
      transcripts = []
      mongo_gene = Gene(hgnc_symbol=gene)
      for transcript in genes[gene]['transcripts']:
        transcripts.append(genes[gene]['transcripts'][transcript])
      mongo_gene.transcripts = transcripts
      try:
        mongo_gene.functional_annotation = genes[gene]['transcripts'][most_severe].functional_annotation
      except AttributeError:
        pass
      try:
        mongo_gene.region_annotation = genes[gene]['transcripts'][most_severe].region_annotation
      except AttributeError:
        pass
      try:
        mongo_gene.sift_prediction = genes[gene]['transcripts'][most_severe].sift
      except AttributeError:
        pass
      try:
        mongo_gene.polyphen_prediction = genes[gene]['transcripts'][most_severe].polyphen
      except AttributeError:
        pass
      # Add the mongo engine gene to the dictionary
      mongo_genes[gene] = mongo_gene
    
    return mongo_genes
  
  
  id_fields = [variant['CHROM'], variant['POS'], variant['REF'], variant['ALT']]
  variant_id = generate_md5_key(id_fields)
 
  # We first add the case specific information
  # Add the information that is specific to this case
  mongo_specific = VariantCaseSpecific(case_id = case_id)
  try:
    mongo_specific['rank_score'] = float(variant['info_dict'][config_object['RankScore']['vcf_info_key']][0])
  except KeyError:
    mongo_specific['rank_score'] = 0.0
  
  mongo_specific['variant_rank'] = variant_count
  mongo_specific['quality'] = float(variant['QUAL'])
  mongo_specific['filters'] = variant['FILTER'].split(';')

  # Add the compound information:
  compounds = []
  for compound in variant['info_dict'].get(config_object['Compounds']['vcf_info_key'], []):
    try:
      splitted_compound = compound.split('>')
      compound_name = splitted_compound[0]
      compound_individual_score = float(splitted_compound[1])
      mongo_compound = Compound(variant_id=generate_md5_key(compound_name.split('_')),
                              display_name = compound_name,
                              rank_score = compound_individual_score,
                              combined_score = mongo_specific['rank_score'] + compound_individual_score
                              )
      compounds.append(mongo_compound)
    except IndexError:
      pass
>>>>>>> d6b71760
  
  transcript.hgnc_symbol = vep_entry.get('SYMBOL', '').split('.')[0]
  # Fill it with the available information
  if vep_entry.get('PolyPhen', None):
    transcript.polyphen_prediction = vep_entry['PolyPhen']
  if vep_entry.get('SIFT', None):
    transcript.sift_prediction = vep_entry['SIFT']
  if vep_entry.get('EXON', None):
    transcript.exon = vep_entry['EXON']
  if vep_entry.get('INTRON', None):
    transcript.intron = vep_entry['INTRON']
  
  coding_sequence_entry = vep_entry.get('HGVSc', '').split(':')
  protein_sequence_entry = vep_entry.get('HGVSp', '').split(':')
  
<<<<<<< HEAD
  # If there is a coding sequence entry we need to parse it:
  coding_sequence_name = None
  if len(coding_sequence_entry) > 1:
    coding_sequence_name = coding_sequence_entry[-1].split('.')[1]
  
  if coding_sequence_name:
    transcript.coding_sequence_name = coding_sequence_name
  
  # If there is a protein sequence entry we need to parse it:
  protein_sequence_name = None
  if len(protein_sequence_entry) > 1:
    protein_sequence_name = protein_sequence_entry[-1].split('.')[1]
  
  if protein_sequence_name:
    transcript.protein_sequence_name = protein_sequence_name
  
  for annotation in functional_annotations:
    region_annotation = SO_TERMS[annotation]['region']
    transcript.functional_annotation = annotation
    transcript.region_annotation = region_annotation
  
  return transcript
  

def get_genes(variant):
  """
  Get the transcript information in the mongoengine format.
  
  Args:
    variant : A Variant dictionary
  
  Returns:
    mongo_genes: A list with mongo engine object that represents the genes
  
  """
  genes = {}
  transcripts = []
  mongo_genes = []
  # We need to keep track of the highest ranked gene in order to know what to
  # display in the variant overwiew in scout
  best_rank = None
  # vep_info is a list of dictionarys with vep entrys
  # Each vep entry represents a transcript so one transcript belongs to one gene
  for vep_entry in variant['vep_info'].get(variant['ALT'], []):
    # We should first check if the variant is in a genetic region
    # If it is not we do not add any entry
    
    functional_annotations = vep_entry.get('Consequence', '').split('&')
    # Check if any of the consequences are genetic
    genetic_region = False
    for annotation in functional_annotations:
      region = SO_TERMS[annotation]['region']
      # If any of the functional annotations are genetic we wnat to show it
      if region in GENETIC_REGIONS:
        genetic_region = True
    
    # If any of the annotations are in genetic regions we add the information.
    if genetic_region:
      
      transcripts.append(get_transcript_information(vep_entry))
  
  # We now need to find the most severe transcript for each gene:
  for transcript in transcripts:
    
    transcript_id = transcript.transcript_id
    hgnc_symbol = transcript.hgnc_symbol
    rank = SO_TERMS[transcript.functional_annotation]['rank']
    if hgnc_symbol not in genes:
      genes[hgnc_symbol] = {
                      'most_severe_transcript': transcript,
                      'best_rank' : rank,
                      'transcripts': {
                                  transcript_id : transcript
                                }
                      }
    else:
      genes[hgnc_symbol]['transcripts'][transcript_id] = transcript
      if rank > best_rank:
        genes[hgnc_symbol]['most_severe_transcript'] = transcript
        best_rank = rank
      
  
  for gene in genes:
    most_severe = genes[gene]['most_severe_transcript']
    # Create a mongo engine gene object for each gene found in the variant
    mongo_gene = Gene(hgnc_symbol=gene)
    # Add a list with the transcripts:
    mongo_gene.transcripts = []    
    for transcript_id in genes[gene]['transcripts']:
      mongo_gene.transcripts.append(genes[gene]['transcripts'][transcript_id])
    
    try:
      mongo_gene.functional_annotation = most_severe.functional_annotation
    except AttributeError:
=======
  models = variant['info_dict'].get(config_object['GeneticModels']['vcf_info_key'], None)
  if models:
    genetic_models = []
    for family_models in models:
      for model in family_models.split(':')[-1].split('|'):
        genetic_models.append(model)
      mongo_specific['genetic_models'] = genetic_models

  # Add the gt calls:

  gt_calls = []
  for individual in individuals:
    # This function returns an ODM GTCall object with the relevant information:
    gt_calls.append(get_genotype_information(variant, config_object.categories['genotype_information'], individual))

  mongo_specific['samples'] = gt_calls

  # Variant.objects(variant_id=variant_id).update_one(push__specific=mongo_specific)

  # If the variant exists we only need to update the relevant information:
  try:

    if Variant.objects.get(variant_id = variant_id):
      Variant.objects(variant_id = variant_id).update(**{('set__specific__%s' % case_id) : mongo_specific})

  except DoesNotExist:
    # We insert the family with the md5-key as id, same key we use in cases
    # Add the core information about the variant
    mongo_variant = Variant(variant_id = variant_id,
                            display_name = '_'.join(id_fields),
                            chromosome = variant['CHROM'],
                            position = int(variant['POS']),
                            reference = variant['REF'],
                            alternative = variant['ALT']
                    )

    mongo_variant['db_snp_ids'] = variant['ID'].split(';')

    mongo_common = VariantCommon()
    # Add the gene info
    
    mongo_common['genes'] = get_transcript_information(variant)
    
    mongo_common['ensemble_gene_ids'] = variant['info_dict'].get(config_object['Ensembl_gene_id']['vcf_info_key'], [])
    # Add the frequencies
    try:
      mongo_common['thousand_genomes_frequency'] = float(
                                            variant['info_dict'].get(config_object['1000GMAF']['vcf_info_key'], ['0'])[0]
                                            )
    except ValueError:
>>>>>>> d6b71760
      pass
    try:
<<<<<<< HEAD
      mongo_gene.region_annotation = most_severe.region_annotation
    except AttributeError:
      pass
    try:
      mongo_gene.sift_prediction = most_severe.sift_prediction
    except AttributeError:
      pass
    try:
      mongo_gene.polyphen_prediction = most_severe.polyphen_prediction
    except AttributeError:
      pass
    # Add the mongo engine gene to the dictionary
    mongo_genes.append(mongo_gene)
=======
      mongo_common['exac_frequency'] = float(variant['info_dict'].get(config_object['EXAC']['vcf_info_key'], ['0'])[0])
    except ValueError:
      pass
    
    # Add the severity predictions
    mongo_common['cadd_score'] = float(variant['info_dict'].get(config_object['CADD']['vcf_info_key'], ['0'])[0])
    
    # Add conservation annotation
    mongo_common['gerp_conservation'] = variant['info_dict'].get(config_object['Gerp']['vcf_info_key'], [])
    
    mongo_common['phast_conservation'] = variant['info_dict'].get(config_object['PhastCons']['vcf_info_key'], [])
    
    mongo_common['phylop_conservation'] = variant['info_dict'].get(config_object['PhylopCons']['vcf_info_key'], [])
    
    # Add the common field:
    mongo_variant['common'] = mongo_common
    
    # When we save the variant in this stage it will be an upsert when using mongoengine
    mongo_variant['specific'][case_id] = mongo_specific
    # print('JSON')
    # print(mongo_variant.to_json())
    # print()
    mongo_variant.save()
>>>>>>> d6b71760
  
  return mongo_genes

def get_compounds(variant, rank_score, config_object):
  """
  Get a list with mongoengine compounds for this variant.
  
  Arguments:
    variant : A Variant dictionary
    rank_score: The rank score for the variant
    config_object : A config object with the information from the config file
  
  Returns:
    compounds : A list of mongo engine compound objects
  """
  
  compounds = []
  for compound in variant['info_dict'].get(config_object['Compounds']['vcf_info_key'], []):
    try:
      splitted_compound = compound.split('>')
      compound_name = splitted_compound[0]
      compound_individual_score = float(splitted_compound[1])
      mongo_compound = Compound(variant_id=generate_md5_key(compound_name.split('_')),
                              display_name = compound_name,
                              rank_score = compound_individual_score,
                              combined_score = rank_score + compound_individual_score
                              )
      compounds.append(mongo_compound)
    except IndexError:
      pass
  return compounds

@click.command()
@click.option('-vcf', '--vcf_file',
                nargs=1,
                type=click.Path(exists=True),
                help="Path to the vcf file that should be loaded."
)
@click.option('-ped', '--ped_file',
                nargs=1,
                type=click.Path(exists=True),
                help="Path to the corresponding ped file."
)
@click.option('-config', 'config_file',
                nargs=1,
                type=click.Path(exists=True),
                help="Path to the config file for loading the variants."
)
@click.option('-type', '--family_type',
                type=click.Choice(['ped', 'alt', 'cmms', 'mip']), 
                default='ped',
                nargs=1,
                help="Specify the file format of the ped (or ped like) file."
)
<<<<<<< HEAD
=======
<<<<<<< HEAD
     @click.option('-u', '--username', 
=======
>>>>>>> d6b71760
@click.option('-db', '--mongo-db', 
                default='variantDatabase'
)
@click.option('-u', '--username', 
<<<<<<< HEAD
=======
>>>>>>> 9891f20e4b4b377b459c2b959a07677a99322458
>>>>>>> d6b71760
                type=str
)
@click.option('-p', '--password', 
                type=str
)
@click.option('-v', '--verbose', 
                is_flag=True,
                help='Increase output verbosity.'
)
def cli(vcf_file, ped_file, config_file, family_type, mongo_db, username,
        password, verbose):
  """Test the vcf class."""
  # Check if vcf file exists and that it has the correct naming:
  if not vcf_file:
    print("Please provide a vcf file.(Use flag '-vcf/--vcf_file')", file=sys.stderr)
    sys.exit(0)
  else:
    splitted_vcf_file_name = os.path.splitext(vcf_file)
    vcf_ending = splitted_vcf_file_name[-1]
    if vcf_ending != '.vcf':
      if vcf_ending == '.gz':
        vcf_ending = os.path.splitext(splitted_vcf_file_name)[-1]
        if vcf_ending != '.vcf':
          print("Please use the correct prefix of your vcf file('.vcf/.vcf.gz')", file=sys.stderr)
          sys.ext(0)
      else:
        if vcf_ending != '.vcf':
          print("Please use the correct prefix of your vcf file('.vcf/.vcf.gz')", file=sys.stderr)
          sys.ext(0)
  # Check that the ped file is provided:
  if not ped_file:
    print("Please provide a ped file.(Use flag '-ped/--ped_file')", file=sys.stderr)
    sys.exit(0)
  # Check that the config file is provided:
  if not config_file:
    print("Please provide a config file.(Use flag '-config/--config_file')", file=sys.stderr)
    sys.exit(0)
  
  my_vcf = load_mongo(vcf_file, ped_file, config_file, family_type,
                      mongo_db=mongo_db, username=username, password=password, verbose=verbose)


if __name__ == '__main__':
    cli()<|MERGE_RESOLUTION|>--- conflicted
+++ resolved
@@ -38,13 +38,8 @@
 
 
 from .config_parser import ConfigParser
-<<<<<<< HEAD
 from ...models import (Case, Individual, Institute, Variant, GTCall, 
                           Compound, Gene, Transcript)
-=======
-from ...models import (Case, Individual, Institute, Variant, GTCall, VariantCommon, 
-                        VariantCaseSpecific, Compound, Gene, Transcript)
->>>>>>> d6b71760
 
 from vcf_parser import parser as vcf_parser
 from ped_parser import FamilyParser
@@ -188,17 +183,11 @@
     
   
   ######## Get the case and add it to the mongo db: ########
-<<<<<<< HEAD
   
   individuals = []
   cases = get_case(ped_file, family_type, institute_name)
   for case in cases:
     case_id = case.case_id
-=======
-  individuals = []
-  cases = get_case(ped_file, family_type, institute_name)
-  for case in cases:
->>>>>>> d6b71760
     if case not in institute.cases:
       institute.cases.append(case)
     for individual in case.individuals:
@@ -226,7 +215,6 @@
   
   for variant in variant_parser:
     nr_of_variants += 1
-<<<<<<< HEAD
     mongo_variant = get_mongo_variant(variant, individuals, case['case_id'], config_object, nr_of_variants)
     mongo_variant.save()
     # try:
@@ -241,9 +229,6 @@
     # except DoesNotExist:
     #   mongo_variant.save()
     
-=======
-    add_mongo_variant(variant, individuals, case['case_id'], config_object, nr_of_variants)
->>>>>>> d6b71760
     if verbose:
       if nr_of_variants % 1000 == 0:
         print('%s variants parsed!' % nr_of_variants, file=sys.stderr)
@@ -252,7 +237,6 @@
     print('Variants in non genetic regions: %s' % NON_GENETIC_REGIONS, file=sys.stderr)
     print('%s variants inserted!' % nr_of_variants, file=sys.stderr)
     print('Time to insert variants: %s' % (datetime.now() - start_inserting_variants), file=sys.stderr)
-<<<<<<< HEAD
   
   return
 
@@ -393,8 +377,6 @@
   
   return mongo_variant
 
-=======
->>>>>>> d6b71760
 
 def generate_md5_key(list_of_arguments):
   """
@@ -429,7 +411,6 @@
   return Institute(internal_id=institute_name, display_name=institute_name)
 
 def get_case(ped_file, family_type, institute_name):
-<<<<<<< HEAD
   """
   Take a case file and return the case on the specified format.
   
@@ -451,15 +432,6 @@
     # Create a mongo engine case
     mongo_case = Case(case_id = '_'.join([institute_name, case['family_id']]))
     # We use the family id as display name for scout
-=======
-  """Take a case file and return the case on the specified format."""
-
-  case_parser = ped_parser.FamilyParser(ped_file, family_type=family_type)
-  cases = []
-  for case in case_parser.get_json():
-  
-    mongo_case = Case(case_id = generate_md5_key([institute_name, case['family_id']]))
->>>>>>> d6b71760
     mongo_case['display_name'] = case['family_id']
     individuals = []
     databases = set()
@@ -481,7 +453,6 @@
     
   return cases
 
-<<<<<<< HEAD
 def get_genotype_information(variant, config_object, individual):
   """
   Get the genotype information in the proper format and return ODM specified gt call.
@@ -532,172 +503,6 @@
   transcript_id = vep_entry.get('Feature', '').split(':')[0]
   # Create a mongo engine transcript object
   transcript = Transcript(transcript_id = transcript_id)
-=======
-
-
-def add_mongo_variant(variant, individuals, case_id, config_object, variant_count):
-  """Return the variant in a format specified for scout. The structure is decided by the config file that is used."""
-  
-  def get_genotype_information(variant, genotype_collection, individual):
-    """Get the genotype information in the proper format and return ODM specified gt call."""
-    mongo_gt_call = GTCall(sample=individual)
-    for genotype_information in genotype_collection:
-      if config_object[genotype_information]['vcf_format_key'] == 'GT':
-        mongo_gt_call['genotype_call'] = variant['genotypes'][individual].genotype
-      elif config_object[genotype_information]['vcf_format_key'] == 'DP':
-        mongo_gt_call['read_depth'] = variant['genotypes'][individual].depth_of_coverage
-      elif config_object[genotype_information]['vcf_format_key'] == 'AD':
-        mongo_gt_call['allele_depths'] = [variant['genotypes'][individual].ref_depth,
-                                          variant['genotypes'][individual].alt_depth]
-      elif config_object[genotype_information]['vcf_format_key'] == 'GQ':
-        mongo_gt_call['genotype_quality'] = variant['genotypes'][individual].genotype_quality
-    
-    return mongo_gt_call
-  
-  def get_transcript_information(variant):
-    """Get the transcript information in the mongoengine format."""
-    genes = {}
-    best_rank = None
-    # vep_info is a list of dictionarys with vep entrys
-    # Each vep entry represents a transcript so one transcript belongs to one gene
-    for vep_entry in variant['vep_info'].get(variant['ALT'], []):
-      # We should first check if the variant is in a genetic region
-      # If it is not we do not add any entry
-      genetic_region = True
-      functional_annotations = vep_entry.get('Consequence', '').split('&')
-      for consequence in functional_annotations:
-        if consequence in GENETIC_REGIONS:
-          genetic_region = False
-    
-      if genetic_region:
-        transcript_id = vep_entry.get('Feature', '').split(':')[0]
-        transcript = Transcript(transcript_id = transcript_id)
-        if vep_entry.get('PolyPhen', None):
-          transcript.polyphen = vep_entry['PolyPhen']
-        if vep_entry.get('SIFT', None):
-          transcript.sift = vep_entry['SIFT']
-        if vep_entry.get('EXON', None):
-          transcript.exon = vep_entry['EXON']
-        if vep_entry.get('INTRON', None):
-          transcript.intron = vep_entry['INTRON']
-      
-        hgnc_id = vep_entry.get('SYMBOL', '').split('.')[0]
-      
-        if hgnc_id not in genes:
-          # We need to store information of the most severe transcript
-          genes[hgnc_id] = {'most_severe_transcript': None,
-                              'transcripts': {}
-                            }
-          best_rank = None
-    
-        coding_sequence_entry = vep_entry.get('HGVSc', '').split(':')
-        protein_sequence_entry = vep_entry.get('HGVSp', '').split(':')
-    
-        # If there is a coding sequence entry we need to parse it:
-        coding_sequence_name = None
-        if len(coding_sequence_entry) > 1:
-          # print('Coding sequence: %s' % coding_sequence_entry)
-          coding_sequence_name = coding_sequence_entry[-1].split('.')[1]          
-      
-        if coding_sequence_name:
-          transcript.coding_sequence_name = coding_sequence_name
-      
-        # If there is a protein sequence entry we need to parse it:
-        protein_sequence_name = None
-        if len(protein_sequence_entry) > 1:
-          # print('Protein sequence: %s' % protein_sequence_entry)
-          protein_sequence_name = protein_sequence_entry[-1].split('.')[1]
-        
-        if protein_sequence_name:
-          transcript.protein_sequence_name = protein_sequence_name
-        
-        functional_annotation = None
-        region_annotation = None
-        for functional_annotation in functional_annotations:
-          if functional_annotation:
-            # Get the rank for this type of genetic feature:
-            rank = SO_TERMS[functional_annotation]['rank']
-            region_annotation = SO_TERMS[functional_annotation]['region']
-            if best_rank:
-              # If this is the 'worst' feature annotaded we will show it
-              if rank < best_rank:
-                genes[hgnc_id]['most_severe_transcript'] = transcript_id
-                transcript.functional_annotation = functional_annotation
-                transcript.region_annotation = region_annotation
-                best_rank = rank
-            else:
-              genes[hgnc_id]['most_severe_transcript'] = transcript_id
-              transcript.functional_annotation = functional_annotation
-              transcript.region_annotation = region_annotation
-              best_rank = rank
-        
-        genes[hgnc_id]['transcripts'][transcript_id] = transcript
-      
-      else:
-        NON_GENETIC_REGIONS += 1
-    
-    mongo_genes = {}
-    for gene in genes:
-      most_severe = genes[gene]['most_severe_transcript']
-      transcripts = []
-      mongo_gene = Gene(hgnc_symbol=gene)
-      for transcript in genes[gene]['transcripts']:
-        transcripts.append(genes[gene]['transcripts'][transcript])
-      mongo_gene.transcripts = transcripts
-      try:
-        mongo_gene.functional_annotation = genes[gene]['transcripts'][most_severe].functional_annotation
-      except AttributeError:
-        pass
-      try:
-        mongo_gene.region_annotation = genes[gene]['transcripts'][most_severe].region_annotation
-      except AttributeError:
-        pass
-      try:
-        mongo_gene.sift_prediction = genes[gene]['transcripts'][most_severe].sift
-      except AttributeError:
-        pass
-      try:
-        mongo_gene.polyphen_prediction = genes[gene]['transcripts'][most_severe].polyphen
-      except AttributeError:
-        pass
-      # Add the mongo engine gene to the dictionary
-      mongo_genes[gene] = mongo_gene
-    
-    return mongo_genes
-  
-  
-  id_fields = [variant['CHROM'], variant['POS'], variant['REF'], variant['ALT']]
-  variant_id = generate_md5_key(id_fields)
- 
-  # We first add the case specific information
-  # Add the information that is specific to this case
-  mongo_specific = VariantCaseSpecific(case_id = case_id)
-  try:
-    mongo_specific['rank_score'] = float(variant['info_dict'][config_object['RankScore']['vcf_info_key']][0])
-  except KeyError:
-    mongo_specific['rank_score'] = 0.0
-  
-  mongo_specific['variant_rank'] = variant_count
-  mongo_specific['quality'] = float(variant['QUAL'])
-  mongo_specific['filters'] = variant['FILTER'].split(';')
-
-  # Add the compound information:
-  compounds = []
-  for compound in variant['info_dict'].get(config_object['Compounds']['vcf_info_key'], []):
-    try:
-      splitted_compound = compound.split('>')
-      compound_name = splitted_compound[0]
-      compound_individual_score = float(splitted_compound[1])
-      mongo_compound = Compound(variant_id=generate_md5_key(compound_name.split('_')),
-                              display_name = compound_name,
-                              rank_score = compound_individual_score,
-                              combined_score = mongo_specific['rank_score'] + compound_individual_score
-                              )
-      compounds.append(mongo_compound)
-    except IndexError:
-      pass
->>>>>>> d6b71760
-  
   transcript.hgnc_symbol = vep_entry.get('SYMBOL', '').split('.')[0]
   # Fill it with the available information
   if vep_entry.get('PolyPhen', None):
@@ -712,7 +517,6 @@
   coding_sequence_entry = vep_entry.get('HGVSc', '').split(':')
   protein_sequence_entry = vep_entry.get('HGVSp', '').split(':')
   
-<<<<<<< HEAD
   # If there is a coding sequence entry we need to parse it:
   coding_sequence_name = None
   if len(coding_sequence_entry) > 1:
@@ -807,61 +611,8 @@
     try:
       mongo_gene.functional_annotation = most_severe.functional_annotation
     except AttributeError:
-=======
-  models = variant['info_dict'].get(config_object['GeneticModels']['vcf_info_key'], None)
-  if models:
-    genetic_models = []
-    for family_models in models:
-      for model in family_models.split(':')[-1].split('|'):
-        genetic_models.append(model)
-      mongo_specific['genetic_models'] = genetic_models
-
-  # Add the gt calls:
-
-  gt_calls = []
-  for individual in individuals:
-    # This function returns an ODM GTCall object with the relevant information:
-    gt_calls.append(get_genotype_information(variant, config_object.categories['genotype_information'], individual))
-
-  mongo_specific['samples'] = gt_calls
-
-  # Variant.objects(variant_id=variant_id).update_one(push__specific=mongo_specific)
-
-  # If the variant exists we only need to update the relevant information:
-  try:
-
-    if Variant.objects.get(variant_id = variant_id):
-      Variant.objects(variant_id = variant_id).update(**{('set__specific__%s' % case_id) : mongo_specific})
-
-  except DoesNotExist:
-    # We insert the family with the md5-key as id, same key we use in cases
-    # Add the core information about the variant
-    mongo_variant = Variant(variant_id = variant_id,
-                            display_name = '_'.join(id_fields),
-                            chromosome = variant['CHROM'],
-                            position = int(variant['POS']),
-                            reference = variant['REF'],
-                            alternative = variant['ALT']
-                    )
-
-    mongo_variant['db_snp_ids'] = variant['ID'].split(';')
-
-    mongo_common = VariantCommon()
-    # Add the gene info
-    
-    mongo_common['genes'] = get_transcript_information(variant)
-    
-    mongo_common['ensemble_gene_ids'] = variant['info_dict'].get(config_object['Ensembl_gene_id']['vcf_info_key'], [])
-    # Add the frequencies
-    try:
-      mongo_common['thousand_genomes_frequency'] = float(
-                                            variant['info_dict'].get(config_object['1000GMAF']['vcf_info_key'], ['0'])[0]
-                                            )
-    except ValueError:
->>>>>>> d6b71760
       pass
     try:
-<<<<<<< HEAD
       mongo_gene.region_annotation = most_severe.region_annotation
     except AttributeError:
       pass
@@ -875,31 +626,6 @@
       pass
     # Add the mongo engine gene to the dictionary
     mongo_genes.append(mongo_gene)
-=======
-      mongo_common['exac_frequency'] = float(variant['info_dict'].get(config_object['EXAC']['vcf_info_key'], ['0'])[0])
-    except ValueError:
-      pass
-    
-    # Add the severity predictions
-    mongo_common['cadd_score'] = float(variant['info_dict'].get(config_object['CADD']['vcf_info_key'], ['0'])[0])
-    
-    # Add conservation annotation
-    mongo_common['gerp_conservation'] = variant['info_dict'].get(config_object['Gerp']['vcf_info_key'], [])
-    
-    mongo_common['phast_conservation'] = variant['info_dict'].get(config_object['PhastCons']['vcf_info_key'], [])
-    
-    mongo_common['phylop_conservation'] = variant['info_dict'].get(config_object['PhylopCons']['vcf_info_key'], [])
-    
-    # Add the common field:
-    mongo_variant['common'] = mongo_common
-    
-    # When we save the variant in this stage it will be an upsert when using mongoengine
-    mongo_variant['specific'][case_id] = mongo_specific
-    # print('JSON')
-    # print(mongo_variant.to_json())
-    # print()
-    mongo_variant.save()
->>>>>>> d6b71760
   
   return mongo_genes
 
@@ -954,20 +680,10 @@
                 nargs=1,
                 help="Specify the file format of the ped (or ped like) file."
 )
-<<<<<<< HEAD
-=======
-<<<<<<< HEAD
-     @click.option('-u', '--username', 
-=======
->>>>>>> d6b71760
 @click.option('-db', '--mongo-db', 
                 default='variantDatabase'
 )
 @click.option('-u', '--username', 
-<<<<<<< HEAD
-=======
->>>>>>> 9891f20e4b4b377b459c2b959a07677a99322458
->>>>>>> d6b71760
                 type=str
 )
 @click.option('-p', '--password', 
