--- conflicted
+++ resolved
@@ -102,51 +102,6 @@
             update(bool): If existing case should be updated
 
     """
-<<<<<<< HEAD
-    try:
-        log.info("Check that the panels exists")
-        if not check_panels(adapter, config.get('gene_panels', []),
-                            config.get('default_gene_panels')):
-            raise ConfigError("Some panel(s) does not exist in the database")
-        
-        log.debug('parse case data from config and ped')
-        case_data = parse_case(config, ped)
-        log.debug('build case object from parsed case data')
-        
-        case_obj = build_case(case_data)
-        
-        gene_panels = config.get('gene_panels')
-        default_panels = config.get('default_gene_panels')
-        
-        log.info("Delete variants for case %s", case_obj.case_id)
-        delete_variants(adapter=adapter, case_obj=case_obj)
-        
-        log.info("Load clinical SNV variants for case %s", case_obj.case_id)
-        load_variants(adapter=adapter, variant_file=config['vcf_snv'],
-                      case_obj=case_obj, variant_type='clinical', category='snv',
-                      rank_threshold=case_data['rank_score_threshold'])
-        
-        if config.get('vcf_sv'):
-            log.info("Load SV variants for case %s", case_obj.case_id)
-            load_variants(adapter=adapter, variant_file=config['vcf_sv'],
-                          case_obj=case_obj, variant_type='clinical',
-                          category='sv',
-                          rank_threshold=case_data['rank_score_threshold'])
-        
-        log.debug('load case object into database')
-        load_case(
-            adapter=adapter,
-            case_obj=case_obj,
-            update=update,
-            gene_panels=gene_panels,
-            default_panels=default_panels
-        )
-    except Exception as error:
-        logger.warning("Deleting inserted variants")
-        delete_variants(adapter, case_obj)
-        raise error
-        
-=======
     log.info("Check that the panels exists")
     if not check_panels(adapter, config.get('gene_panels', []),
                         config.get('default_gene_panels')):
@@ -178,5 +133,4 @@
         adapter=adapter,
         case_obj=case_obj,
         update=update,
-    )
->>>>>>> 17c3b707
+    )