import logging
from datetime import datetime
from typing import Any, Dict, Iterable, List, Optional

from click import progressbar

from scout.adapter import MongoAdapter
from scout.build.disease import build_disease_term
from scout.parse.hpo_mappings import parse_hpo_annotations, parse_hpo_to_genes
from scout.parse.omim import get_mim_phenotypes
from scout.parse.orpha import get_orpha_phenotypes_product6
from scout.utils.scout_requests import fetch_hpo_disease_annotation, fetch_orpha_files

LOG = logging.getLogger(__name__)


def load_disease_terms(
    adapter: MongoAdapter,
    genemap_lines: Iterable,
    genes: Optional[dict] = None,
    hpo_annotation_lines: Optional[Iterable] = None,
    orphadata_en_product6_tree: Optional[Iterable] = None,
):
    """Load the diseases into the database."""
    if not genemap_lines:
        LOG.warning("No OMIM (genemap2) information, skipping load disease terms")
        return

    start_time = datetime.now()

    # Get a map with hgnc symbols to hgnc ids from scout
    if not genes:
        genes = adapter.genes_by_alias()

    # Parse the disease terms from omim
    disease_terms = get_mim_phenotypes(genemap_lines=genemap_lines)

    if not hpo_annotation_lines:
        hpo_annotation_lines = fetch_hpo_disease_annotation()
    disease_annotations = parse_hpo_annotations(hpo_annotation_lines)

<<<<<<< HEAD
    if not orphadata_en_product6_tree:
        # TODO: Verify the return of fetch_orpha_files to be a tree
        #  Verify how fetch_function is set ut for other sources to return _lines
        orphadata_en_product6_tree = fetch_orpha_files(product6=True)
    orpha_annotations = get_orpha_phenotypes_product6(orphadata_en_product6_tree)

=======
    # Update disease_terms with OMIM-terms parsed from phenotypes.hpoa file (OMIM terms with associated HPO terms)
    for disease_id, content in disease_annotations.items():
        if disease_id not in disease_terms and content["source"] == "OMIM":
            disease_terms[disease_id] = {
                "mim_number": content["disease_nr"],
                "inheritance": set(),
                "description": content["description"],
                "hgnc_symbols": content["hgnc_symbols"],
            }
>>>>>>> 37b2ca8d
    LOG.info("building disease objects")

    disease_objs: List[dict] = []
    for disease_id, disease_info in disease_terms.items():
        _parse_disease_term_info(
            disease_info=disease_info,
            disease_annotations=disease_annotations,
            disease_id=disease_id,
        )
        disease_objs.append(
            build_disease_term(
                disease_info=disease_info,
                alias_genes=genes,
            )
        )

    LOG.info("Dropping disease terms")
    adapter.disease_term_collection.delete_many({})
    LOG.debug("Disease terms dropped")

    nr_diseases = len(disease_objs)
    LOG.info("Loading new disease terms")

    with progressbar(disease_objs, length=nr_diseases) as bar:
        for disease_obj in bar:
            adapter.load_disease_term(disease_obj)

    LOG.info(f"Loading done. Nr of diseases loaded {nr_diseases}")
    LOG.info(f"Time to load diseases: {datetime.now() - start_time}")


def _get_hpo_term_to_symbol(hpo_disease_lines: Iterable[str]) -> Dict:
    """
    Parse out a mapping between HPO term id and hgnc symbol from
    the HPO phenotype to genes file.
    """
    hpo_term_to_symbol = {}
    for hpo_to_symbol in parse_hpo_to_genes(hpo_disease_lines):
        hpo_id = hpo_to_symbol["hpo_id"]
        hgnc_symbol = hpo_to_symbol["hgnc_symbol"]

        if hpo_id not in hpo_term_to_symbol:
            hpo_term_to_symbol[hpo_id] = set([hgnc_symbol])
        else:
            hpo_term_to_symbol[hpo_id].add(hgnc_symbol)
    return hpo_term_to_symbol


def _parse_disease_term_info(
    disease_info: dict,
    disease_annotations: Dict[str, Any],
    disease_id: str,
):
    """
    Starting from the OMIM disease terms (genemap2), update with HPO terms from
    HPO annotations, add any missing diseases from HPO annotations.
    """
    if "hpo_terms" not in disease_info:
        disease_info["hpo_terms"] = set()
    if disease_id in disease_annotations:
        disease_info["hpo_terms"].update(disease_annotations[disease_id]["hpo_terms"])<|MERGE_RESOLUTION|>--- conflicted
+++ resolved
@@ -32,21 +32,19 @@
     if not genes:
         genes = adapter.genes_by_alias()
 
-    # Parse the disease terms from omim
+    # Fetch the disease terms from omim
     disease_terms = get_mim_phenotypes(genemap_lines=genemap_lines)
 
     if not hpo_annotation_lines:
         hpo_annotation_lines = fetch_hpo_disease_annotation()
     disease_annotations = parse_hpo_annotations(hpo_annotation_lines)
 
-<<<<<<< HEAD
     if not orphadata_en_product6_tree:
         # TODO: Verify the return of fetch_orpha_files to be a tree
         #  Verify how fetch_function is set ut for other sources to return _lines
         orphadata_en_product6_tree = fetch_orpha_files(product6=True)
     orpha_annotations = get_orpha_phenotypes_product6(orphadata_en_product6_tree)
 
-=======
     # Update disease_terms with OMIM-terms parsed from phenotypes.hpoa file (OMIM terms with associated HPO terms)
     for disease_id, content in disease_annotations.items():
         if disease_id not in disease_terms and content["source"] == "OMIM":
@@ -56,7 +54,7 @@
                 "description": content["description"],
                 "hgnc_symbols": content["hgnc_symbols"],
             }
->>>>>>> 37b2ca8d
+
     LOG.info("building disease objects")
 
     disease_objs: List[dict] = []
