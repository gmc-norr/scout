# -*- coding: utf-8 -*-
import sys
import logging

import click
import coloredlogs
import yaml

from flask.cli import FlaskGroup, current_app, with_appcontext
from scout.server.app import create_app

# General, logging
from scout import __version__

# Commands
from scout.commands.load import load as load_command
from scout.commands.export import export
from scout.commands.wipe_database import wipe
from scout.commands.setup import setup as setup_command
from scout.commands.convert import convert
from scout.commands.view import view as view_command
from scout.commands.delete import delete
from scout.commands.serve import serve
from scout.commands.update import update as update_command
from scout.commands.index_command import index as index_command
from scout.server import extensions

LOG_LEVELS = ['DEBUG', 'INFO', 'WARNING', 'ERROR', 'CRITICAL']
LOG = logging.getLogger(__name__)


@click.group(cls=FlaskGroup, create_app=create_app)
@click.option('--loglevel', default='INFO', type=click.Choice(LOG_LEVELS),
              help="Set the level of log output.", show_default=True)
@click.option('--demo', is_flag=True, help="If the demo database should be used")
@click.option('-c', '--config', type=click.Path(exists=True))
@with_appcontext
def app_cli(loglevel, demo, config):
    """Entry point of Scout CLI"""
    log_format = None
    coloredlogs.install(level=loglevel, fmt=log_format)
    LOG.info("Running scout version %s", __version__)
    LOG.debug("Debug logging enabled.")
    # the only parameter used in config file will be omim_api_key
    # the other parameters will be taken from the current_app object
    if config:
        LOG.debug("Use config file %s", config)
        with open(config, 'r') as in_handle:
<<<<<<< HEAD
            cli_config = yaml.load(in_handle)
        current_app.config["OMIM_API_KEY"] = cli_config.get('omim_api_key')
    if demo:
        LOG.info('setting up connection to use database:"scout-demo"')
        client = current_app.config['MONGO_CLIENT']
        current_app.config["MONGO_DATABASE"] = client['scout-demo']
        extensions.store.init_app(current_app)


app_cli.add_command(query_command)
app_cli.add_command(load_command)
app_cli.add_command(wipe)
app_cli.add_command(setup_command)
app_cli.add_command(delete)
app_cli.add_command(export)
app_cli.add_command(convert)
app_cli.add_command(index_command)
app_cli.add_command(view_command)
app_cli.add_command(update_command)
app_cli.add_command(serve)
=======
            cli_config = yaml.load(in_handle, Loader=yaml.FullLoader)

    mongo_config['mongodb'] = (mongodb or cli_config.get('mongodb') or 'scout')
    if demo:
        mongo_config['mongodb'] = 'scout-demo'

    mongo_config['host'] = (host or cli_config.get('host') or 'localhost')
    mongo_config['port'] = (port or cli_config.get('port') or 27017)
    mongo_config['username'] = username or cli_config.get('username')
    mongo_config['password'] = password or cli_config.get('password')
    mongo_config['authdb'] = authdb or cli_config.get('authdb') or mongo_config['mongodb']
    mongo_config['omim_api_key'] = cli_config.get('omim_api_key')

    if context.invoked_subcommand in ('setup', 'serve'):
        mongo_config['adapter'] = None
    else:
        LOG.info("Setting database name to %s", mongo_config['mongodb'])
        LOG.debug("Setting host to %s", mongo_config['host'])
        LOG.debug("Setting port to %s", mongo_config['port'])

        try:
            client = get_connection(**mongo_config)
        except ConnectionFailure:
            context.abort()

        database = client[mongo_config['mongodb']]

        LOG.info("Setting up a mongo adapter")
        mongo_config['client'] = client
        adapter = MongoAdapter(database)
        mongo_config['adapter'] = adapter

        LOG.info("Check if authenticated...")
        try:
            for ins_obj in adapter.institutes():
                pass
        except OperationFailure as err:
            LOG.info("User not authenticated")
            context.abort()


    context.obj = mongo_config


cli.add_command(load_command)
cli.add_command(wipe)
cli.add_command(setup_command)
cli.add_command(export)
cli.add_command(convert)
cli.add_command(view_command)
cli.add_command(delete)
cli.add_command(serve)
cli.add_command(update_command)
cli.add_command(index_command)
>>>>>>> 32e1ecef
<|MERGE_RESOLUTION|>--- conflicted
+++ resolved
@@ -46,7 +46,6 @@
     if config:
         LOG.debug("Use config file %s", config)
         with open(config, 'r') as in_handle:
-<<<<<<< HEAD
             cli_config = yaml.load(in_handle)
         current_app.config["OMIM_API_KEY"] = cli_config.get('omim_api_key')
     if demo:
@@ -66,60 +65,4 @@
 app_cli.add_command(index_command)
 app_cli.add_command(view_command)
 app_cli.add_command(update_command)
-app_cli.add_command(serve)
-=======
-            cli_config = yaml.load(in_handle, Loader=yaml.FullLoader)
-
-    mongo_config['mongodb'] = (mongodb or cli_config.get('mongodb') or 'scout')
-    if demo:
-        mongo_config['mongodb'] = 'scout-demo'
-
-    mongo_config['host'] = (host or cli_config.get('host') or 'localhost')
-    mongo_config['port'] = (port or cli_config.get('port') or 27017)
-    mongo_config['username'] = username or cli_config.get('username')
-    mongo_config['password'] = password or cli_config.get('password')
-    mongo_config['authdb'] = authdb or cli_config.get('authdb') or mongo_config['mongodb']
-    mongo_config['omim_api_key'] = cli_config.get('omim_api_key')
-
-    if context.invoked_subcommand in ('setup', 'serve'):
-        mongo_config['adapter'] = None
-    else:
-        LOG.info("Setting database name to %s", mongo_config['mongodb'])
-        LOG.debug("Setting host to %s", mongo_config['host'])
-        LOG.debug("Setting port to %s", mongo_config['port'])
-
-        try:
-            client = get_connection(**mongo_config)
-        except ConnectionFailure:
-            context.abort()
-
-        database = client[mongo_config['mongodb']]
-
-        LOG.info("Setting up a mongo adapter")
-        mongo_config['client'] = client
-        adapter = MongoAdapter(database)
-        mongo_config['adapter'] = adapter
-
-        LOG.info("Check if authenticated...")
-        try:
-            for ins_obj in adapter.institutes():
-                pass
-        except OperationFailure as err:
-            LOG.info("User not authenticated")
-            context.abort()
-
-
-    context.obj = mongo_config
-
-
-cli.add_command(load_command)
-cli.add_command(wipe)
-cli.add_command(setup_command)
-cli.add_command(export)
-cli.add_command(convert)
-cli.add_command(view_command)
-cli.add_command(delete)
-cli.add_command(serve)
-cli.add_command(update_command)
-cli.add_command(index_command)
->>>>>>> 32e1ecef
+app_cli.add_command(serve)