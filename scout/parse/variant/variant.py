--- conflicted
+++ resolved
@@ -250,15 +250,10 @@
 
     ################# Add mitomap info #################
     mitomap_associated_diseases = variant.INFO.get("MitomapAssociatedDiseases")
-<<<<<<< HEAD
     if mitomap_associated_diseases and mitomap_associated_diseases != ".":
-        parsed_variant["mitomap_associated_diseases"] = str(mitomap_associated_diseases.replace("_", " "))
-=======
-    if mitomap_associated_diseases:
         parsed_variant["mitomap_associated_diseases"] = str(
             mitomap_associated_diseases.replace("_", " ")
         )
->>>>>>> dd2e5486
 
     ################# Add custom info ##################
     scout_custom_data = variant.INFO.get("SCOUT_CUSTOM")
