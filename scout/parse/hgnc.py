import logging

logger = logging.getLogger(__name__)

# def parse_hgnc_genes(lines):
#     """Read the genes from a hgnc file and create objects for hgnc map"""
#     header = []
#     for index, line in enumerate(lines):
#         line = line.rstrip().split('\t')
#         if index == 0:
#             header = line
#         else:
#             hgnc_gene = {}
#             aliases = []
#             raw_info = dict(zip(header, line))
#             if not 'Withdrawn' in raw_info['status']:
#                 hgnc_symbol = raw_info['symbol']
#                 hgnc_gene['hgnc_symbol'] = hgnc_symbol
#                 aliases.append(hgnc_symbol)
#
#                 previous_names = raw_info['prev_symbol'].strip('"')
#                 if previous_names:
#                     for alias in previous_names.split('|'):
#                         aliases.append(alias)
#                 hgnc_gene['aliases'] = aliases
#
#                 yield hgnc_gene

def parse_hgnc_line(line, header):
    """Parse an hgnc formated line
    
        Args:
            line(list): A list with hgnc gene info
            header(list): A list with the header info
        
        Returns:
            hgnc_info(dict): A dictionary with the relevant info
    """
    hgnc_gene = {}
    raw_info = dict(zip(header, line))
    if not 'Withdrawn' in raw_info['status']:
        hgnc_symbol = raw_info['symbol']
        hgnc_gene['hgnc_symbol'] = hgnc_symbol
        hgnc_gene['hgnc_id'] = int(raw_info['hgnc_id'].split(':')[-1])
        hgnc_gene['description'] = raw_info['name']
<<<<<<< HEAD
        previous_names = raw_info['prev_symbol']
        if previous_names:
            hgnc_gene['previous'] = previous_names.split('|')
        else:
            hgnc_gene['previous'] = None
        
        omim_id = raw_info.get('omim_id')
        if omim_id:
            hgnc_gene['omim_ids'] = omim_id.split('|')
=======
        # We want to have the current symbol as an alias
        aliases = [hgnc_symbol]
        previous_names = raw_info['prev_symbol']
        if previous_names:
            aliases += previous_names.split('|')
        
        hgnc_gene['previous'] = aliases
        
        omim_id = raw_info.get('omim_id')
        if omim_id:
            hgnc_gene['omim_ids'] = omim_id.strip('"').split('|')
>>>>>>> 67f3de27
        else:
            hgnc_gene['omim_ids'] = None
        
        entrez_id = hgnc_gene['entrez_id'] = raw_info.get('entrez_id')
        if entrez_id:
            hgnc_gene['entrez_id'] = int(entrez_id)
        else:
            hgnc_gene['entrez_id'] = None
        
        hgnc_gene['ref_seq'] = raw_info.get('refseq_accession')
        
        uniprot_ids = raw_info.get('uniprot_ids')
        if uniprot_ids:
            hgnc_gene['uniprot_ids'] = uniprot_ids.split('|')
        else:
            hgnc_gene['uniprot_ids'] = None
        
        ucsc_id = raw_info.get('ucsc_id')
        if ucsc_id:
            hgnc_gene['ucsc_id'] = ucsc_id
        else:
            hgnc_gene['ucsc_id'] = None

        vega_id = raw_info.get('vega_id')
        if vega_id:
            hgnc_gene['vega_id'] = vega_id
        else:
            hgnc_gene['vega_id'] = None

    return hgnc_gene
    

def parse_hgnc_genes(lines):
    """Parse lines with hgnc formated genes
        
        This is designed to take a dump with genes from HGNC.
        This is downloaded from: 
        ftp://ftp.ebi.ac.uk/pub/databases/genenames/new/tsv/hgnc_complete_set.txt
    
        Args:
            lines(iterable(str)): An iterable with HGNC formated genes
        Yields:
            hgnc_gene(dict): A dictionary with the relevant information
    """
    header = []
    logger.info("Parsing hgnc genes...")
    for index, line in enumerate(lines):
        line = line.rstrip().split('\t')
        if index == 0:
            header = line
        else:
            
            hgnc_gene = parse_hgnc_line(line=line, header=header)
            if hgnc_gene:
                yield hgnc_gene<|MERGE_RESOLUTION|>--- conflicted
+++ resolved
@@ -43,17 +43,6 @@
         hgnc_gene['hgnc_symbol'] = hgnc_symbol
         hgnc_gene['hgnc_id'] = int(raw_info['hgnc_id'].split(':')[-1])
         hgnc_gene['description'] = raw_info['name']
-<<<<<<< HEAD
-        previous_names = raw_info['prev_symbol']
-        if previous_names:
-            hgnc_gene['previous'] = previous_names.split('|')
-        else:
-            hgnc_gene['previous'] = None
-        
-        omim_id = raw_info.get('omim_id')
-        if omim_id:
-            hgnc_gene['omim_ids'] = omim_id.split('|')
-=======
         # We want to have the current symbol as an alias
         aliases = [hgnc_symbol]
         previous_names = raw_info['prev_symbol']
@@ -65,7 +54,6 @@
         omim_id = raw_info.get('omim_id')
         if omim_id:
             hgnc_gene['omim_ids'] = omim_id.strip('"').split('|')
->>>>>>> 67f3de27
         else:
             hgnc_gene['omim_ids'] = None
         
