--- conflicted
+++ resolved
@@ -5,11 +5,7 @@
 
 setup(
   name='scout',
-<<<<<<< HEAD
-  version='1.0.1',
-=======
   version='1.0.2',
->>>>>>> 5ceffa7b
   url='https://github.com/Clinical-Genomics/scout',
   description='Scout is a Flask template/bootstrap/boilerplate application.',
   author='Robin Andeer',
