--- conflicted
+++ resolved
@@ -89,7 +89,6 @@
         assert resp.status_code == 302
 
 
-<<<<<<< HEAD
 def test_monitor(app, institute_obj, mocker, mock_redirect):
     """test case rerun monitoring function"""
 
@@ -130,7 +129,8 @@
         # AND an unmonitor event should be created
         rerun_event = store.event_collection.find_one()
         assert rerun_event.get("verb") == "monitor"
-=======
+
+
 def test_research(app, institute_obj, case_obj, mocker, mock_redirect):
     """Test the endpoint to request research variants for a case"""
 
@@ -191,7 +191,6 @@
         assert store.case_collection.find_one({"research_requested": False})
         # AND a relative event should have been created in the evens collection
         assert store.event_collection.find_one({"verb": "reset_research"})
->>>>>>> c1630a12
 
 
 def test_rerun(app, institute_obj, case_obj, monkeypatch, mocker, mock_redirect):
