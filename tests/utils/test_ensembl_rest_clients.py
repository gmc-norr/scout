--- conflicted
+++ resolved
@@ -92,10 +92,6 @@
     xml = """<?xml version="1.0" encoding="UTF-8"?>
     <!DOCTYPE Query>
     <Query  virtualSchemaName = "default" formatter = "TSV" header = "0" uniqueRows = "0" count = "" datasetConfigVersion = "0.6" completionStamp = "1">
-<<<<<<< HEAD
-
-=======
->>>>>>> 3950f93f
     	<Dataset name = "hsapiens_gene_ensembl" interface = "default" >
     		<Filter name = "ensembl_gene_id" value = "ENSG00000115091"/>
     		<Attribute name = "hgnc_symbol" />
